<<<<<<< HEAD
3.11.4
Merged from 3.0:
=======
3.0.18
 * Move TWCS message 'No compaction necessary for bucket size' to Trace level (CASSANDRA-14884)
>>>>>>> a270ee78
 * Sstable min/max metadata can cause data loss (CASSANDRA-14861)
 * Dropped columns can cause reverse sstable iteration to return prematurely (CASSANDRA-14838)
 * Legacy sstables with  multi block range tombstones create invalid bound sequences (CASSANDRA-14823)
 * Expand range tombstone validation checks to multiple interim request stages (CASSANDRA-14824)
 * Reverse order reads can return incomplete results (CASSANDRA-14803)
 * Avoid calling iter.next() in a loop when notifying indexers about range tombstones (CASSANDRA-14794)
 * Fix purging semi-expired RT boundaries in reversed iterators (CASSANDRA-14672)
 * DESC order reads can fail to return the last Unfiltered in the partition (CASSANDRA-14766)
 * Fix corrupted collection deletions for dropped columns in 3.0 <-> 2.{1,2} messages (CASSANDRA-14568)
 * Fix corrupted static collection deletions in 3.0 <-> 2.{1,2} messages (CASSANDRA-14568)
 * Handle failures in parallelAllSSTableOperation (cleanup/upgradesstables/etc) (CASSANDRA-14657)
 * Improve TokenMetaData cache populating performance avoid long locking (CASSANDRA-14660)
 * Fix static column order for SELECT * wildcard queries (CASSANDRA-14638)
 * sstableloader should use discovered broadcast address to connect intra-cluster (CASSANDRA-14522)
 * Fix reading columns with non-UTF names from schema (CASSANDRA-14468)
 Merged from 2.2:
 * Fix incorrect cqlsh results when selecting same columns multiple times (CASSANDRA-13262)
 * Returns null instead of NaN or Infinity in JSON strings (CASSANDRA-14377)


3.11.3
 * Validate supported column type with SASI analyzer (CASSANDRA-13669)
 * Remove BTree.Builder Recycler to reduce memory usage (CASSANDRA-13929)
 * Reduce nodetool GC thread count (CASSANDRA-14475)
 * Fix New SASI view creation during Index Redistribution (CASSANDRA-14055)
 * Remove string formatting lines from BufferPool hot path (CASSANDRA-14416)
 * Update metrics to 3.1.5 (CASSANDRA-12924)
 * Detect OpenJDK jvm type and architecture (CASSANDRA-12793)
 * Don't use guava collections in the non-system keyspace jmx attributes (CASSANDRA-12271)
 * Allow existing nodes to use all peers in shadow round (CASSANDRA-13851)
 * Fix cqlsh to read connection.ssl cqlshrc option again (CASSANDRA-14299)
 * Downgrade log level to trace for CommitLogSegmentManager (CASSANDRA-14370)
 * CQL fromJson(null) throws NullPointerException (CASSANDRA-13891)
 * Serialize empty buffer as empty string for json output format (CASSANDRA-14245)
 * Allow logging implementation to be interchanged for embedded testing (CASSANDRA-13396)
 * SASI tokenizer for simple delimiter based entries (CASSANDRA-14247)
 * Fix Loss of digits when doing CAST from varint/bigint to decimal (CASSANDRA-14170)
 * RateBasedBackPressure unnecessarily invokes a lock on the Guava RateLimiter (CASSANDRA-14163)
 * Fix wildcard GROUP BY queries (CASSANDRA-14209)
Merged from 3.0:
 * Fix corrupted static collection deletions in 3.0 -> 2.{1,2} messages (CASSANDRA-14568)
 * Fix potential IndexOutOfBoundsException with counters (CASSANDRA-14167)
 * Always close RT markers returned by ReadCommand#executeLocally() (CASSANDRA-14515)
 * Reverse order queries with range tombstones can cause data loss (CASSANDRA-14513)
 * Fix regression of lagging commitlog flush log message (CASSANDRA-14451)
 * Add Missing dependencies in pom-all (CASSANDRA-14422)
 * Cleanup StartupClusterConnectivityChecker and PING Verb (CASSANDRA-14447)
 * Fix deprecated repair error notifications from 3.x clusters to legacy JMX clients (CASSANDRA-13121)
 * Cassandra not starting when using enhanced startup scripts in windows (CASSANDRA-14418)
 * Fix progress stats and units in compactionstats (CASSANDRA-12244)
 * Better handle missing partition columns in system_schema.columns (CASSANDRA-14379)
 * Delay hints store excise by write timeout to avoid race with decommission (CASSANDRA-13740)
 * Deprecate background repair and probablistic read_repair_chance table options
   (CASSANDRA-13910)
 * Add missed CQL keywords to documentation (CASSANDRA-14359)
 * Fix unbounded validation compactions on repair / revert CASSANDRA-13797 (CASSANDRA-14332)
 * Avoid deadlock when running nodetool refresh before node is fully up (CASSANDRA-14310)
 * Handle all exceptions when opening sstables (CASSANDRA-14202)
 * Handle incompletely written hint descriptors during startup (CASSANDRA-14080)
 * Handle repeat open bound from SRP in read repair (CASSANDRA-14330)
 * Respect max hint window when hinting for LWT (CASSANDRA-14215)
 * Adding missing WriteType enum values to v3, v4, and v5 spec (CASSANDRA-13697)
 * Don't regenerate bloomfilter and summaries on startup (CASSANDRA-11163)
 * Fix NPE when performing comparison against a null frozen in LWT (CASSANDRA-14087)
 * Log when SSTables are deleted (CASSANDRA-14302)
 * Fix batch commitlog sync regression (CASSANDRA-14292)
 * Write to pending endpoint when view replica is also base replica (CASSANDRA-14251)
 * Chain commit log marker potential performance regression in batch commit mode (CASSANDRA-14194)
 * Fully utilise specified compaction threads (CASSANDRA-14210)
 * Pre-create deletion log records to finish compactions quicker (CASSANDRA-12763)
Merged from 2.2:
 * Fix bug that prevented compaction of SSTables after full repairs (CASSANDRA-14423)
 * Incorrect counting of pending messages in OutboundTcpConnection (CASSANDRA-11551)
 * Fix compaction failure caused by reading un-flushed data (CASSANDRA-12743)
 * Use Bounds instead of Range for sstables in anticompaction (CASSANDRA-14411)
 * Fix JSON queries with IN restrictions and ORDER BY clause (CASSANDRA-14286)
 * Backport circleci yaml (CASSANDRA-14240)
Merged from 2.1:
 * Check checksum before decompressing data (CASSANDRA-14284)
 * CVE-2017-5929 Security vulnerability in Logback warning in NEWS.txt (CASSANDRA-14183)


3.11.2
 * Fix ReadCommandTest (CASSANDRA-14234)
 * Remove trailing period from latency reports at keyspace level (CASSANDRA-14233)
 * Backport CASSANDRA-13080: Use new token allocation for non bootstrap case as well (CASSANDRA-14212)
 * Remove dependencies on JVM internal classes from JMXServerUtils (CASSANDRA-14173) 
 * Add DEFAULT, UNSET, MBEAN and MBEANS to `ReservedKeywords` (CASSANDRA-14205)
 * Add Unittest for schema migration fix (CASSANDRA-14140)
 * Print correct snitch info from nodetool describecluster (CASSANDRA-13528)
 * Close socket on error during connect on OutboundTcpConnection (CASSANDRA-9630)
 * Enable CDC unittest (CASSANDRA-14141)
 * Acquire read lock before accessing CompactionStrategyManager fields (CASSANDRA-14139)
 * Split CommitLogStressTest to avoid timeout (CASSANDRA-14143)
 * Avoid invalidating disk boundaries unnecessarily (CASSANDRA-14083)
 * Avoid exposing compaction strategy index externally (CASSANDRA-14082)
 * Prevent continuous schema exchange between 3.0 and 3.11 nodes (CASSANDRA-14109)
 * Fix imbalanced disks when replacing node with same address with JBOD (CASSANDRA-14084)
 * Reload compaction strategies when disk boundaries are invalidated (CASSANDRA-13948)
 * Remove OpenJDK log warning (CASSANDRA-13916)
 * Prevent compaction strategies from looping indefinitely (CASSANDRA-14079)
 * Cache disk boundaries (CASSANDRA-13215)
 * Add asm jar to build.xml for maven builds (CASSANDRA-11193)
 * Round buffer size to powers of 2 for the chunk cache (CASSANDRA-13897)
 * Update jackson JSON jars (CASSANDRA-13949)
 * Avoid locks when checking LCS fanout and if we should defrag (CASSANDRA-13930)
 * Correctly count range tombstones in traces and tombstone thresholds (CASSANDRA-8527)
Merged from 3.0:
 * Add MinGW uname check to start scripts (CASSANDRA-12840)
 * Use the correct digest file and reload sstable metadata in nodetool verify (CASSANDRA-14217)
 * Handle failure when mutating repaired status in Verifier (CASSANDRA-13933)
 * Set encoding for javadoc generation (CASSANDRA-14154)
 * Fix index target computation for dense composite tables with dropped compact storage (CASSANDRA-14104)
 * Improve commit log chain marker updating (CASSANDRA-14108)
 * Extra range tombstone bound creates double rows (CASSANDRA-14008)
 * Fix SStable ordering by max timestamp in SinglePartitionReadCommand (CASSANDRA-14010)
 * Accept role names containing forward-slash (CASSANDRA-14088)
 * Optimize CRC check chance probability calculations (CASSANDRA-14094)
 * Fix cleanup on keyspace with no replicas (CASSANDRA-13526)
 * Fix updating base table rows with TTL not removing view entries (CASSANDRA-14071)
 * Reduce garbage created by DynamicSnitch (CASSANDRA-14091)
 * More frequent commitlog chained markers (CASSANDRA-13987)
 * Fix serialized size of DataLimits (CASSANDRA-14057)
 * Add flag to allow dropping oversized read repair mutations (CASSANDRA-13975)
 * Fix SSTableLoader logger message (CASSANDRA-14003)
 * Fix repair race that caused gossip to block (CASSANDRA-13849)
 * Tracing interferes with digest requests when using RandomPartitioner (CASSANDRA-13964)
 * Add flag to disable materialized views, and warnings on creation (CASSANDRA-13959)
 * Don't let user drop or generally break tables in system_distributed (CASSANDRA-13813)
 * Provide a JMX call to sync schema with local storage (CASSANDRA-13954)
 * Mishandling of cells for removed/dropped columns when reading legacy files (CASSANDRA-13939)
 * Deserialise sstable metadata in nodetool verify (CASSANDRA-13922)
Merged from 2.2:
 * Fix the inspectJvmOptions startup check (CASSANDRA-14112)
 * Fix race that prevents submitting compaction for a table when executor is full (CASSANDRA-13801)
 * Rely on the JVM to handle OutOfMemoryErrors (CASSANDRA-13006)
 * Grab refs during scrub/index redistribution/cleanup (CASSANDRA-13873)
Merged from 2.1:
 * Protect against overflow of local expiration time (CASSANDRA-14092)
 * RPM package spec: fix permissions for installed jars and config files (CASSANDRA-14181)
 * More PEP8 compiance for cqlsh (CASSANDRA-14021)


3.11.1
 * Fix the computation of cdc_total_space_in_mb for exabyte filesystems (CASSANDRA-13808)
 * AbstractTokenTreeBuilder#serializedSize returns wrong value when there is a single leaf and overflow collisions (CASSANDRA-13869)
 * Add a compaction option to TWCS to ignore sstables overlapping checks (CASSANDRA-13418)
 * BTree.Builder memory leak (CASSANDRA-13754)
 * Revert CASSANDRA-10368 of supporting non-pk column filtering due to correctness (CASSANDRA-13798)
 * Add a skip read validation flag to cassandra-stress (CASSANDRA-13772)
 * Fix cassandra-stress hang issues when an error during cluster connection happens (CASSANDRA-12938)
 * Better bootstrap failure message when blocked by (potential) range movement (CASSANDRA-13744)
 * "ignore" option is ignored in sstableloader (CASSANDRA-13721)
 * Deadlock in AbstractCommitLogSegmentManager (CASSANDRA-13652)
 * Duplicate the buffer before passing it to analyser in SASI operation (CASSANDRA-13512)
 * Properly evict pstmts from prepared statements cache (CASSANDRA-13641)
Merged from 3.0:
 * Improve TRUNCATE performance (CASSANDRA-13909)
 * Implement short read protection on partition boundaries (CASSANDRA-13595)
 * Fix ISE thrown by UPI.Serializer.hasNext() for some SELECT queries (CASSANDRA-13911)
 * Filter header only commit logs before recovery (CASSANDRA-13918)
 * AssertionError prepending to a list (CASSANDRA-13149)
 * Fix support for SuperColumn tables (CASSANDRA-12373)
 * Handle limit correctly on tables with strict liveness (CASSANDRA-13883)
 * Fix missing original update in TriggerExecutor (CASSANDRA-13894)
 * Remove non-rpc-ready nodes from counter leader candidates (CASSANDRA-13043)
 * Improve short read protection performance (CASSANDRA-13794)
 * Fix sstable reader to support range-tombstone-marker for multi-slices (CASSANDRA-13787)
 * Fix short read protection for tables with no clustering columns (CASSANDRA-13880)
 * Make isBuilt volatile in PartitionUpdate (CASSANDRA-13619)
 * Prevent integer overflow of timestamps in CellTest and RowsTest (CASSANDRA-13866)
 * Fix counter application order in short read protection (CASSANDRA-12872)
 * Don't block RepairJob execution on validation futures (CASSANDRA-13797)
 * Wait for all management tasks to complete before shutting down CLSM (CASSANDRA-13123)
 * INSERT statement fails when Tuple type is used as clustering column with default DESC order (CASSANDRA-13717)
 * Fix pending view mutations handling and cleanup batchlog when there are local and remote paired mutations (CASSANDRA-13069)
 * Improve config validation and documentation on overflow and NPE (CASSANDRA-13622)
 * Range deletes in a CAS batch are ignored (CASSANDRA-13655)
 * Avoid assertion error when IndexSummary > 2G (CASSANDRA-12014)
 * Change repair midpoint logging for tiny ranges (CASSANDRA-13603)
 * Better handle corrupt final commitlog segment (CASSANDRA-11995)
 * StreamingHistogram is not thread safe (CASSANDRA-13756)
 * Fix MV timestamp issues (CASSANDRA-11500)
 * Better tolerate improperly formatted bcrypt hashes (CASSANDRA-13626)
 * Fix race condition in read command serialization (CASSANDRA-13363)
 * Fix AssertionError in short read protection (CASSANDRA-13747)
 * Don't skip corrupted sstables on startup (CASSANDRA-13620)
 * Fix the merging of cells with different user type versions (CASSANDRA-13776)
 * Copy session properties on cqlsh.py do_login (CASSANDRA-13640)
 * Potential AssertionError during ReadRepair of range tombstone and partition deletions (CASSANDRA-13719)
 * Don't let stress write warmup data if n=0 (CASSANDRA-13773)
 * Gossip thread slows down when using batch commit log (CASSANDRA-12966)
 * Randomize batchlog endpoint selection with only 1 or 2 racks (CASSANDRA-12884)
 * Fix digest calculation for counter cells (CASSANDRA-13750)
 * Fix ColumnDefinition.cellValueType() for non-frozen collection and change SSTabledump to use type.toJSONString() (CASSANDRA-13573)
 * Skip materialized view addition if the base table doesn't exist (CASSANDRA-13737)
 * Drop table should remove corresponding entries in dropped_columns table (CASSANDRA-13730)
 * Log warn message until legacy auth tables have been migrated (CASSANDRA-13371)
 * Fix incorrect [2.1 <- 3.0] serialization of counter cells created in 2.0 (CASSANDRA-13691)
 * Fix invalid writetime for null cells (CASSANDRA-13711)
 * Fix ALTER TABLE statement to atomically propagate changes to the table and its MVs (CASSANDRA-12952)
 * Fixed ambiguous output of nodetool tablestats command (CASSANDRA-13722)
 * Fix Digest mismatch Exception if hints file has UnknownColumnFamily (CASSANDRA-13696)
 * Purge tombstones created by expired cells (CASSANDRA-13643)
 * Make concat work with iterators that have different subsets of columns (CASSANDRA-13482)
 * Set test.runners based on cores and memory size (CASSANDRA-13078)
 * Allow different NUMACTL_ARGS to be passed in (CASSANDRA-13557)
 * Allow native function calls in CQLSSTableWriter (CASSANDRA-12606)
 * Fix secondary index queries on COMPACT tables (CASSANDRA-13627)
 * Nodetool listsnapshots output is missing a newline, if there are no snapshots (CASSANDRA-13568)
 * sstabledump reports incorrect usage for argument order (CASSANDRA-13532)
Merged from 2.2:
 * Safely handle empty buffers when outputting to JSON (CASSANDRA-13868)
 * Copy session properties on cqlsh.py do_login (CASSANDRA-13847)
 * Fix load over calculated issue in IndexSummaryRedistribution (CASSANDRA-13738)
 * Fix compaction and flush exception not captured (CASSANDRA-13833)
 * Uncaught exceptions in Netty pipeline (CASSANDRA-13649)
 * Prevent integer overflow on exabyte filesystems (CASSANDRA-13067)
 * Fix queries with LIMIT and filtering on clustering columns (CASSANDRA-11223)
 * Fix potential NPE when resume bootstrap fails (CASSANDRA-13272)
 * Fix toJSONString for the UDT, tuple and collection types (CASSANDRA-13592)
 * Fix nested Tuples/UDTs validation (CASSANDRA-13646)
Merged from 2.1:
 * Clone HeartBeatState when building gossip messages. Make its generation/version volatile (CASSANDRA-13700)


3.11.0
 * Allow native function calls in CQLSSTableWriter (CASSANDRA-12606)
 * Replace string comparison with regex/number checks in MessagingService test (CASSANDRA-13216)
 * Fix formatting of duration columns in CQLSH (CASSANDRA-13549)
 * Fix the problem with duplicated rows when using paging with SASI (CASSANDRA-13302)
 * Allow CONTAINS statements filtering on the partition key and it’s parts (CASSANDRA-13275)
 * Fall back to even ranges calculation in clusters with vnodes when tokens are distributed unevenly (CASSANDRA-13229)
 * Fix duration type validation to prevent overflow (CASSANDRA-13218)
 * Forbid unsupported creation of SASI indexes over partition key columns (CASSANDRA-13228)
 * Reject multiple values for a key in CQL grammar. (CASSANDRA-13369)
 * UDA fails without input rows (CASSANDRA-13399)
 * Fix compaction-stress by using daemonInitialization (CASSANDRA-13188)
 * V5 protocol flags decoding broken (CASSANDRA-13443)
 * Use write lock not read lock for removing sstables from compaction strategies. (CASSANDRA-13422)
 * Use corePoolSize equal to maxPoolSize in JMXEnabledThreadPoolExecutors (CASSANDRA-13329)
 * Avoid rebuilding SASI indexes containing no values (CASSANDRA-12962)
 * Add charset to Analyser input stream (CASSANDRA-13151)
 * Fix testLimitSSTables flake caused by concurrent flush (CASSANDRA-12820)
 * cdc column addition strikes again (CASSANDRA-13382)
 * Fix static column indexes (CASSANDRA-13277)
 * DataOutputBuffer.asNewBuffer broken (CASSANDRA-13298)
 * unittest CipherFactoryTest failed on MacOS (CASSANDRA-13370)
 * Forbid SELECT restrictions and CREATE INDEX over non-frozen UDT columns (CASSANDRA-13247)
 * Default logging we ship will incorrectly print "?:?" for "%F:%L" pattern (CASSANDRA-13317)
 * Possible AssertionError in UnfilteredRowIteratorWithLowerBound (CASSANDRA-13366)
 * Support unaligned memory access for AArch64 (CASSANDRA-13326)
 * Improve SASI range iterator efficiency on intersection with an empty range (CASSANDRA-12915).
 * Fix equality comparisons of columns using the duration type (CASSANDRA-13174)
 * Obfuscate password in stress-graphs (CASSANDRA-12233)
 * Move to FastThreadLocalThread and FastThreadLocal (CASSANDRA-13034)
 * nodetool stopdaemon errors out (CASSANDRA-13030)
 * Tables in system_distributed should not use gcgs of 0 (CASSANDRA-12954)
 * Fix primary index calculation for SASI (CASSANDRA-12910)
 * More fixes to the TokenAllocator (CASSANDRA-12990)
 * NoReplicationTokenAllocator should work with zero replication factor (CASSANDRA-12983)
 * Address message coalescing regression (CASSANDRA-12676)
 * Delete illegal character from StandardTokenizerImpl.jflex (CASSANDRA-13417)
 * Fix cqlsh automatic protocol downgrade regression (CASSANDRA-13307)
 * Tracing payload not passed from QueryMessage to tracing session (CASSANDRA-12835)
Merged from 3.0:
 * Ensure int overflow doesn't occur when calculating large partition warning size (CASSANDRA-13172)
 * Ensure consistent view of partition columns between coordinator and replica in ColumnFilter (CASSANDRA-13004)
 * Failed unregistering mbean during drop keyspace (CASSANDRA-13346)
 * nodetool scrub/cleanup/upgradesstables exit code is wrong (CASSANDRA-13542)
 * Fix the reported number of sstable data files accessed per read (CASSANDRA-13120)
 * Fix schema digest mismatch during rolling upgrades from versions before 3.0.12 (CASSANDRA-13559)
 * Upgrade JNA version to 4.4.0 (CASSANDRA-13072)
 * Interned ColumnIdentifiers should use minimal ByteBuffers (CASSANDRA-13533)
 * ReverseIndexedReader may drop rows during 2.1 to 3.0 upgrade (CASSANDRA-13525)
 * Fix repair process violating start/end token limits for small ranges (CASSANDRA-13052)
 * Add storage port options to sstableloader (CASSANDRA-13518)
 * Properly handle quoted index names in cqlsh DESCRIBE output (CASSANDRA-12847)
 * Avoid reading static row twice from old format sstables (CASSANDRA-13236)
 * Fix NPE in StorageService.excise() (CASSANDRA-13163)
 * Expire OutboundTcpConnection messages by a single Thread (CASSANDRA-13265)
 * Fail repair if insufficient responses received (CASSANDRA-13397)
 * Fix SSTableLoader fail when the loaded table contains dropped columns (CASSANDRA-13276)
 * Avoid name clashes in CassandraIndexTest (CASSANDRA-13427)
 * Handling partially written hint files (CASSANDRA-12728)
 * Interrupt replaying hints on decommission (CASSANDRA-13308)
 * Handling partially written hint files (CASSANDRA-12728)
 * Fix NPE issue in StorageService (CASSANDRA-13060)
 * Make reading of range tombstones more reliable (CASSANDRA-12811)
 * Fix startup problems due to schema tables not completely flushed (CASSANDRA-12213)
 * Fix view builder bug that can filter out data on restart (CASSANDRA-13405)
 * Fix 2i page size calculation when there are no regular columns (CASSANDRA-13400)
 * Fix the conversion of 2.X expired rows without regular column data (CASSANDRA-13395)
 * Fix hint delivery when using ext+internal IPs with prefer_local enabled (CASSANDRA-13020)
 * Fix possible NPE on upgrade to 3.0/3.X in case of IO errors (CASSANDRA-13389)
 * Legacy deserializer can create empty range tombstones (CASSANDRA-13341)
 * Legacy caching options can prevent 3.0 upgrade (CASSANDRA-13384)
 * Use the Kernel32 library to retrieve the PID on Windows and fix startup checks (CASSANDRA-13333)
 * Fix code to not exchange schema across major versions (CASSANDRA-13274)
 * Dropping column results in "corrupt" SSTable (CASSANDRA-13337)
 * Bugs handling range tombstones in the sstable iterators (CASSANDRA-13340)
 * Fix CONTAINS filtering for null collections (CASSANDRA-13246)
 * Applying: Use a unique metric reservoir per test run when using Cassandra-wide metrics residing in MBeans (CASSANDRA-13216)
 * Propagate row deletions in 2i tables on upgrade (CASSANDRA-13320)
 * Slice.isEmpty() returns false for some empty slices (CASSANDRA-13305)
 * Add formatted row output to assertEmpty in CQL Tester (CASSANDRA-13238)
 * Prevent data loss on upgrade 2.1 - 3.0 by adding component separator to LogRecord absolute path (CASSANDRA-13294)
 * Improve testing on macOS by eliminating sigar logging (CASSANDRA-13233)
 * Cqlsh copy-from should error out when csv contains invalid data for collections (CASSANDRA-13071)
 * Fix "multiple versions of ant detected..." when running ant test (CASSANDRA-13232)
 * Coalescing strategy sleeps too much (CASSANDRA-13090)
 * Faster StreamingHistogram (CASSANDRA-13038)
 * Legacy deserializer can create unexpected boundary range tombstones (CASSANDRA-13237)
 * Remove unnecessary assertion from AntiCompactionTest (CASSANDRA-13070)
 * Fix cqlsh COPY for dates before 1900 (CASSANDRA-13185)
 * Use keyspace replication settings on system.size_estimates table (CASSANDRA-9639)
 * Add vm.max_map_count StartupCheck (CASSANDRA-13008)
 * Hint related logging should include the IP address of the destination in addition to
   host ID (CASSANDRA-13205)
 * Reloading logback.xml does not work (CASSANDRA-13173)
 * Lightweight transactions temporarily fail after upgrade from 2.1 to 3.0 (CASSANDRA-13109)
 * Duplicate rows after upgrading from 2.1.16 to 3.0.10/3.9 (CASSANDRA-13125)
 * Fix UPDATE queries with empty IN restrictions (CASSANDRA-13152)
 * Fix handling of partition with partition-level deletion plus
   live rows in sstabledump (CASSANDRA-13177)
 * Provide user workaround when system_schema.columns does not contain entries
   for a table that's in system_schema.tables (CASSANDRA-13180)
 * Nodetool upgradesstables/scrub/compact ignores system tables (CASSANDRA-13410)
 * Fix schema version calculation for rolling upgrades (CASSANDRA-13441)
Merged from 2.2:
 * Nodes started with join_ring=False should be able to serve requests when authentication is enabled (CASSANDRA-11381)
 * cqlsh COPY FROM: increment error count only for failures, not for attempts (CASSANDRA-13209)
 * Avoid starting gossiper in RemoveTest (CASSANDRA-13407)
 * Fix weightedSize() for row-cache reported by JMX and NodeTool (CASSANDRA-13393)
 * Fix JVM metric names (CASSANDRA-13103)
 * Honor truststore-password parameter in cassandra-stress (CASSANDRA-12773)
 * Discard in-flight shadow round responses (CASSANDRA-12653)
 * Don't anti-compact repaired data to avoid inconsistencies (CASSANDRA-13153)
 * Wrong logger name in AnticompactionTask (CASSANDRA-13343)
 * Commitlog replay may fail if last mutation is within 4 bytes of end of segment (CASSANDRA-13282)
 * Fix queries updating multiple time the same list (CASSANDRA-13130)
 * Fix GRANT/REVOKE when keyspace isn't specified (CASSANDRA-13053)
 * Fix flaky LongLeveledCompactionStrategyTest (CASSANDRA-12202)
 * Fix failing COPY TO STDOUT (CASSANDRA-12497)
 * Fix ColumnCounter::countAll behaviour for reverse queries (CASSANDRA-13222)
 * Exceptions encountered calling getSeeds() breaks OTC thread (CASSANDRA-13018)
 * Fix negative mean latency metric (CASSANDRA-12876)
 * Use only one file pointer when creating commitlog segments (CASSANDRA-12539)
Merged from 2.1:
 * Fix 2ndary index queries on partition keys for tables with static columns (CASSANDRA-13147)
 * Fix ParseError unhashable type list in cqlsh copy from (CASSANDRA-13364)
 * Remove unused repositories (CASSANDRA-13278)
 * Log stacktrace of uncaught exceptions (CASSANDRA-13108)
 * Use portable stderr for java error in startup (CASSANDRA-13211)
 * Fix Thread Leak in OutboundTcpConnection (CASSANDRA-13204)
 * Coalescing strategy can enter infinite loop (CASSANDRA-13159)


3.10
 * Fix secondary index queries regression (CASSANDRA-13013)
 * Add duration type to the protocol V5 (CASSANDRA-12850)
 * Fix duration type validation (CASSANDRA-13143)
 * Fix flaky GcCompactionTest (CASSANDRA-12664)
 * Fix TestHintedHandoff.hintedhandoff_decom_test (CASSANDRA-13058)
 * Fixed query monitoring for range queries (CASSANDRA-13050)
 * Remove outboundBindAny configuration property (CASSANDRA-12673)
 * Use correct bounds for all-data range when filtering (CASSANDRA-12666)
 * Remove timing window in test case (CASSANDRA-12875)
 * Resolve unit testing without JCE security libraries installed (CASSANDRA-12945)
 * Fix inconsistencies in cassandra-stress load balancing policy (CASSANDRA-12919)
 * Fix validation of non-frozen UDT cells (CASSANDRA-12916)
 * Don't shut down socket input/output on StreamSession (CASSANDRA-12903)
 * Fix Murmur3PartitionerTest (CASSANDRA-12858)
 * Move cqlsh syntax rules into separate module and allow easier customization (CASSANDRA-12897)
 * Fix CommitLogSegmentManagerTest (CASSANDRA-12283)
 * Fix cassandra-stress truncate option (CASSANDRA-12695)
 * Fix crossNode value when receiving messages (CASSANDRA-12791)
 * Don't load MX4J beans twice (CASSANDRA-12869)
 * Extend native protocol request flags, add versions to SUPPORTED, and introduce ProtocolVersion enum (CASSANDRA-12838)
 * Set JOINING mode when running pre-join tasks (CASSANDRA-12836)
 * remove net.mintern.primitive library due to license issue (CASSANDRA-12845)
 * Properly format IPv6 addresses when logging JMX service URL (CASSANDRA-12454)
 * Optimize the vnode allocation for single replica per DC (CASSANDRA-12777)
 * Use non-token restrictions for bounds when token restrictions are overridden (CASSANDRA-12419)
 * Fix CQLSH auto completion for PER PARTITION LIMIT (CASSANDRA-12803)
 * Use different build directories for Eclipse and Ant (CASSANDRA-12466)
 * Avoid potential AttributeError in cqlsh due to no table metadata (CASSANDRA-12815)
 * Fix RandomReplicationAwareTokenAllocatorTest.testExistingCluster (CASSANDRA-12812)
 * Upgrade commons-codec to 1.9 (CASSANDRA-12790)
 * Make the fanout size for LeveledCompactionStrategy to be configurable (CASSANDRA-11550)
 * Add duration data type (CASSANDRA-11873)
 * Fix timeout in ReplicationAwareTokenAllocatorTest (CASSANDRA-12784)
 * Improve sum aggregate functions (CASSANDRA-12417)
 * Make cassandra.yaml docs for batch_size_*_threshold_in_kb reflect changes in CASSANDRA-10876 (CASSANDRA-12761)
 * cqlsh fails to format collections when using aliases (CASSANDRA-11534)
 * Check for hash conflicts in prepared statements (CASSANDRA-12733)
 * Exit query parsing upon first error (CASSANDRA-12598)
 * Fix cassandra-stress to use single seed in UUID generation (CASSANDRA-12729)
 * CQLSSTableWriter does not allow Update statement (CASSANDRA-12450)
 * Config class uses boxed types but DD exposes primitive types (CASSANDRA-12199)
 * Add pre- and post-shutdown hooks to Storage Service (CASSANDRA-12461)
 * Add hint delivery metrics (CASSANDRA-12693)
 * Remove IndexInfo cache from FileIndexInfoRetriever (CASSANDRA-12731)
 * ColumnIndex does not reuse buffer (CASSANDRA-12502)
 * cdc column addition still breaks schema migration tasks (CASSANDRA-12697)
 * Upgrade metrics-reporter dependencies (CASSANDRA-12089)
 * Tune compaction thread count via nodetool (CASSANDRA-12248)
 * Add +=/-= shortcut syntax for update queries (CASSANDRA-12232)
 * Include repair session IDs in repair start message (CASSANDRA-12532)
 * Add a blocking task to Index, run before joining the ring (CASSANDRA-12039)
 * Fix NPE when using CQLSSTableWriter (CASSANDRA-12667)
 * Support optional backpressure strategies at the coordinator (CASSANDRA-9318)
 * Make randompartitioner work with new vnode allocation (CASSANDRA-12647)
 * Fix cassandra-stress graphing (CASSANDRA-12237)
 * Allow filtering on partition key columns for queries without secondary indexes (CASSANDRA-11031)
 * Fix Cassandra Stress reporting thread model and precision (CASSANDRA-12585)
 * Add JMH benchmarks.jar (CASSANDRA-12586)
 * Cleanup uses of AlterTableStatementColumn (CASSANDRA-12567)
 * Add keep-alive to streaming (CASSANDRA-11841)
 * Tracing payload is passed through newSession(..) (CASSANDRA-11706)
 * avoid deleting non existing sstable files and improve related log messages (CASSANDRA-12261)
 * json/yaml output format for nodetool compactionhistory (CASSANDRA-12486)
 * Retry all internode messages once after a connection is
   closed and reopened (CASSANDRA-12192)
 * Add support to rebuild from targeted replica (CASSANDRA-9875)
 * Add sequence distribution type to cassandra stress (CASSANDRA-12490)
 * "SELECT * FROM foo LIMIT ;" does not error out (CASSANDRA-12154)
 * Define executeLocally() at the ReadQuery Level (CASSANDRA-12474)
 * Extend read/write failure messages with a map of replica addresses
   to error codes in the v5 native protocol (CASSANDRA-12311)
 * Fix rebuild of SASI indexes with existing index files (CASSANDRA-12374)
 * Let DatabaseDescriptor not implicitly startup services (CASSANDRA-9054, 12550)
 * Fix clustering indexes in presence of static columns in SASI (CASSANDRA-12378)
 * Fix queries on columns with reversed type on SASI indexes (CASSANDRA-12223)
 * Added slow query log (CASSANDRA-12403)
 * Count full coordinated request against timeout (CASSANDRA-12256)
 * Allow TTL with null value on insert and update (CASSANDRA-12216)
 * Make decommission operation resumable (CASSANDRA-12008)
 * Add support to one-way targeted repair (CASSANDRA-9876)
 * Remove clientutil jar (CASSANDRA-11635)
 * Fix compaction throughput throttle (CASSANDRA-12366, CASSANDRA-12717)
 * Delay releasing Memtable memory on flush until PostFlush has finished running (CASSANDRA-12358)
 * Cassandra stress should dump all setting on startup (CASSANDRA-11914)
 * Make it possible to compact a given token range (CASSANDRA-10643)
 * Allow updating DynamicEndpointSnitch properties via JMX (CASSANDRA-12179)
 * Collect metrics on queries by consistency level (CASSANDRA-7384)
 * Add support for GROUP BY to SELECT statement (CASSANDRA-10707)
 * Deprecate memtable_cleanup_threshold and update default for memtable_flush_writers (CASSANDRA-12228)
 * Upgrade to OHC 0.4.4 (CASSANDRA-12133)
 * Add version command to cassandra-stress (CASSANDRA-12258)
 * Create compaction-stress tool (CASSANDRA-11844)
 * Garbage-collecting compaction operation and schema option (CASSANDRA-7019)
 * Add beta protocol flag for v5 native protocol (CASSANDRA-12142)
 * Support filtering on non-PRIMARY KEY columns in the CREATE
   MATERIALIZED VIEW statement's WHERE clause (CASSANDRA-10368)
 * Unify STDOUT and SYSTEMLOG logback format (CASSANDRA-12004)
 * COPY FROM should raise error for non-existing input files (CASSANDRA-12174)
 * Faster write path (CASSANDRA-12269)
 * Option to leave omitted columns in INSERT JSON unset (CASSANDRA-11424)
 * Support json/yaml output in nodetool tpstats (CASSANDRA-12035)
 * Expose metrics for successful/failed authentication attempts (CASSANDRA-10635)
 * Prepend snapshot name with "truncated" or "dropped" when a snapshot
   is taken before truncating or dropping a table (CASSANDRA-12178)
 * Optimize RestrictionSet (CASSANDRA-12153)
 * cqlsh does not automatically downgrade CQL version (CASSANDRA-12150)
 * Omit (de)serialization of state variable in UDAs (CASSANDRA-9613)
 * Create a system table to expose prepared statements (CASSANDRA-8831)
 * Reuse DataOutputBuffer from ColumnIndex (CASSANDRA-11970)
 * Remove DatabaseDescriptor dependency from SegmentedFile (CASSANDRA-11580)
 * Add supplied username to authentication error messages (CASSANDRA-12076)
 * Remove pre-startup check for open JMX port (CASSANDRA-12074)
 * Remove compaction Severity from DynamicEndpointSnitch (CASSANDRA-11738)
 * Restore resumable hints delivery (CASSANDRA-11960)
 * Properly report LWT contention (CASSANDRA-12626)
Merged from 3.0:
 * Dump threads when unit tests time out (CASSANDRA-13117)
 * Better error when modifying function permissions without explicit keyspace (CASSANDRA-12925)
 * Indexer is not correctly invoked when building indexes over sstables (CASSANDRA-13075)
 * Read repair is not blocking repair to finish in foreground repair (CASSANDRA-13115)
 * Stress daemon help is incorrect(CASSANDRA-12563)
 * Remove ALTER TYPE support (CASSANDRA-12443)
 * Fix assertion for certain legacy range tombstone pattern (CASSANDRA-12203)
 * Replace empty strings with null values if they cannot be converted (CASSANDRA-12794)
 * Fix deserialization of 2.x DeletedCells (CASSANDRA-12620)
 * Add parent repair session id to anticompaction log message (CASSANDRA-12186)
 * Improve contention handling on failure to acquire MV lock for streaming and hints (CASSANDRA-12905)
 * Fix DELETE and UPDATE queries with empty IN restrictions (CASSANDRA-12829)
 * Mark MVs as built after successful bootstrap (CASSANDRA-12984)
 * Estimated TS drop-time histogram updated with Cell.NO_DELETION_TIME (CASSANDRA-13040)
 * Nodetool compactionstats fails with NullPointerException (CASSANDRA-13021)
 * Thread local pools never cleaned up (CASSANDRA-13033)
 * Set RPC_READY to false when draining or if a node is marked as shutdown (CASSANDRA-12781)
 * CQL often queries static columns unnecessarily (CASSANDRA-12768)
 * Make sure sstables only get committed when it's safe to discard commit log records (CASSANDRA-12956)
 * Reject default_time_to_live option when creating or altering MVs (CASSANDRA-12868)
 * Nodetool should use a more sane max heap size (CASSANDRA-12739)
 * LocalToken ensures token values are cloned on heap (CASSANDRA-12651)
 * AnticompactionRequestSerializer serializedSize is incorrect (CASSANDRA-12934)
 * Prevent reloading of logback.xml from UDF sandbox (CASSANDRA-12535)
 * Reenable HeapPool (CASSANDRA-12900)
 * Disallow offheap_buffers memtable allocation (CASSANDRA-11039)
 * Fix CommitLogSegmentManagerTest (CASSANDRA-12283)
 * Pass root cause to CorruptBlockException when uncompression failed (CASSANDRA-12889)
 * Batch with multiple conditional updates for the same partition causes AssertionError (CASSANDRA-12867)
 * Make AbstractReplicationStrategy extendable from outside its package (CASSANDRA-12788)
 * Don't tell users to turn off consistent rangemovements during rebuild. (CASSANDRA-12296)
 * Fix CommitLogTest.testDeleteIfNotDirty (CASSANDRA-12854)
 * Avoid deadlock due to MV lock contention (CASSANDRA-12689)
 * Fix for KeyCacheCqlTest flakiness (CASSANDRA-12801)
 * Include SSTable filename in compacting large row message (CASSANDRA-12384)
 * Fix potential socket leak (CASSANDRA-12329, CASSANDRA-12330)
 * Fix ViewTest.testCompaction (CASSANDRA-12789)
 * Improve avg aggregate functions (CASSANDRA-12417)
 * Preserve quoted reserved keyword column names in MV creation (CASSANDRA-11803)
 * nodetool stopdaemon errors out (CASSANDRA-12646)
 * Split materialized view mutations on build to prevent OOM (CASSANDRA-12268)
 * mx4j does not work in 3.0.8 (CASSANDRA-12274)
 * Abort cqlsh copy-from in case of no answer after prolonged period of time (CASSANDRA-12740)
 * Avoid sstable corrupt exception due to dropped static column (CASSANDRA-12582)
 * Make stress use client mode to avoid checking commit log size on startup (CASSANDRA-12478)
 * Fix exceptions with new vnode allocation (CASSANDRA-12715)
 * Unify drain and shutdown processes (CASSANDRA-12509)
 * Fix NPE in ComponentOfSlice.isEQ() (CASSANDRA-12706)
 * Fix failure in LogTransactionTest (CASSANDRA-12632)
 * Fix potentially incomplete non-frozen UDT values when querying with the
   full primary key specified (CASSANDRA-12605)
 * Make sure repaired tombstones are dropped when only_purge_repaired_tombstones is enabled (CASSANDRA-12703)
 * Skip writing MV mutations to commitlog on mutation.applyUnsafe() (CASSANDRA-11670)
 * Establish consistent distinction between non-existing partition and NULL value for LWTs on static columns (CASSANDRA-12060)
 * Extend ColumnIdentifier.internedInstances key to include the type that generated the byte buffer (CASSANDRA-12516)
 * Handle composite prefixes with final EOC=0 as in 2.x and refactor LegacyLayout.decodeBound (CASSANDRA-12423)
 * select_distinct_with_deletions_test failing on non-vnode environments (CASSANDRA-11126)
 * Stack Overflow returned to queries while upgrading (CASSANDRA-12527)
 * Fix legacy regex for temporary files from 2.2 (CASSANDRA-12565)
 * Add option to state current gc_grace_seconds to tools/bin/sstablemetadata (CASSANDRA-12208)
 * Fix file system race condition that may cause LogAwareFileLister to fail to classify files (CASSANDRA-11889)
 * Fix file handle leaks due to simultaneous compaction/repair and
   listing snapshots, calculating snapshot sizes, or making schema
   changes (CASSANDRA-11594)
 * Fix nodetool repair exits with 0 for some errors (CASSANDRA-12508)
 * Do not shut down BatchlogManager twice during drain (CASSANDRA-12504)
 * Disk failure policy should not be invoked on out of space (CASSANDRA-12385)
 * Calculate last compacted key on startup (CASSANDRA-6216)
 * Add schema to snapshot manifest, add USING TIMESTAMP clause to ALTER TABLE statements (CASSANDRA-7190)
 * If CF has no clustering columns, any row cache is full partition cache (CASSANDRA-12499)
 * Correct log message for statistics of offheap memtable flush (CASSANDRA-12776)
 * Explicitly set locale for string validation (CASSANDRA-12541,CASSANDRA-12542,CASSANDRA-12543,CASSANDRA-12545)
Merged from 2.2:
 * Fix speculative retry bugs (CASSANDRA-13009)
 * Fix handling of nulls and unsets in IN conditions (CASSANDRA-12981)
 * Fix race causing infinite loop if Thrift server is stopped before it starts listening (CASSANDRA-12856)
 * CompactionTasks now correctly drops sstables out of compaction when not enough disk space is available (CASSANDRA-12979)
 * Remove support for non-JavaScript UDFs (CASSANDRA-12883)
 * Fix DynamicEndpointSnitch noop in multi-datacenter situations (CASSANDRA-13074)
 * cqlsh copy-from: encode column names to avoid primary key parsing errors (CASSANDRA-12909)
 * Temporarily fix bug that creates commit log when running offline tools (CASSANDRA-8616)
 * Reduce granuality of OpOrder.Group during index build (CASSANDRA-12796)
 * Test bind parameters and unset parameters in InsertUpdateIfConditionTest (CASSANDRA-12980)
 * Use saved tokens when setting local tokens on StorageService.joinRing (CASSANDRA-12935)
 * cqlsh: fix DESC TYPES errors (CASSANDRA-12914)
 * Fix leak on skipped SSTables in sstableupgrade (CASSANDRA-12899)
 * Avoid blocking gossip during pending range calculation (CASSANDRA-12281)
 * Fix purgeability of tombstones with max timestamp (CASSANDRA-12792)
 * Fail repair if participant dies during sync or anticompaction (CASSANDRA-12901)
 * cqlsh COPY: unprotected pk values before converting them if not using prepared statements (CASSANDRA-12863)
 * Fix Util.spinAssertEquals (CASSANDRA-12283)
 * Fix potential NPE for compactionstats (CASSANDRA-12462)
 * Prepare legacy authenticate statement if credentials table initialised after node startup (CASSANDRA-12813)
 * Change cassandra.wait_for_tracing_events_timeout_secs default to 0 (CASSANDRA-12754)
 * Clean up permissions when a UDA is dropped (CASSANDRA-12720)
 * Limit colUpdateTimeDelta histogram updates to reasonable deltas (CASSANDRA-11117)
 * Fix leak errors and execution rejected exceptions when draining (CASSANDRA-12457)
 * Fix merkle tree depth calculation (CASSANDRA-12580)
 * Make Collections deserialization more robust (CASSANDRA-12618)
 * Better handle invalid system roles table (CASSANDRA-12700)
 * Fix exceptions when enabling gossip on nodes that haven't joined the ring (CASSANDRA-12253)
 * Fix authentication problem when invoking cqlsh copy from a SOURCE command (CASSANDRA-12642)
 * Decrement pending range calculator jobs counter in finally block
 * cqlshlib tests: increase default execute timeout (CASSANDRA-12481)
 * Forward writes to replacement node when replace_address != broadcast_address (CASSANDRA-8523)
 * Fail repair on non-existing table (CASSANDRA-12279)
 * Enable repair -pr and -local together (fix regression of CASSANDRA-7450) (CASSANDRA-12522)
 * Split consistent range movement flag correction (CASSANDRA-12786)
Merged from 2.1:
 * Upgrade netty version to fix memory leak with client encryption (CASSANDRA-13114)
 * cqlsh copy-from: sort user type fields in csv (CASSANDRA-12959)
 * Don't skip sstables based on maxLocalDeletionTime (CASSANDRA-12765)


3.8, 3.9
 * Fix value skipping with counter columns (CASSANDRA-11726)
 * Fix nodetool tablestats miss SSTable count (CASSANDRA-12205)
 * Fixed flacky SSTablesIteratedTest (CASSANDRA-12282)
 * Fixed flacky SSTableRewriterTest: check file counts before calling validateCFS (CASSANDRA-12348)
 * cqlsh: Fix handling of $$-escaped strings (CASSANDRA-12189)
 * Fix SSL JMX requiring truststore containing server cert (CASSANDRA-12109)
 * RTE from new CDC column breaks in flight queries (CASSANDRA-12236)
 * Fix hdr logging for single operation workloads (CASSANDRA-12145)
 * Fix SASI PREFIX search in CONTAINS mode with partial terms (CASSANDRA-12073)
 * Increase size of flushExecutor thread pool (CASSANDRA-12071)
 * Partial revert of CASSANDRA-11971, cannot recycle buffer in SP.sendMessagesToNonlocalDC (CASSANDRA-11950)
 * Upgrade netty to 4.0.39 (CASSANDRA-12032, CASSANDRA-12034)
 * Improve details in compaction log message (CASSANDRA-12080)
 * Allow unset values in CQLSSTableWriter (CASSANDRA-11911)
 * Chunk cache to request compressor-compatible buffers if pool space is exhausted (CASSANDRA-11993)
 * Remove DatabaseDescriptor dependencies from SequentialWriter (CASSANDRA-11579)
 * Move skip_stop_words filter before stemming (CASSANDRA-12078)
 * Support seek() in EncryptedFileSegmentInputStream (CASSANDRA-11957)
 * SSTable tools mishandling LocalPartitioner (CASSANDRA-12002)
 * When SEPWorker assigned work, set thread name to match pool (CASSANDRA-11966)
 * Add cross-DC latency metrics (CASSANDRA-11596)
 * Allow terms in selection clause (CASSANDRA-10783)
 * Add bind variables to trace (CASSANDRA-11719)
 * Switch counter shards' clock to timestamps (CASSANDRA-9811)
 * Introduce HdrHistogram and response/service/wait separation to stress tool (CASSANDRA-11853)
 * entry-weighers in QueryProcessor should respect partitionKeyBindIndexes field (CASSANDRA-11718)
 * Support older ant versions (CASSANDRA-11807)
 * Estimate compressed on disk size when deciding if sstable size limit reached (CASSANDRA-11623)
 * cassandra-stress profiles should support case sensitive schemas (CASSANDRA-11546)
 * Remove DatabaseDescriptor dependency from FileUtils (CASSANDRA-11578)
 * Faster streaming (CASSANDRA-9766)
 * Add prepared query parameter to trace for "Execute CQL3 prepared query" session (CASSANDRA-11425)
 * Add repaired percentage metric (CASSANDRA-11503)
 * Add Change-Data-Capture (CASSANDRA-8844)
Merged from 3.0:
 * Fix paging for 2.x to 3.x upgrades (CASSANDRA-11195)
 * Fix clean interval not sent to commit log for empty memtable flush (CASSANDRA-12436)
 * Fix potential resource leak in RMIServerSocketFactoryImpl (CASSANDRA-12331)
 * Make sure compaction stats are updated when compaction is interrupted (CASSANDRA-12100)
 * Change commitlog and sstables to track dirty and clean intervals (CASSANDRA-11828)
 * NullPointerException during compaction on table with static columns (CASSANDRA-12336)
 * Fixed ConcurrentModificationException when reading metrics in GraphiteReporter (CASSANDRA-11823)
 * Fix upgrade of super columns on thrift (CASSANDRA-12335)
 * Fixed flacky BlacklistingCompactionsTest, switched to fixed size types and increased corruption size (CASSANDRA-12359)
 * Rerun ReplicationAwareTokenAllocatorTest on failure to avoid flakiness (CASSANDRA-12277)
 * Exception when computing read-repair for range tombstones (CASSANDRA-12263)
 * Lost counter writes in compact table and static columns (CASSANDRA-12219)
 * AssertionError with MVs on updating a row that isn't indexed due to a null value (CASSANDRA-12247)
 * Disable RR and speculative retry with EACH_QUORUM reads (CASSANDRA-11980)
 * Add option to override compaction space check (CASSANDRA-12180)
 * Faster startup by only scanning each directory for temporary files once (CASSANDRA-12114)
 * Respond with v1/v2 protocol header when responding to driver that attempts
   to connect with too low of a protocol version (CASSANDRA-11464)
 * NullPointerExpception when reading/compacting table (CASSANDRA-11988)
 * Fix problem with undeleteable rows on upgrade to new sstable format (CASSANDRA-12144)
 * Fix potential bad messaging service message for paged range reads
   within mixed-version 3.x clusters (CASSANDRA-12249)
 * Fix paging logic for deleted partitions with static columns (CASSANDRA-12107)
 * Wait until the message is being send to decide which serializer must be used (CASSANDRA-11393)
 * Fix migration of static thrift column names with non-text comparators (CASSANDRA-12147)
 * Fix upgrading sparse tables that are incorrectly marked as dense (CASSANDRA-11315)
 * Fix reverse queries ignoring range tombstones (CASSANDRA-11733)
 * Avoid potential race when rebuilding CFMetaData (CASSANDRA-12098)
 * Avoid missing sstables when getting the canonical sstables (CASSANDRA-11996)
 * Always select the live sstables when getting sstables in bounds (CASSANDRA-11944)
 * Fix column ordering of results with static columns for Thrift requests in
   a mixed 2.x/3.x cluster, also fix potential non-resolved duplication of
   those static columns in query results (CASSANDRA-12123)
 * Avoid digest mismatch with empty but static rows (CASSANDRA-12090)
 * Fix EOF exception when altering column type (CASSANDRA-11820)
 * Fix potential race in schema during new table creation (CASSANDRA-12083)
 * cqlsh: fix error handling in rare COPY FROM failure scenario (CASSANDRA-12070)
 * Disable autocompaction during drain (CASSANDRA-11878)
 * Add a metrics timer to MemtablePool and use it to track time spent blocked on memory in MemtableAllocator (CASSANDRA-11327)
 * Fix upgrading schema with super columns with non-text subcomparators (CASSANDRA-12023)
 * Add TimeWindowCompactionStrategy (CASSANDRA-9666)
 * Fix JsonTransformer output of partition with deletion info (CASSANDRA-12418)
 * Fix NPE in SSTableLoader when specifying partial directory path (CASSANDRA-12609)
Merged from 2.2:
 * Add local address entry in PropertyFileSnitch (CASSANDRA-11332)
 * cqlsh copy: fix missing counter values (CASSANDRA-12476)
 * Move migration tasks to non-periodic queue, assure flush executor shutdown after non-periodic executor (CASSANDRA-12251)
 * cqlsh copy: fixed possible race in initializing feeding thread (CASSANDRA-11701)
 * Only set broadcast_rpc_address on Ec2MultiRegionSnitch if it's not set (CASSANDRA-11357)
 * Update StorageProxy range metrics for timeouts, failures and unavailables (CASSANDRA-9507)
 * Add Sigar to classes included in clientutil.jar (CASSANDRA-11635)
 * Add decay to histograms and timers used for metrics (CASSANDRA-11752)
 * Fix hanging stream session (CASSANDRA-10992)
 * Fix INSERT JSON, fromJson() support of smallint, tinyint types (CASSANDRA-12371)
 * Restore JVM metric export for metric reporters (CASSANDRA-12312)
 * Release sstables of failed stream sessions only when outgoing transfers are finished (CASSANDRA-11345)
 * Wait for tracing events before returning response and query at same consistency level client side (CASSANDRA-11465)
 * cqlsh copyutil should get host metadata by connected address (CASSANDRA-11979)
 * Fixed cqlshlib.test.remove_test_db (CASSANDRA-12214)
 * Synchronize ThriftServer::stop() (CASSANDRA-12105)
 * Use dedicated thread for JMX notifications (CASSANDRA-12146)
 * Improve streaming synchronization and fault tolerance (CASSANDRA-11414)
 * MemoryUtil.getShort() should return an unsigned short also for architectures not supporting unaligned memory accesses (CASSANDRA-11973)
Merged from 2.1:
 * Fix queries with empty ByteBuffer values in clustering column restrictions (CASSANDRA-12127)
 * Disable passing control to post-flush after flush failure to prevent data loss (CASSANDRA-11828)
 * Allow STCS-in-L0 compactions to reduce scope with LCS (CASSANDRA-12040)
 * cannot use cql since upgrading python to 2.7.11+ (CASSANDRA-11850)
 * Fix filtering on clustering columns when 2i is used (CASSANDRA-11907)


3.0.8
 * Fix potential race in schema during new table creation (CASSANDRA-12083)
 * cqlsh: fix error handling in rare COPY FROM failure scenario (CASSANDRA-12070)
 * Disable autocompaction during drain (CASSANDRA-11878)
 * Add a metrics timer to MemtablePool and use it to track time spent blocked on memory in MemtableAllocator (CASSANDRA-11327)
 * Fix upgrading schema with super columns with non-text subcomparators (CASSANDRA-12023)
 * Add TimeWindowCompactionStrategy (CASSANDRA-9666)
Merged from 2.2:
 * Allow nodetool info to run with readonly JMX access (CASSANDRA-11755)
 * Validate bloom_filter_fp_chance against lowest supported
   value when the table is created (CASSANDRA-11920)
 * Don't send erroneous NEW_NODE notifications on restart (CASSANDRA-11038)
 * StorageService shutdown hook should use a volatile variable (CASSANDRA-11984)
Merged from 2.1:
 * Add system property to set the max number of native transport requests in queue (CASSANDRA-11363)
 * Fix queries with empty ByteBuffer values in clustering column restrictions (CASSANDRA-12127)
 * Disable passing control to post-flush after flush failure to prevent data loss (CASSANDRA-11828)
 * Allow STCS-in-L0 compactions to reduce scope with LCS (CASSANDRA-12040)
 * cannot use cql since upgrading python to 2.7.11+ (CASSANDRA-11850)
 * Fix filtering on clustering columns when 2i is used (CASSANDRA-11907)
 * Avoid stalling paxos when the paxos state expires (CASSANDRA-12043)
 * Remove finished incoming streaming connections from MessagingService (CASSANDRA-11854)
 * Don't try to get sstables for non-repairing column families (CASSANDRA-12077)
 * Avoid marking too many sstables as repaired (CASSANDRA-11696)
 * Prevent select statements with clustering key > 64k (CASSANDRA-11882)
 * Fix clock skew corrupting other nodes with paxos (CASSANDRA-11991)
 * Remove distinction between non-existing static columns and existing but null in LWTs (CASSANDRA-9842)
 * Cache local ranges when calculating repair neighbors (CASSANDRA-11934)
 * Allow LWT operation on static column with only partition keys (CASSANDRA-10532)
 * Create interval tree over canonical sstables to avoid missing sstables during streaming (CASSANDRA-11886)
 * cqlsh COPY FROM: shutdown parent cluster after forking, to avoid corrupting SSL connections (CASSANDRA-11749)


3.7
 * Support multiple folders for user defined compaction tasks (CASSANDRA-11765)
 * Fix race in CompactionStrategyManager's pause/resume (CASSANDRA-11922)
Merged from 3.0:
 * Fix legacy serialization of Thrift-generated non-compound range tombstones
   when communicating with 2.x nodes (CASSANDRA-11930)
 * Fix Directories instantiations where CFS.initialDirectories should be used (CASSANDRA-11849)
 * Avoid referencing DatabaseDescriptor in AbstractType (CASSANDRA-11912)
 * Don't use static dataDirectories field in Directories instances (CASSANDRA-11647)
 * Fix sstables not being protected from removal during index build (CASSANDRA-11905)
 * cqlsh: Suppress stack trace from Read/WriteFailures (CASSANDRA-11032)
 * Remove unneeded code to repair index summaries that have
   been improperly down-sampled (CASSANDRA-11127)
 * Avoid WriteTimeoutExceptions during commit log replay due to materialized
   view lock contention (CASSANDRA-11891)
 * Prevent OOM failures on SSTable corruption, improve tests for corruption detection (CASSANDRA-9530)
 * Use CFS.initialDirectories when clearing snapshots (CASSANDRA-11705)
 * Allow compaction strategies to disable early open (CASSANDRA-11754)
 * Refactor Materialized View code (CASSANDRA-11475)
 * Update Java Driver (CASSANDRA-11615)
Merged from 2.2:
 * Persist local metadata earlier in startup sequence (CASSANDRA-11742)
 * cqlsh: fix tab completion for case-sensitive identifiers (CASSANDRA-11664)
 * Avoid showing estimated key as -1 in tablestats (CASSANDRA-11587)
 * Fix possible race condition in CommitLog.recover (CASSANDRA-11743)
 * Enable client encryption in sstableloader with cli options (CASSANDRA-11708)
 * Possible memory leak in NIODataInputStream (CASSANDRA-11867)
 * Add seconds to cqlsh tracing session duration (CASSANDRA-11753)
 * Fix commit log replay after out-of-order flush completion (CASSANDRA-9669)
 * Prohibit Reversed Counter type as part of the PK (CASSANDRA-9395)
 * cqlsh: correctly handle non-ascii chars in error messages (CASSANDRA-11626)
Merged from 2.1:
 * Run CommitLog tests with different compression settings (CASSANDRA-9039)
 * cqlsh: apply current keyspace to source command (CASSANDRA-11152)
 * Clear out parent repair session if repair coordinator dies (CASSANDRA-11824)
 * Set default streaming_socket_timeout_in_ms to 24 hours (CASSANDRA-11840)
 * Do not consider local node a valid source during replace (CASSANDRA-11848)
 * Add message dropped tasks to nodetool netstats (CASSANDRA-11855)
 * Avoid holding SSTableReaders for duration of incremental repair (CASSANDRA-11739)


3.6
 * Correctly migrate schema for frozen UDTs during 2.x -> 3.x upgrades
   (does not affect any released versions) (CASSANDRA-11613)
 * Allow server startup if JMX is configured directly (CASSANDRA-11725)
 * Prevent direct memory OOM on buffer pool allocations (CASSANDRA-11710)
 * Enhanced Compaction Logging (CASSANDRA-10805)
 * Make prepared statement cache size configurable (CASSANDRA-11555)
 * Integrated JMX authentication and authorization (CASSANDRA-10091)
 * Add units to stress ouput (CASSANDRA-11352)
 * Fix PER PARTITION LIMIT for single and multi partitions queries (CASSANDRA-11603)
 * Add uncompressed chunk cache for RandomAccessReader (CASSANDRA-5863)
 * Clarify ClusteringPrefix hierarchy (CASSANDRA-11213)
 * Always perform collision check before joining ring (CASSANDRA-10134)
 * SSTableWriter output discrepancy (CASSANDRA-11646)
 * Fix potential timeout in NativeTransportService.testConcurrentDestroys (CASSANDRA-10756)
 * Support large partitions on the 3.0 sstable format (CASSANDRA-11206,11763)
 * Add support to rebuild from specific range (CASSANDRA-10406)
 * Optimize the overlapping lookup by calculating all the
   bounds in advance (CASSANDRA-11571)
 * Support json/yaml output in nodetool tablestats (CASSANDRA-5977)
 * (stress) Add datacenter option to -node options (CASSANDRA-11591)
 * Fix handling of empty slices (CASSANDRA-11513)
 * Make number of cores used by cqlsh COPY visible to testing code (CASSANDRA-11437)
 * Allow filtering on clustering columns for queries without secondary indexes (CASSANDRA-11310)
 * Refactor Restriction hierarchy (CASSANDRA-11354)
 * Eliminate allocations in R/W path (CASSANDRA-11421)
 * Update Netty to 4.0.36 (CASSANDRA-11567)
 * Fix PER PARTITION LIMIT for queries requiring post-query ordering (CASSANDRA-11556)
 * Allow instantiation of UDTs and tuples in UDFs (CASSANDRA-10818)
 * Support UDT in CQLSSTableWriter (CASSANDRA-10624)
 * Support for non-frozen user-defined types, updating
   individual fields of user-defined types (CASSANDRA-7423)
 * Make LZ4 compression level configurable (CASSANDRA-11051)
 * Allow per-partition LIMIT clause in CQL (CASSANDRA-7017)
 * Make custom filtering more extensible with UserExpression (CASSANDRA-11295)
 * Improve field-checking and error reporting in cassandra.yaml (CASSANDRA-10649)
 * Print CAS stats in nodetool proxyhistograms (CASSANDRA-11507)
 * More user friendly error when providing an invalid token to nodetool (CASSANDRA-9348)
 * Add static column support to SASI index (CASSANDRA-11183)
 * Support EQ/PREFIX queries in SASI CONTAINS mode without tokenization (CASSANDRA-11434)
 * Support LIKE operator in prepared statements (CASSANDRA-11456)
 * Add a command to see if a Materialized View has finished building (CASSANDRA-9967)
 * Log endpoint and port associated with streaming operation (CASSANDRA-8777)
 * Print sensible units for all log messages (CASSANDRA-9692)
 * Upgrade Netty to version 4.0.34 (CASSANDRA-11096)
 * Break the CQL grammar into separate Parser and Lexer (CASSANDRA-11372)
 * Compress only inter-dc traffic by default (CASSANDRA-8888)
 * Add metrics to track write amplification (CASSANDRA-11420)
 * cassandra-stress: cannot handle "value-less" tables (CASSANDRA-7739)
 * Add/drop multiple columns in one ALTER TABLE statement (CASSANDRA-10411)
 * Add require_endpoint_verification opt for internode encryption (CASSANDRA-9220)
 * Add auto import java.util for UDF code block (CASSANDRA-11392)
 * Add --hex-format option to nodetool getsstables (CASSANDRA-11337)
 * sstablemetadata should print sstable min/max token (CASSANDRA-7159)
 * Do not wrap CassandraException in TriggerExecutor (CASSANDRA-9421)
 * COPY TO should have higher double precision (CASSANDRA-11255)
 * Stress should exit with non-zero status after failure (CASSANDRA-10340)
 * Add client to cqlsh SHOW_SESSION (CASSANDRA-8958)
 * Fix nodetool tablestats keyspace level metrics (CASSANDRA-11226)
 * Store repair options in parent_repair_history (CASSANDRA-11244)
 * Print current leveling in sstableofflinerelevel (CASSANDRA-9588)
 * Change repair message for keyspaces with RF 1 (CASSANDRA-11203)
 * Remove hard-coded SSL cipher suites and protocols (CASSANDRA-10508)
 * Improve concurrency in CompactionStrategyManager (CASSANDRA-10099)
 * (cqlsh) interpret CQL type for formatting blobs (CASSANDRA-11274)
 * Refuse to start and print txn log information in case of disk
   corruption (CASSANDRA-10112)
 * Resolve some eclipse-warnings (CASSANDRA-11086)
 * (cqlsh) Show static columns in a different color (CASSANDRA-11059)
 * Allow to remove TTLs on table with default_time_to_live (CASSANDRA-11207)
Merged from 3.0:
 * Disallow creating view with a static column (CASSANDRA-11602)
 * Reduce the amount of object allocations caused by the getFunctions methods (CASSANDRA-11593)
 * Potential error replaying commitlog with smallint/tinyint/date/time types (CASSANDRA-11618)
 * Fix queries with filtering on counter columns (CASSANDRA-11629)
 * Improve tombstone printing in sstabledump (CASSANDRA-11655)
 * Fix paging for range queries where all clustering columns are specified (CASSANDRA-11669)
 * Don't require HEAP_NEW_SIZE to be set when using G1 (CASSANDRA-11600)
 * Fix sstabledump not showing cells after tombstone marker (CASSANDRA-11654)
 * Ignore all LocalStrategy keyspaces for streaming and other related
   operations (CASSANDRA-11627)
 * Ensure columnfilter covers indexed columns for thrift 2i queries (CASSANDRA-11523)
 * Only open one sstable scanner per sstable (CASSANDRA-11412)
 * Option to specify ProtocolVersion in cassandra-stress (CASSANDRA-11410)
 * ArithmeticException in avgFunctionForDecimal (CASSANDRA-11485)
 * LogAwareFileLister should only use OLD sstable files in current folder to determine disk consistency (CASSANDRA-11470)
 * Notify indexers of expired rows during compaction (CASSANDRA-11329)
 * Properly respond with ProtocolError when a v1/v2 native protocol
   header is received (CASSANDRA-11464)
 * Validate that num_tokens and initial_token are consistent with one another (CASSANDRA-10120)
Merged from 2.2:
 * Exit JVM if JMX server fails to startup (CASSANDRA-11540)
 * Produce a heap dump when exiting on OOM (CASSANDRA-9861)
 * Restore ability to filter on clustering columns when using a 2i (CASSANDRA-11510)
 * JSON datetime formatting needs timezone (CASSANDRA-11137)
 * Fix is_dense recalculation for Thrift-updated tables (CASSANDRA-11502)
 * Remove unnescessary file existence check during anticompaction (CASSANDRA-11660)
 * Add missing files to debian packages (CASSANDRA-11642)
 * Avoid calling Iterables::concat in loops during ModificationStatement::getFunctions (CASSANDRA-11621)
 * cqlsh: COPY FROM should use regular inserts for single statement batches and
   report errors correctly if workers processes crash on initialization (CASSANDRA-11474)
 * Always close cluster with connection in CqlRecordWriter (CASSANDRA-11553)
 * Allow only DISTINCT queries with partition keys restrictions (CASSANDRA-11339)
 * CqlConfigHelper no longer requires both a keystore and truststore to work (CASSANDRA-11532)
 * Make deprecated repair methods backward-compatible with previous notification service (CASSANDRA-11430)
 * IncomingStreamingConnection version check message wrong (CASSANDRA-11462)
Merged from 2.1:
 * Support mlockall on IBM POWER arch (CASSANDRA-11576)
 * Add option to disable use of severity in DynamicEndpointSnitch (CASSANDRA-11737)
 * cqlsh COPY FROM fails for null values with non-prepared statements (CASSANDRA-11631)
 * Make cython optional in pylib/setup.py (CASSANDRA-11630)
 * Change order of directory searching for cassandra.in.sh to favor local one (CASSANDRA-11628)
 * cqlsh COPY FROM fails with []{} chars in UDT/tuple fields/values (CASSANDRA-11633)
 * clqsh: COPY FROM throws TypeError with Cython extensions enabled (CASSANDRA-11574)
 * cqlsh: COPY FROM ignores NULL values in conversion (CASSANDRA-11549)
 * Validate levels when building LeveledScanner to avoid overlaps with orphaned sstables (CASSANDRA-9935)


3.5
 * StaticTokenTreeBuilder should respect posibility of duplicate tokens (CASSANDRA-11525)
 * Correctly fix potential assertion error during compaction (CASSANDRA-11353)
 * Avoid index segment stitching in RAM which lead to OOM on big SSTable files (CASSANDRA-11383)
 * Fix clustering and row filters for LIKE queries on clustering columns (CASSANDRA-11397)
Merged from 3.0:
 * Fix rare NPE on schema upgrade from 2.x to 3.x (CASSANDRA-10943)
 * Improve backoff policy for cqlsh COPY FROM (CASSANDRA-11320)
 * Improve IF NOT EXISTS check in CREATE INDEX (CASSANDRA-11131)
 * Upgrade ohc to 0.4.3
 * Enable SO_REUSEADDR for JMX RMI server sockets (CASSANDRA-11093)
 * Allocate merkletrees with the correct size (CASSANDRA-11390)
 * Support streaming pre-3.0 sstables (CASSANDRA-10990)
 * Add backpressure to compressed or encrypted commit log (CASSANDRA-10971)
 * SSTableExport supports secondary index tables (CASSANDRA-11330)
 * Fix sstabledump to include missing info in debug output (CASSANDRA-11321)
 * Establish and implement canonical bulk reading workload(s) (CASSANDRA-10331)
 * Fix paging for IN queries on tables without clustering columns (CASSANDRA-11208)
 * Remove recursive call from CompositesSearcher (CASSANDRA-11304)
 * Fix filtering on non-primary key columns for queries without index (CASSANDRA-6377)
 * Fix sstableloader fail when using materialized view (CASSANDRA-11275)
Merged from 2.2:
 * DatabaseDescriptor should log stacktrace in case of Eception during seed provider creation (CASSANDRA-11312)
 * Use canonical path for directory in SSTable descriptor (CASSANDRA-10587)
 * Add cassandra-stress keystore option (CASSANDRA-9325)
 * Dont mark sstables as repairing with sub range repairs (CASSANDRA-11451)
 * Notify when sstables change after cancelling compaction (CASSANDRA-11373)
 * cqlsh: COPY FROM should check that explicit column names are valid (CASSANDRA-11333)
 * Add -Dcassandra.start_gossip startup option (CASSANDRA-10809)
 * Fix UTF8Validator.validate() for modified UTF-8 (CASSANDRA-10748)
 * Clarify that now() function is calculated on the coordinator node in CQL documentation (CASSANDRA-10900)
 * Fix bloom filter sizing with LCS (CASSANDRA-11344)
 * (cqlsh) Fix error when result is 0 rows with EXPAND ON (CASSANDRA-11092)
 * Add missing newline at end of bin/cqlsh (CASSANDRA-11325)
 * Unresolved hostname leads to replace being ignored (CASSANDRA-11210)
 * Only log yaml config once, at startup (CASSANDRA-11217)
 * Reference leak with parallel repairs on the same table (CASSANDRA-11215)
Merged from 2.1:
 * Add a -j parameter to scrub/cleanup/upgradesstables to state how
   many threads to use (CASSANDRA-11179)
 * COPY FROM on large datasets: fix progress report and debug performance (CASSANDRA-11053)
 * InvalidateKeys should have a weak ref to key cache (CASSANDRA-11176)


3.4
 * (cqlsh) add cqlshrc option to always connect using ssl (CASSANDRA-10458)
 * Cleanup a few resource warnings (CASSANDRA-11085)
 * Allow custom tracing implementations (CASSANDRA-10392)
 * Extract LoaderOptions to be able to be used from outside (CASSANDRA-10637)
 * fix OnDiskIndexTest to properly treat empty ranges (CASSANDRA-11205)
 * fix TrackerTest to handle new notifications (CASSANDRA-11178)
 * add SASI validation for partitioner and complex columns (CASSANDRA-11169)
 * Add caching of encrypted credentials in PasswordAuthenticator (CASSANDRA-7715)
 * fix SASI memtable switching on flush (CASSANDRA-11159)
 * Remove duplicate offline compaction tracking (CASSANDRA-11148)
 * fix EQ semantics of analyzed SASI indexes (CASSANDRA-11130)
 * Support long name output for nodetool commands (CASSANDRA-7950)
 * Encrypted hints (CASSANDRA-11040)
 * SASI index options validation (CASSANDRA-11136)
 * Optimize disk seek using min/max column name meta data when the LIMIT clause is used
   (CASSANDRA-8180)
 * Add LIKE support to CQL3 (CASSANDRA-11067)
 * Generic Java UDF types (CASSANDRA-10819)
 * cqlsh: Include sub-second precision in timestamps by default (CASSANDRA-10428)
 * Set javac encoding to utf-8 (CASSANDRA-11077)
 * Integrate SASI index into Cassandra (CASSANDRA-10661)
 * Add --skip-flush option to nodetool snapshot
 * Skip values for non-queried columns (CASSANDRA-10657)
 * Add support for secondary indexes on static columns (CASSANDRA-8103)
 * CommitLogUpgradeTestMaker creates broken commit logs (CASSANDRA-11051)
 * Add metric for number of dropped mutations (CASSANDRA-10866)
 * Simplify row cache invalidation code (CASSANDRA-10396)
 * Support user-defined compaction through nodetool (CASSANDRA-10660)
 * Stripe view locks by key and table ID to reduce contention (CASSANDRA-10981)
 * Add nodetool gettimeout and settimeout commands (CASSANDRA-10953)
 * Add 3.0 metadata to sstablemetadata output (CASSANDRA-10838)
Merged from 3.0:
 * MV should only query complex columns included in the view (CASSANDRA-11069)
 * Failed aggregate creation breaks server permanently (CASSANDRA-11064)
 * Add sstabledump tool (CASSANDRA-7464)
 * Introduce backpressure for hints (CASSANDRA-10972)
 * Fix ClusteringPrefix not being able to read tombstone range boundaries (CASSANDRA-11158)
 * Prevent logging in sandboxed state (CASSANDRA-11033)
 * Disallow drop/alter operations of UDTs used by UDAs (CASSANDRA-10721)
 * Add query time validation method on Index (CASSANDRA-11043)
 * Avoid potential AssertionError in mixed version cluster (CASSANDRA-11128)
 * Properly handle hinted handoff after topology changes (CASSANDRA-5902)
 * AssertionError when listing sstable files on inconsistent disk state (CASSANDRA-11156)
 * Fix wrong rack counting and invalid conditions check for TokenAllocation
   (CASSANDRA-11139)
 * Avoid creating empty hint files (CASSANDRA-11090)
 * Fix leak detection strong reference loop using weak reference (CASSANDRA-11120)
 * Configurie BatchlogManager to stop delayed tasks on shutdown (CASSANDRA-11062)
 * Hadoop integration is incompatible with Cassandra Driver 3.0.0 (CASSANDRA-11001)
 * Add dropped_columns to the list of schema table so it gets handled
   properly (CASSANDRA-11050)
 * Fix NPE when using forceRepairRangeAsync without DC (CASSANDRA-11239)
Merged from 2.2:
 * Preserve order for preferred SSL cipher suites (CASSANDRA-11164)
 * Range.compareTo() violates the contract of Comparable (CASSANDRA-11216)
 * Avoid NPE when serializing ErrorMessage with null message (CASSANDRA-11167)
 * Replacing an aggregate with a new version doesn't reset INITCOND (CASSANDRA-10840)
 * (cqlsh) cqlsh cannot be called through symlink (CASSANDRA-11037)
 * fix ohc and java-driver pom dependencies in build.xml (CASSANDRA-10793)
 * Protect from keyspace dropped during repair (CASSANDRA-11065)
 * Handle adding fields to a UDT in SELECT JSON and toJson() (CASSANDRA-11146)
 * Better error message for cleanup (CASSANDRA-10991)
 * cqlsh pg-style-strings broken if line ends with ';' (CASSANDRA-11123)
 * Always persist upsampled index summaries (CASSANDRA-10512)
 * (cqlsh) Fix inconsistent auto-complete (CASSANDRA-10733)
 * Make SELECT JSON and toJson() threadsafe (CASSANDRA-11048)
 * Fix SELECT on tuple relations for mixed ASC/DESC clustering order (CASSANDRA-7281)
 * Use cloned TokenMetadata in size estimates to avoid race against membership check
   (CASSANDRA-10736)
 * (cqlsh) Support utf-8/cp65001 encoding on Windows (CASSANDRA-11030)
 * Fix paging on DISTINCT queries repeats result when first row in partition changes
   (CASSANDRA-10010)
 * (cqlsh) Support timezone conversion using pytz (CASSANDRA-10397)
 * cqlsh: change default encoding to UTF-8 (CASSANDRA-11124)
Merged from 2.1:
 * Checking if an unlogged batch is local is inefficient (CASSANDRA-11529)
 * Fix out-of-space error treatment in memtable flushing (CASSANDRA-11448).
 * Don't do defragmentation if reading from repaired sstables (CASSANDRA-10342)
 * Fix streaming_socket_timeout_in_ms not enforced (CASSANDRA-11286)
 * Avoid dropping message too quickly due to missing unit conversion (CASSANDRA-11302)
 * Don't remove FailureDetector history on removeEndpoint (CASSANDRA-10371)
 * Only notify if repair status changed (CASSANDRA-11172)
 * Use logback setting for 'cassandra -v' command (CASSANDRA-10767)
 * Fix sstableloader to unthrottle streaming by default (CASSANDRA-9714)
 * Fix incorrect warning in 'nodetool status' (CASSANDRA-10176)
 * Properly release sstable ref when doing offline scrub (CASSANDRA-10697)
 * Improve nodetool status performance for large cluster (CASSANDRA-7238)
 * Gossiper#isEnabled is not thread safe (CASSANDRA-11116)
 * Avoid major compaction mixing repaired and unrepaired sstables in DTCS (CASSANDRA-11113)
 * Make it clear what DTCS timestamp_resolution is used for (CASSANDRA-11041)
 * (cqlsh) Display milliseconds when datetime overflows (CASSANDRA-10625)


3.3
 * Avoid infinite loop if owned range is smaller than number of
   data dirs (CASSANDRA-11034)
 * Avoid bootstrap hanging when existing nodes have no data to stream (CASSANDRA-11010)
Merged from 3.0:
 * Remove double initialization of newly added tables (CASSANDRA-11027)
 * Filter keys searcher results by target range (CASSANDRA-11104)
 * Fix deserialization of legacy read commands (CASSANDRA-11087)
 * Fix incorrect computation of deletion time in sstable metadata (CASSANDRA-11102)
 * Avoid memory leak when collecting sstable metadata (CASSANDRA-11026)
 * Mutations do not block for completion under view lock contention (CASSANDRA-10779)
 * Invalidate legacy schema tables when unloading them (CASSANDRA-11071)
 * (cqlsh) handle INSERT and UPDATE statements with LWT conditions correctly
   (CASSANDRA-11003)
 * Fix DISTINCT queries in mixed version clusters (CASSANDRA-10762)
 * Migrate build status for indexes along with legacy schema (CASSANDRA-11046)
 * Ensure SSTables for legacy KEYS indexes can be read (CASSANDRA-11045)
 * Added support for IBM zSystems architecture (CASSANDRA-11054)
 * Update CQL documentation (CASSANDRA-10899)
 * Check the column name, not cell name, for dropped columns when reading
   legacy sstables (CASSANDRA-11018)
 * Don't attempt to index clustering values of static rows (CASSANDRA-11021)
 * Remove checksum files after replaying hints (CASSANDRA-10947)
 * Support passing base table metadata to custom 2i validation (CASSANDRA-10924)
 * Ensure stale index entries are purged during reads (CASSANDRA-11013)
 * (cqlsh) Also apply --connect-timeout to control connection
   timeout (CASSANDRA-10959)
 * Fix AssertionError when removing from list using UPDATE (CASSANDRA-10954)
 * Fix UnsupportedOperationException when reading old sstable with range
   tombstone (CASSANDRA-10743)
 * MV should use the maximum timestamp of the primary key (CASSANDRA-10910)
 * Fix potential assertion error during compaction (CASSANDRA-10944)
Merged from 2.2:
 * maxPurgeableTimestamp needs to check memtables too (CASSANDRA-9949)
 * Apply change to compaction throughput in real time (CASSANDRA-10025)
 * (cqlsh) encode input correctly when saving history
 * Fix potential NPE on ORDER BY queries with IN (CASSANDRA-10955)
 * Start L0 STCS-compactions even if there is a L0 -> L1 compaction
   going (CASSANDRA-10979)
 * Make UUID LSB unique per process (CASSANDRA-7925)
 * Avoid NPE when performing sstable tasks (scrub etc.) (CASSANDRA-10980)
 * Make sure client gets tombstone overwhelmed warning (CASSANDRA-9465)
 * Fix error streaming section more than 2GB (CASSANDRA-10961)
 * Histogram buckets exposed in jmx are sorted incorrectly (CASSANDRA-10975)
 * Enable GC logging by default (CASSANDRA-10140)
 * Optimize pending range computation (CASSANDRA-9258)
 * Skip commit log and saved cache directories in SSTable version startup check (CASSANDRA-10902)
 * drop/alter user should be case sensitive (CASSANDRA-10817)
Merged from 2.1:
 * test_bulk_round_trip_blogposts is failing occasionally (CASSANDRA-10938)
 * Fix isJoined return true only after becoming cluster member (CASANDRA-11007)
 * Fix bad gossip generation seen in long-running clusters (CASSANDRA-10969)
 * Avoid NPE when incremental repair fails (CASSANDRA-10909)
 * Unmark sstables compacting once they are done in cleanup/scrub/upgradesstables (CASSANDRA-10829)
 * Allow simultaneous bootstrapping with strict consistency when no vnodes are used (CASSANDRA-11005)
 * Log a message when major compaction does not result in a single file (CASSANDRA-10847)
 * (cqlsh) fix cqlsh_copy_tests when vnodes are disabled (CASSANDRA-10997)
 * (cqlsh) Add request timeout option to cqlsh (CASSANDRA-10686)
 * Avoid AssertionError while submitting hint with LWT (CASSANDRA-10477)
 * If CompactionMetadata is not in stats file, use index summary instead (CASSANDRA-10676)
 * Retry sending gossip syn multiple times during shadow round (CASSANDRA-8072)
 * Fix pending range calculation during moves (CASSANDRA-10887)
 * Sane default (200Mbps) for inter-DC streaming througput (CASSANDRA-8708)



3.2
 * Make sure tokens don't exist in several data directories (CASSANDRA-6696)
 * Add requireAuthorization method to IAuthorizer (CASSANDRA-10852)
 * Move static JVM options to conf/jvm.options file (CASSANDRA-10494)
 * Fix CassandraVersion to accept x.y version string (CASSANDRA-10931)
 * Add forceUserDefinedCleanup to allow more flexible cleanup (CASSANDRA-10708)
 * (cqlsh) allow setting TTL with COPY (CASSANDRA-9494)
 * Fix counting of received sstables in streaming (CASSANDRA-10949)
 * Implement hints compression (CASSANDRA-9428)
 * Fix potential assertion error when reading static columns (CASSANDRA-10903)
 * Fix EstimatedHistogram creation in nodetool tablehistograms (CASSANDRA-10859)
 * Establish bootstrap stream sessions sequentially (CASSANDRA-6992)
 * Sort compactionhistory output by timestamp (CASSANDRA-10464)
 * More efficient BTree removal (CASSANDRA-9991)
 * Make tablehistograms accept the same syntax as tablestats (CASSANDRA-10149)
 * Group pending compactions based on table (CASSANDRA-10718)
 * Add compressor name in sstablemetadata output (CASSANDRA-9879)
 * Fix type casting for counter columns (CASSANDRA-10824)
 * Prevent running Cassandra as root (CASSANDRA-8142)
 * bound maximum in-flight commit log replay mutation bytes to 64 megabytes (CASSANDRA-8639)
 * Normalize all scripts (CASSANDRA-10679)
 * Make compression ratio much more accurate (CASSANDRA-10225)
 * Optimize building of Clustering object when only one is created (CASSANDRA-10409)
 * Make index building pluggable (CASSANDRA-10681)
 * Add sstable flush observer (CASSANDRA-10678)
 * Improve NTS endpoints calculation (CASSANDRA-10200)
 * Improve performance of the folderSize function (CASSANDRA-10677)
 * Add support for type casting in selection clause (CASSANDRA-10310)
 * Added graphing option to cassandra-stress (CASSANDRA-7918)
 * Abort in-progress queries that time out (CASSANDRA-7392)
 * Add transparent data encryption core classes (CASSANDRA-9945)
Merged from 3.0:
 * Better handling of SSL connection errors inter-node (CASSANDRA-10816)
 * Avoid NoSuchElementException when executing empty batch (CASSANDRA-10711)
 * Avoid building PartitionUpdate in toString (CASSANDRA-10897)
 * Reduce heap spent when receiving many SSTables (CASSANDRA-10797)
 * Add back support for 3rd party auth providers to bulk loader (CASSANDRA-10873)
 * Eliminate the dependency on jgrapht for UDT resolution (CASSANDRA-10653)
 * (Hadoop) Close Clusters and Sessions in Hadoop Input/Output classes (CASSANDRA-10837)
 * Fix sstableloader not working with upper case keyspace name (CASSANDRA-10806)
Merged from 2.2:
 * jemalloc detection fails due to quoting issues in regexv (CASSANDRA-10946)
 * (cqlsh) show correct column names for empty result sets (CASSANDRA-9813)
 * Add new types to Stress (CASSANDRA-9556)
 * Add property to allow listening on broadcast interface (CASSANDRA-9748)
Merged from 2.1:
 * Match cassandra-loader options in COPY FROM (CASSANDRA-9303)
 * Fix binding to any address in CqlBulkRecordWriter (CASSANDRA-9309)
 * cqlsh fails to decode utf-8 characters for text typed columns (CASSANDRA-10875)
 * Log error when stream session fails (CASSANDRA-9294)
 * Fix bugs in commit log archiving startup behavior (CASSANDRA-10593)
 * (cqlsh) further optimise COPY FROM (CASSANDRA-9302)
 * Allow CREATE TABLE WITH ID (CASSANDRA-9179)
 * Make Stress compiles within eclipse (CASSANDRA-10807)
 * Cassandra Daemon should print JVM arguments (CASSANDRA-10764)
 * Allow cancellation of index summary redistribution (CASSANDRA-8805)


3.1.1
Merged from 3.0:
  * Fix upgrade data loss due to range tombstone deleting more data than then should
    (CASSANDRA-10822)


3.1
Merged from 3.0:
 * Avoid MV race during node decommission (CASSANDRA-10674)
 * Disable reloading of GossipingPropertyFileSnitch (CASSANDRA-9474)
 * Handle single-column deletions correction in materialized views
   when the column is part of the view primary key (CASSANDRA-10796)
 * Fix issue with datadir migration on upgrade (CASSANDRA-10788)
 * Fix bug with range tombstones on reverse queries and test coverage for
   AbstractBTreePartition (CASSANDRA-10059)
 * Remove 64k limit on collection elements (CASSANDRA-10374)
 * Remove unclear Indexer.indexes() method (CASSANDRA-10690)
 * Fix NPE on stream read error (CASSANDRA-10771)
 * Normalize cqlsh DESC output (CASSANDRA-10431)
 * Rejects partition range deletions when columns are specified (CASSANDRA-10739)
 * Fix error when saving cached key for old format sstable (CASSANDRA-10778)
 * Invalidate prepared statements on DROP INDEX (CASSANDRA-10758)
 * Fix SELECT statement with IN restrictions on partition key,
   ORDER BY and LIMIT (CASSANDRA-10729)
 * Improve stress performance over 1k threads (CASSANDRA-7217)
 * Wait for migration responses to complete before bootstrapping (CASSANDRA-10731)
 * Unable to create a function with argument of type Inet (CASSANDRA-10741)
 * Fix backward incompatibiliy in CqlInputFormat (CASSANDRA-10717)
 * Correctly preserve deletion info on updated rows when notifying indexers
   of single-row deletions (CASSANDRA-10694)
 * Notify indexers of partition delete during cleanup (CASSANDRA-10685)
 * Keep the file open in trySkipCache (CASSANDRA-10669)
 * Updated trigger example (CASSANDRA-10257)
Merged from 2.2:
 * Verify tables in pseudo-system keyspaces at startup (CASSANDRA-10761)
 * Fix IllegalArgumentException in DataOutputBuffer.reallocate for large buffers (CASSANDRA-10592)
 * Show CQL help in cqlsh in web browser (CASSANDRA-7225)
 * Serialize on disk the proper SSTable compression ratio (CASSANDRA-10775)
 * Reject index queries while the index is building (CASSANDRA-8505)
 * CQL.textile syntax incorrectly includes optional keyspace for aggregate SFUNC and FINALFUNC (CASSANDRA-10747)
 * Fix JSON update with prepared statements (CASSANDRA-10631)
 * Don't do anticompaction after subrange repair (CASSANDRA-10422)
 * Fix SimpleDateType type compatibility (CASSANDRA-10027)
 * (Hadoop) fix splits calculation (CASSANDRA-10640)
 * (Hadoop) ensure that Cluster instances are always closed (CASSANDRA-10058)
Merged from 2.1:
 * Fix Stress profile parsing on Windows (CASSANDRA-10808)
 * Fix incremental repair hang when replica is down (CASSANDRA-10288)
 * Optimize the way we check if a token is repaired in anticompaction (CASSANDRA-10768)
 * Add proper error handling to stream receiver (CASSANDRA-10774)
 * Warn or fail when changing cluster topology live (CASSANDRA-10243)
 * Status command in debian/ubuntu init script doesn't work (CASSANDRA-10213)
 * Some DROP ... IF EXISTS incorrectly result in exceptions on non-existing KS (CASSANDRA-10658)
 * DeletionTime.compareTo wrong in rare cases (CASSANDRA-10749)
 * Force encoding when computing statement ids (CASSANDRA-10755)
 * Properly reject counters as map keys (CASSANDRA-10760)
 * Fix the sstable-needs-cleanup check (CASSANDRA-10740)
 * (cqlsh) Print column names before COPY operation (CASSANDRA-8935)
 * Fix CompressedInputStream for proper cleanup (CASSANDRA-10012)
 * (cqlsh) Support counters in COPY commands (CASSANDRA-9043)
 * Try next replica if not possible to connect to primary replica on
   ColumnFamilyRecordReader (CASSANDRA-2388)
 * Limit window size in DTCS (CASSANDRA-10280)
 * sstableloader does not use MAX_HEAP_SIZE env parameter (CASSANDRA-10188)
 * (cqlsh) Improve COPY TO performance and error handling (CASSANDRA-9304)
 * Create compression chunk for sending file only (CASSANDRA-10680)
 * Forbid compact clustering column type changes in ALTER TABLE (CASSANDRA-8879)
 * Reject incremental repair with subrange repair (CASSANDRA-10422)
 * Add a nodetool command to refresh size_estimates (CASSANDRA-9579)
 * Invalidate cache after stream receive task is completed (CASSANDRA-10341)
 * Reject counter writes in CQLSSTableWriter (CASSANDRA-10258)
 * Remove superfluous COUNTER_MUTATION stage mapping (CASSANDRA-10605)


3.0
 * Fix AssertionError while flushing memtable due to materialized views
   incorrectly inserting empty rows (CASSANDRA-10614)
 * Store UDA initcond as CQL literal in the schema table, instead of a blob (CASSANDRA-10650)
 * Don't use -1 for the position of partition key in schema (CASSANDRA-10491)
 * Fix distinct queries in mixed version cluster (CASSANDRA-10573)
 * Skip sstable on clustering in names query (CASSANDRA-10571)
 * Remove value skipping as it breaks read-repair (CASSANDRA-10655)
 * Fix bootstrapping with MVs (CASSANDRA-10621)
 * Make sure EACH_QUORUM reads are using NTS (CASSANDRA-10584)
 * Fix MV replica filtering for non-NetworkTopologyStrategy (CASSANDRA-10634)
 * (Hadoop) fix CIF describeSplits() not handling 0 size estimates (CASSANDRA-10600)
 * Fix reading of legacy sstables (CASSANDRA-10590)
 * Use CQL type names in schema metadata tables (CASSANDRA-10365)
 * Guard batchlog replay against integer division by zero (CASSANDRA-9223)
 * Fix bug when adding a column to thrift with the same name than a primary key (CASSANDRA-10608)
 * Add client address argument to IAuthenticator::newSaslNegotiator (CASSANDRA-8068)
 * Fix implementation of LegacyLayout.LegacyBoundComparator (CASSANDRA-10602)
 * Don't use 'names query' read path for counters (CASSANDRA-10572)
 * Fix backward compatibility for counters (CASSANDRA-10470)
 * Remove memory_allocator paramter from cassandra.yaml (CASSANDRA-10581,10628)
 * Execute the metadata reload task of all registered indexes on CFS::reload (CASSANDRA-10604)
 * Fix thrift cas operations with defined columns (CASSANDRA-10576)
 * Fix PartitionUpdate.operationCount()for updates with static column operations (CASSANDRA-10606)
 * Fix thrift get() queries with defined columns (CASSANDRA-10586)
 * Fix marking of indexes as built and removed (CASSANDRA-10601)
 * Skip initialization of non-registered 2i instances, remove Index::getIndexName (CASSANDRA-10595)
 * Fix batches on multiple tables (CASSANDRA-10554)
 * Ensure compaction options are validated when updating KeyspaceMetadata (CASSANDRA-10569)
 * Flatten Iterator Transformation Hierarchy (CASSANDRA-9975)
 * Remove token generator (CASSANDRA-5261)
 * RolesCache should not be created for any authenticator that does not requireAuthentication (CASSANDRA-10562)
 * Fix LogTransaction checking only a single directory for files (CASSANDRA-10421)
 * Fix handling of range tombstones when reading old format sstables (CASSANDRA-10360)
 * Aggregate with Initial Condition fails with C* 3.0 (CASSANDRA-10367)
Merged from 2.2:
 * (cqlsh) show partial trace if incomplete after max_trace_wait (CASSANDRA-7645)
 * Use most up-to-date version of schema for system tables (CASSANDRA-10652)
 * Deprecate memory_allocator in cassandra.yaml (CASSANDRA-10581,10628)
 * Expose phi values from failure detector via JMX and tweak debug
   and trace logging (CASSANDRA-9526)
 * Fix IllegalArgumentException in DataOutputBuffer.reallocate for large buffers (CASSANDRA-10592)
Merged from 2.1:
 * Shutdown compaction in drain to prevent leak (CASSANDRA-10079)
 * (cqlsh) fix COPY using wrong variable name for time_format (CASSANDRA-10633)
 * Do not run SizeEstimatesRecorder if a node is not a member of the ring (CASSANDRA-9912)
 * Improve handling of dead nodes in gossip (CASSANDRA-10298)
 * Fix logback-tools.xml incorrectly configured for outputing to System.err
   (CASSANDRA-9937)
 * Fix streaming to catch exception so retry not fail (CASSANDRA-10557)
 * Add validation method to PerRowSecondaryIndex (CASSANDRA-10092)
 * Support encrypted and plain traffic on the same port (CASSANDRA-10559)
 * Do STCS in DTCS windows (CASSANDRA-10276)
 * Avoid repetition of JVM_OPTS in debian package (CASSANDRA-10251)
 * Fix potential NPE from handling result of SIM.highestSelectivityIndex (CASSANDRA-10550)
 * Fix paging issues with partitions containing only static columns data (CASSANDRA-10381)
 * Fix conditions on static columns (CASSANDRA-10264)
 * AssertionError: attempted to delete non-existing file CommitLog (CASSANDRA-10377)
 * Fix sorting for queries with an IN condition on partition key columns (CASSANDRA-10363)


3.0-rc2
 * Fix SELECT DISTINCT queries between 2.2.2 nodes and 3.0 nodes (CASSANDRA-10473)
 * Remove circular references in SegmentedFile (CASSANDRA-10543)
 * Ensure validation of indexed values only occurs once per-partition (CASSANDRA-10536)
 * Fix handling of static columns for range tombstones in thrift (CASSANDRA-10174)
 * Support empty ColumnFilter for backward compatility on empty IN (CASSANDRA-10471)
 * Remove Pig support (CASSANDRA-10542)
 * Fix LogFile throws Exception when assertion is disabled (CASSANDRA-10522)
 * Revert CASSANDRA-7486, make CMS default GC, move GC config to
   conf/jvm.options (CASSANDRA-10403)
 * Fix TeeingAppender causing some logs to be truncated/empty (CASSANDRA-10447)
 * Allow EACH_QUORUM for reads (CASSANDRA-9602)
 * Fix potential ClassCastException while upgrading (CASSANDRA-10468)
 * Fix NPE in MVs on update (CASSANDRA-10503)
 * Only include modified cell data in indexing deltas (CASSANDRA-10438)
 * Do not load keyspace when creating sstable writer (CASSANDRA-10443)
 * If node is not yet gossiping write all MV updates to batchlog only (CASSANDRA-10413)
 * Re-populate token metadata after commit log recovery (CASSANDRA-10293)
 * Provide additional metrics for materialized views (CASSANDRA-10323)
 * Flush system schema tables after local schema changes (CASSANDRA-10429)
Merged from 2.2:
 * Reduce contention getting instances of CompositeType (CASSANDRA-10433)
 * Fix the regression when using LIMIT with aggregates (CASSANDRA-10487)
 * Avoid NoClassDefFoundError during DataDescriptor initialization on windows (CASSANDRA-10412)
 * Preserve case of quoted Role & User names (CASSANDRA-10394)
 * cqlsh pg-style-strings broken (CASSANDRA-10484)
 * cqlsh prompt includes name of keyspace after failed `use` statement (CASSANDRA-10369)
Merged from 2.1:
 * (cqlsh) Distinguish negative and positive infinity in output (CASSANDRA-10523)
 * (cqlsh) allow custom time_format for COPY TO (CASSANDRA-8970)
 * Don't allow startup if the node's rack has changed (CASSANDRA-10242)
 * (cqlsh) show partial trace if incomplete after max_trace_wait (CASSANDRA-7645)
 * Allow LOCAL_JMX to be easily overridden (CASSANDRA-10275)
 * Mark nodes as dead even if they've already left (CASSANDRA-10205)


3.0.0-rc1
 * Fix mixed version read request compatibility for compact static tables
   (CASSANDRA-10373)
 * Fix paging of DISTINCT with static and IN (CASSANDRA-10354)
 * Allow MATERIALIZED VIEW's SELECT statement to restrict primary key
   columns (CASSANDRA-9664)
 * Move crc_check_chance out of compression options (CASSANDRA-9839)
 * Fix descending iteration past end of BTreeSearchIterator (CASSANDRA-10301)
 * Transfer hints to a different node on decommission (CASSANDRA-10198)
 * Check partition keys for CAS operations during stmt validation (CASSANDRA-10338)
 * Add custom query expressions to SELECT (CASSANDRA-10217)
 * Fix minor bugs in MV handling (CASSANDRA-10362)
 * Allow custom indexes with 0,1 or multiple target columns (CASSANDRA-10124)
 * Improve MV schema representation (CASSANDRA-9921)
 * Add flag to enable/disable coordinator batchlog for MV writes (CASSANDRA-10230)
 * Update cqlsh COPY for new internal driver serialization interface (CASSANDRA-10318)
 * Give index implementations more control over rebuild operations (CASSANDRA-10312)
 * Update index file format (CASSANDRA-10314)
 * Add "shadowable" row tombstones to deal with mv timestamp issues (CASSANDRA-10261)
 * CFS.loadNewSSTables() broken for pre-3.0 sstables
 * Cache selected index in read command to reduce lookups (CASSANDRA-10215)
 * Small optimizations of sstable index serialization (CASSANDRA-10232)
 * Support for both encrypted and unencrypted native transport connections (CASSANDRA-9590)
Merged from 2.2:
 * Configurable page size in cqlsh (CASSANDRA-9855)
 * Defer default role manager setup until all nodes are on 2.2+ (CASSANDRA-9761)
 * Handle missing RoleManager in config after upgrade to 2.2 (CASSANDRA-10209)
Merged from 2.1:
 * Bulk Loader API could not tolerate even node failure (CASSANDRA-10347)
 * Avoid misleading pushed notifications when multiple nodes
   share an rpc_address (CASSANDRA-10052)
 * Fix dropping undroppable when message queue is full (CASSANDRA-10113)
 * Fix potential ClassCastException during paging (CASSANDRA-10352)
 * Prevent ALTER TYPE from creating circular references (CASSANDRA-10339)
 * Fix cache handling of 2i and base tables (CASSANDRA-10155, 10359)
 * Fix NPE in nodetool compactionhistory (CASSANDRA-9758)
 * (Pig) support BulkOutputFormat as a URL parameter (CASSANDRA-7410)
 * BATCH statement is broken in cqlsh (CASSANDRA-10272)
 * (cqlsh) Make cqlsh PEP8 Compliant (CASSANDRA-10066)
 * (cqlsh) Fix error when starting cqlsh with --debug (CASSANDRA-10282)
 * Scrub, Cleanup and Upgrade do not unmark compacting until all operations
   have completed, regardless of the occurence of exceptions (CASSANDRA-10274)


3.0.0-beta2
 * Fix columns returned by AbstractBtreePartitions (CASSANDRA-10220)
 * Fix backward compatibility issue due to AbstractBounds serialization bug (CASSANDRA-9857)
 * Fix startup error when upgrading nodes (CASSANDRA-10136)
 * Base table PRIMARY KEY can be assumed to be NOT NULL in MV creation (CASSANDRA-10147)
 * Improve batchlog write patch (CASSANDRA-9673)
 * Re-apply MaterializedView updates on commitlog replay (CASSANDRA-10164)
 * Require AbstractType.isByteOrderComparable declaration in constructor (CASSANDRA-9901)
 * Avoid digest mismatch on upgrade to 3.0 (CASSANDRA-9554)
 * Fix Materialized View builder when adding multiple MVs (CASSANDRA-10156)
 * Choose better poolingOptions for protocol v4 in cassandra-stress (CASSANDRA-10182)
 * Fix LWW bug affecting Materialized Views (CASSANDRA-10197)
 * Ensures frozen sets and maps are always sorted (CASSANDRA-10162)
 * Don't deadlock when flushing CFS backed custom indexes (CASSANDRA-10181)
 * Fix double flushing of secondary index tables (CASSANDRA-10180)
 * Fix incorrect handling of range tombstones in thrift (CASSANDRA-10046)
 * Only use batchlog when paired materialized view replica is remote (CASSANDRA-10061)
 * Reuse TemporalRow when updating multiple MaterializedViews (CASSANDRA-10060)
 * Validate gc_grace_seconds for batchlog writes and MVs (CASSANDRA-9917)
 * Fix sstablerepairedset (CASSANDRA-10132)
Merged from 2.2:
 * Cancel transaction for sstables we wont redistribute index summary
   for (CASSANDRA-10270)
 * Retry snapshot deletion after compaction and gc on Windows (CASSANDRA-10222)
 * Fix failure to start with space in directory path on Windows (CASSANDRA-10239)
 * Fix repair hang when snapshot failed (CASSANDRA-10057)
 * Fall back to 1/4 commitlog volume for commitlog_total_space on small disks
   (CASSANDRA-10199)
Merged from 2.1:
 * Added configurable warning threshold for GC duration (CASSANDRA-8907)
 * Fix handling of streaming EOF (CASSANDRA-10206)
 * Only check KeyCache when it is enabled
 * Change streaming_socket_timeout_in_ms default to 1 hour (CASSANDRA-8611)
 * (cqlsh) update list of CQL keywords (CASSANDRA-9232)
 * Add nodetool gettraceprobability command (CASSANDRA-10234)
Merged from 2.0:
 * Fix rare race where older gossip states can be shadowed (CASSANDRA-10366)
 * Fix consolidating racks violating the RF contract (CASSANDRA-10238)
 * Disallow decommission when node is in drained state (CASSANDRA-8741)


2.2.1
 * Fix race during construction of commit log (CASSANDRA-10049)
 * Fix LeveledCompactionStrategyTest (CASSANDRA-9757)
 * Fix broken UnbufferedDataOutputStreamPlus.writeUTF (CASSANDRA-10203)
 * (cqlsh) default load-from-file encoding to utf-8 (CASSANDRA-9898)
 * Avoid returning Permission.NONE when failing to query users table (CASSANDRA-10168)
 * (cqlsh) add CLEAR command (CASSANDRA-10086)
 * Support string literals as Role names for compatibility (CASSANDRA-10135)
Merged from 2.1:
 * Only check KeyCache when it is enabled
 * Change streaming_socket_timeout_in_ms default to 1 hour (CASSANDRA-8611)
 * (cqlsh) update list of CQL keywords (CASSANDRA-9232)


3.0.0-beta1
 * Redesign secondary index API (CASSANDRA-9459, 7771, 9041)
 * Fix throwing ReadFailure instead of ReadTimeout on range queries (CASSANDRA-10125)
 * Rewrite hinted handoff (CASSANDRA-6230)
 * Fix query on static compact tables (CASSANDRA-10093)
 * Fix race during construction of commit log (CASSANDRA-10049)
 * Add option to only purge repaired tombstones (CASSANDRA-6434)
 * Change authorization handling for MVs (CASSANDRA-9927)
 * Add custom JMX enabled executor for UDF sandbox (CASSANDRA-10026)
 * Fix row deletion bug for Materialized Views (CASSANDRA-10014)
 * Support mixed-version clusters with Cassandra 2.1 and 2.2 (CASSANDRA-9704)
 * Fix multiple slices on RowSearchers (CASSANDRA-10002)
 * Fix bug in merging of collections (CASSANDRA-10001)
 * Optimize batchlog replay to avoid full scans (CASSANDRA-7237)
 * Repair improvements when using vnodes (CASSANDRA-5220)
 * Disable scripted UDFs by default (CASSANDRA-9889)
 * Bytecode inspection for Java-UDFs (CASSANDRA-9890)
 * Use byte to serialize MT hash length (CASSANDRA-9792)
 * Replace usage of Adler32 with CRC32 (CASSANDRA-8684)
 * Fix migration to new format from 2.1 SSTable (CASSANDRA-10006)
 * SequentialWriter should extend BufferedDataOutputStreamPlus (CASSANDRA-9500)
 * Use the same repairedAt timestamp within incremental repair session (CASSANDRA-9111)
Merged from 2.2:
 * Allow count(*) and count(1) to be use as normal aggregation (CASSANDRA-10114)
 * An NPE is thrown if the column name is unknown for an IN relation (CASSANDRA-10043)
 * Apply commit_failure_policy to more errors on startup (CASSANDRA-9749)
 * Fix histogram overflow exception (CASSANDRA-9973)
 * Route gossip messages over dedicated socket (CASSANDRA-9237)
 * Add checksum to saved cache files (CASSANDRA-9265)
 * Log warning when using an aggregate without partition key (CASSANDRA-9737)
Merged from 2.1:
 * (cqlsh) Allow encoding to be set through command line (CASSANDRA-10004)
 * Add new JMX methods to change local compaction strategy (CASSANDRA-9965)
 * Write hints for paxos commits (CASSANDRA-7342)
 * (cqlsh) Fix timestamps before 1970 on Windows, always
   use UTC for timestamp display (CASSANDRA-10000)
 * (cqlsh) Avoid overwriting new config file with old config
   when both exist (CASSANDRA-9777)
 * Release snapshot selfRef when doing snapshot repair (CASSANDRA-9998)
 * Cannot replace token does not exist - DN node removed as Fat Client (CASSANDRA-9871)
Merged from 2.0:
 * Don't cast expected bf size to an int (CASSANDRA-9959)
 * Make getFullyExpiredSSTables less expensive (CASSANDRA-9882)


3.0.0-alpha1
 * Implement proper sandboxing for UDFs (CASSANDRA-9402)
 * Simplify (and unify) cleanup of compaction leftovers (CASSANDRA-7066)
 * Allow extra schema definitions in cassandra-stress yaml (CASSANDRA-9850)
 * Metrics should use up to date nomenclature (CASSANDRA-9448)
 * Change CREATE/ALTER TABLE syntax for compression (CASSANDRA-8384)
 * Cleanup crc and adler code for java 8 (CASSANDRA-9650)
 * Storage engine refactor (CASSANDRA-8099, 9743, 9746, 9759, 9781, 9808, 9825,
   9848, 9705, 9859, 9867, 9874, 9828, 9801)
 * Update Guava to 18.0 (CASSANDRA-9653)
 * Bloom filter false positive ratio is not honoured (CASSANDRA-8413)
 * New option for cassandra-stress to leave a ratio of columns null (CASSANDRA-9522)
 * Change hinted_handoff_enabled yaml setting, JMX (CASSANDRA-9035)
 * Add algorithmic token allocation (CASSANDRA-7032)
 * Add nodetool command to replay batchlog (CASSANDRA-9547)
 * Make file buffer cache independent of paths being read (CASSANDRA-8897)
 * Remove deprecated legacy Hadoop code (CASSANDRA-9353)
 * Decommissioned nodes will not rejoin the cluster (CASSANDRA-8801)
 * Change gossip stabilization to use endpoit size (CASSANDRA-9401)
 * Change default garbage collector to G1 (CASSANDRA-7486)
 * Populate TokenMetadata early during startup (CASSANDRA-9317)
 * Undeprecate cache recentHitRate (CASSANDRA-6591)
 * Add support for selectively varint encoding fields (CASSANDRA-9499, 9865)
 * Materialized Views (CASSANDRA-6477)
Merged from 2.2:
 * Avoid grouping sstables for anticompaction with DTCS (CASSANDRA-9900)
 * UDF / UDA execution time in trace (CASSANDRA-9723)
 * Fix broken internode SSL (CASSANDRA-9884)
Merged from 2.1:
 * Add new JMX methods to change local compaction strategy (CASSANDRA-9965)
 * Fix handling of enable/disable autocompaction (CASSANDRA-9899)
 * Add consistency level to tracing ouput (CASSANDRA-9827)
 * Remove repair snapshot leftover on startup (CASSANDRA-7357)
 * Use random nodes for batch log when only 2 racks (CASSANDRA-8735)
 * Ensure atomicity inside thrift and stream session (CASSANDRA-7757)
 * Fix nodetool info error when the node is not joined (CASSANDRA-9031)
Merged from 2.0:
 * Log when messages are dropped due to cross_node_timeout (CASSANDRA-9793)
 * Don't track hotness when opening from snapshot for validation (CASSANDRA-9382)


2.2.0
 * Allow the selection of columns together with aggregates (CASSANDRA-9767)
 * Fix cqlsh copy methods and other windows specific issues (CASSANDRA-9795)
 * Don't wrap byte arrays in SequentialWriter (CASSANDRA-9797)
 * sum() and avg() functions missing for smallint and tinyint types (CASSANDRA-9671)
 * Revert CASSANDRA-9542 (allow native functions in UDA) (CASSANDRA-9771)
Merged from 2.1:
 * Fix MarshalException when upgrading superColumn family (CASSANDRA-9582)
 * Fix broken logging for "empty" flushes in Memtable (CASSANDRA-9837)
 * Handle corrupt files on startup (CASSANDRA-9686)
 * Fix clientutil jar and tests (CASSANDRA-9760)
 * (cqlsh) Allow the SSL protocol version to be specified through the
    config file or environment variables (CASSANDRA-9544)
Merged from 2.0:
 * Add tool to find why expired sstables are not getting dropped (CASSANDRA-10015)
 * Remove erroneous pending HH tasks from tpstats/jmx (CASSANDRA-9129)
 * Don't cast expected bf size to an int (CASSANDRA-9959)
 * checkForEndpointCollision fails for legitimate collisions (CASSANDRA-9765)
 * Complete CASSANDRA-8448 fix (CASSANDRA-9519)
 * Don't include auth credentials in debug log (CASSANDRA-9682)
 * Can't transition from write survey to normal mode (CASSANDRA-9740)
 * Scrub (recover) sstables even when -Index.db is missing (CASSANDRA-9591)
 * Fix growing pending background compaction (CASSANDRA-9662)


2.2.0-rc2
 * Re-enable memory-mapped I/O on Windows (CASSANDRA-9658)
 * Warn when an extra-large partition is compacted (CASSANDRA-9643)
 * (cqlsh) Allow setting the initial connection timeout (CASSANDRA-9601)
 * BulkLoader has --transport-factory option but does not use it (CASSANDRA-9675)
 * Allow JMX over SSL directly from nodetool (CASSANDRA-9090)
 * Update cqlsh for UDFs (CASSANDRA-7556)
 * Change Windows kernel default timer resolution (CASSANDRA-9634)
 * Deprected sstable2json and json2sstable (CASSANDRA-9618)
 * Allow native functions in user-defined aggregates (CASSANDRA-9542)
 * Don't repair system_distributed by default (CASSANDRA-9621)
 * Fix mixing min, max, and count aggregates for blob type (CASSANRA-9622)
 * Rename class for DATE type in Java driver (CASSANDRA-9563)
 * Duplicate compilation of UDFs on coordinator (CASSANDRA-9475)
 * Fix connection leak in CqlRecordWriter (CASSANDRA-9576)
 * Mlockall before opening system sstables & remove boot_without_jna option (CASSANDRA-9573)
 * Add functions to convert timeuuid to date or time, deprecate dateOf and unixTimestampOf (CASSANDRA-9229)
 * Make sure we cancel non-compacting sstables from LifecycleTransaction (CASSANDRA-9566)
 * Fix deprecated repair JMX API (CASSANDRA-9570)
 * Add logback metrics (CASSANDRA-9378)
 * Update and refactor ant test/test-compression to run the tests in parallel (CASSANDRA-9583)
 * Fix upgrading to new directory for secondary index (CASSANDRA-9687)
Merged from 2.1:
 * (cqlsh) Fix bad check for CQL compatibility when DESCRIBE'ing
   COMPACT STORAGE tables with no clustering columns
 * Eliminate strong self-reference chains in sstable ref tidiers (CASSANDRA-9656)
 * Ensure StreamSession uses canonical sstable reader instances (CASSANDRA-9700)
 * Ensure memtable book keeping is not corrupted in the event we shrink usage (CASSANDRA-9681)
 * Update internal python driver for cqlsh (CASSANDRA-9064)
 * Fix IndexOutOfBoundsException when inserting tuple with too many
   elements using the string literal notation (CASSANDRA-9559)
 * Enable describe on indices (CASSANDRA-7814)
 * Fix incorrect result for IN queries where column not found (CASSANDRA-9540)
 * ColumnFamilyStore.selectAndReference may block during compaction (CASSANDRA-9637)
 * Fix bug in cardinality check when compacting (CASSANDRA-9580)
 * Fix memory leak in Ref due to ConcurrentLinkedQueue.remove() behaviour (CASSANDRA-9549)
 * Make rebuild only run one at a time (CASSANDRA-9119)
Merged from 2.0:
 * Avoid NPE in AuthSuccess#decode (CASSANDRA-9727)
 * Add listen_address to system.local (CASSANDRA-9603)
 * Bug fixes to resultset metadata construction (CASSANDRA-9636)
 * Fix setting 'durable_writes' in ALTER KEYSPACE (CASSANDRA-9560)
 * Avoids ballot clash in Paxos (CASSANDRA-9649)
 * Improve trace messages for RR (CASSANDRA-9479)
 * Fix suboptimal secondary index selection when restricted
   clustering column is also indexed (CASSANDRA-9631)
 * (cqlsh) Add min_threshold to DTCS option autocomplete (CASSANDRA-9385)
 * Fix error message when attempting to create an index on a column
   in a COMPACT STORAGE table with clustering columns (CASSANDRA-9527)
 * 'WITH WITH' in alter keyspace statements causes NPE (CASSANDRA-9565)
 * Expose some internals of SelectStatement for inspection (CASSANDRA-9532)
 * ArrivalWindow should use primitives (CASSANDRA-9496)
 * Periodically submit background compaction tasks (CASSANDRA-9592)
 * Set HAS_MORE_PAGES flag to false when PagingState is null (CASSANDRA-9571)


2.2.0-rc1
 * Compressed commit log should measure compressed space used (CASSANDRA-9095)
 * Fix comparison bug in CassandraRoleManager#collectRoles (CASSANDRA-9551)
 * Add tinyint,smallint,time,date support for UDFs (CASSANDRA-9400)
 * Deprecates SSTableSimpleWriter and SSTableSimpleUnsortedWriter (CASSANDRA-9546)
 * Empty INITCOND treated as null in aggregate (CASSANDRA-9457)
 * Remove use of Cell in Thrift MapReduce classes (CASSANDRA-8609)
 * Integrate pre-release Java Driver 2.2-rc1, custom build (CASSANDRA-9493)
 * Clean up gossiper logic for old versions (CASSANDRA-9370)
 * Fix custom payload coding/decoding to match the spec (CASSANDRA-9515)
 * ant test-all results incomplete when parsed (CASSANDRA-9463)
 * Disallow frozen<> types in function arguments and return types for
   clarity (CASSANDRA-9411)
 * Static Analysis to warn on unsafe use of Autocloseable instances (CASSANDRA-9431)
 * Update commitlog archiving examples now that commitlog segments are
   not recycled (CASSANDRA-9350)
 * Extend Transactional API to sstable lifecycle management (CASSANDRA-8568)
 * (cqlsh) Add support for native protocol 4 (CASSANDRA-9399)
 * Ensure that UDF and UDAs are keyspace-isolated (CASSANDRA-9409)
 * Revert CASSANDRA-7807 (tracing completion client notifications) (CASSANDRA-9429)
 * Add ability to stop compaction by ID (CASSANDRA-7207)
 * Let CassandraVersion handle SNAPSHOT version (CASSANDRA-9438)
Merged from 2.1:
 * (cqlsh) Fix using COPY through SOURCE or -f (CASSANDRA-9083)
 * Fix occasional lack of `system` keyspace in schema tables (CASSANDRA-8487)
 * Use ProtocolError code instead of ServerError code for native protocol
   error responses to unsupported protocol versions (CASSANDRA-9451)
 * Default commitlog_sync_batch_window_in_ms changed to 2ms (CASSANDRA-9504)
 * Fix empty partition assertion in unsorted sstable writing tools (CASSANDRA-9071)
 * Ensure truncate without snapshot cannot produce corrupt responses (CASSANDRA-9388)
 * Consistent error message when a table mixes counter and non-counter
   columns (CASSANDRA-9492)
 * Avoid getting unreadable keys during anticompaction (CASSANDRA-9508)
 * (cqlsh) Better float precision by default (CASSANDRA-9224)
 * Improve estimated row count (CASSANDRA-9107)
 * Optimize range tombstone memory footprint (CASSANDRA-8603)
 * Use configured gcgs in anticompaction (CASSANDRA-9397)
Merged from 2.0:
 * Don't accumulate more range than necessary in RangeTombstone.Tracker (CASSANDRA-9486)
 * Add broadcast and rpc addresses to system.local (CASSANDRA-9436)
 * Always mark sstable suspect when corrupted (CASSANDRA-9478)
 * Add database users and permissions to CQL3 documentation (CASSANDRA-7558)
 * Allow JVM_OPTS to be passed to standalone tools (CASSANDRA-5969)
 * Fix bad condition in RangeTombstoneList (CASSANDRA-9485)
 * Fix potential StackOverflow when setting CrcCheckChance over JMX (CASSANDRA-9488)
 * Fix null static columns in pages after the first, paged reversed
   queries (CASSANDRA-8502)
 * Fix counting cache serialization in request metrics (CASSANDRA-9466)
 * Add option not to validate atoms during scrub (CASSANDRA-9406)


2.2.0-beta1
 * Introduce Transactional API for internal state changes (CASSANDRA-8984)
 * Add a flag in cassandra.yaml to enable UDFs (CASSANDRA-9404)
 * Better support of null for UDF (CASSANDRA-8374)
 * Use ecj instead of javassist for UDFs (CASSANDRA-8241)
 * faster async logback configuration for tests (CASSANDRA-9376)
 * Add `smallint` and `tinyint` data types (CASSANDRA-8951)
 * Avoid thrift schema creation when native driver is used in stress tool (CASSANDRA-9374)
 * Make Functions.declared thread-safe
 * Add client warnings to native protocol v4 (CASSANDRA-8930)
 * Allow roles cache to be invalidated (CASSANDRA-8967)
 * Upgrade Snappy (CASSANDRA-9063)
 * Don't start Thrift rpc by default (CASSANDRA-9319)
 * Only stream from unrepaired sstables with incremental repair (CASSANDRA-8267)
 * Aggregate UDFs allow SFUNC return type to differ from STYPE if FFUNC specified (CASSANDRA-9321)
 * Remove Thrift dependencies in bundled tools (CASSANDRA-8358)
 * Disable memory mapping of hsperfdata file for JVM statistics (CASSANDRA-9242)
 * Add pre-startup checks to detect potential incompatibilities (CASSANDRA-8049)
 * Distinguish between null and unset in protocol v4 (CASSANDRA-7304)
 * Add user/role permissions for user-defined functions (CASSANDRA-7557)
 * Allow cassandra config to be updated to restart daemon without unloading classes (CASSANDRA-9046)
 * Don't initialize compaction writer before checking if iter is empty (CASSANDRA-9117)
 * Don't execute any functions at prepare-time (CASSANDRA-9037)
 * Share file handles between all instances of a SegmentedFile (CASSANDRA-8893)
 * Make it possible to major compact LCS (CASSANDRA-7272)
 * Make FunctionExecutionException extend RequestExecutionException
   (CASSANDRA-9055)
 * Add support for SELECT JSON, INSERT JSON syntax and new toJson(), fromJson()
   functions (CASSANDRA-7970)
 * Optimise max purgeable timestamp calculation in compaction (CASSANDRA-8920)
 * Constrain internode message buffer sizes, and improve IO class hierarchy (CASSANDRA-8670)
 * New tool added to validate all sstables in a node (CASSANDRA-5791)
 * Push notification when tracing completes for an operation (CASSANDRA-7807)
 * Delay "node up" and "node added" notifications until native protocol server is started (CASSANDRA-8236)
 * Compressed Commit Log (CASSANDRA-6809)
 * Optimise IntervalTree (CASSANDRA-8988)
 * Add a key-value payload for third party usage (CASSANDRA-8553, 9212)
 * Bump metrics-reporter-config dependency for metrics 3.0 (CASSANDRA-8149)
 * Partition intra-cluster message streams by size, not type (CASSANDRA-8789)
 * Add WriteFailureException to native protocol, notify coordinator of
   write failures (CASSANDRA-8592)
 * Convert SequentialWriter to nio (CASSANDRA-8709)
 * Add role based access control (CASSANDRA-7653, 8650, 7216, 8760, 8849, 8761, 8850)
 * Record client ip address in tracing sessions (CASSANDRA-8162)
 * Indicate partition key columns in response metadata for prepared
   statements (CASSANDRA-7660)
 * Merge UUIDType and TimeUUIDType parse logic (CASSANDRA-8759)
 * Avoid memory allocation when searching index summary (CASSANDRA-8793)
 * Optimise (Time)?UUIDType Comparisons (CASSANDRA-8730)
 * Make CRC32Ex into a separate maven dependency (CASSANDRA-8836)
 * Use preloaded jemalloc w/ Unsafe (CASSANDRA-8714, 9197)
 * Avoid accessing partitioner through StorageProxy (CASSANDRA-8244, 8268)
 * Upgrade Metrics library and remove depricated metrics (CASSANDRA-5657)
 * Serializing Row cache alternative, fully off heap (CASSANDRA-7438)
 * Duplicate rows returned when in clause has repeated values (CASSANDRA-6706)
 * Make CassandraException unchecked, extend RuntimeException (CASSANDRA-8560)
 * Support direct buffer decompression for reads (CASSANDRA-8464)
 * DirectByteBuffer compatible LZ4 methods (CASSANDRA-7039)
 * Group sstables for anticompaction correctly (CASSANDRA-8578)
 * Add ReadFailureException to native protocol, respond
   immediately when replicas encounter errors while handling
   a read request (CASSANDRA-7886)
 * Switch CommitLogSegment from RandomAccessFile to nio (CASSANDRA-8308)
 * Allow mixing token and partition key restrictions (CASSANDRA-7016)
 * Support index key/value entries on map collections (CASSANDRA-8473)
 * Modernize schema tables (CASSANDRA-8261)
 * Support for user-defined aggregation functions (CASSANDRA-8053)
 * Fix NPE in SelectStatement with empty IN values (CASSANDRA-8419)
 * Refactor SelectStatement, return IN results in natural order instead
   of IN value list order and ignore duplicate values in partition key IN restrictions (CASSANDRA-7981)
 * Support UDTs, tuples, and collections in user-defined
   functions (CASSANDRA-7563)
 * Fix aggregate fn results on empty selection, result column name,
   and cqlsh parsing (CASSANDRA-8229)
 * Mark sstables as repaired after full repair (CASSANDRA-7586)
 * Extend Descriptor to include a format value and refactor reader/writer
   APIs (CASSANDRA-7443)
 * Integrate JMH for microbenchmarks (CASSANDRA-8151)
 * Keep sstable levels when bootstrapping (CASSANDRA-7460)
 * Add Sigar library and perform basic OS settings check on startup (CASSANDRA-7838)
 * Support for aggregation functions (CASSANDRA-4914)
 * Remove cassandra-cli (CASSANDRA-7920)
 * Accept dollar quoted strings in CQL (CASSANDRA-7769)
 * Make assassinate a first class command (CASSANDRA-7935)
 * Support IN clause on any partition key column (CASSANDRA-7855)
 * Support IN clause on any clustering column (CASSANDRA-4762)
 * Improve compaction logging (CASSANDRA-7818)
 * Remove YamlFileNetworkTopologySnitch (CASSANDRA-7917)
 * Do anticompaction in groups (CASSANDRA-6851)
 * Support user-defined functions (CASSANDRA-7395, 7526, 7562, 7740, 7781, 7929,
   7924, 7812, 8063, 7813, 7708)
 * Permit configurable timestamps with cassandra-stress (CASSANDRA-7416)
 * Move sstable RandomAccessReader to nio2, which allows using the
   FILE_SHARE_DELETE flag on Windows (CASSANDRA-4050)
 * Remove CQL2 (CASSANDRA-5918)
 * Optimize fetching multiple cells by name (CASSANDRA-6933)
 * Allow compilation in java 8 (CASSANDRA-7028)
 * Make incremental repair default (CASSANDRA-7250)
 * Enable code coverage thru JaCoCo (CASSANDRA-7226)
 * Switch external naming of 'column families' to 'tables' (CASSANDRA-4369)
 * Shorten SSTable path (CASSANDRA-6962)
 * Use unsafe mutations for most unit tests (CASSANDRA-6969)
 * Fix race condition during calculation of pending ranges (CASSANDRA-7390)
 * Fail on very large batch sizes (CASSANDRA-8011)
 * Improve concurrency of repair (CASSANDRA-6455, 8208, 9145)
 * Select optimal CRC32 implementation at runtime (CASSANDRA-8614)
 * Evaluate MurmurHash of Token once per query (CASSANDRA-7096)
 * Generalize progress reporting (CASSANDRA-8901)
 * Resumable bootstrap streaming (CASSANDRA-8838, CASSANDRA-8942)
 * Allow scrub for secondary index (CASSANDRA-5174)
 * Save repair data to system table (CASSANDRA-5839)
 * fix nodetool names that reference column families (CASSANDRA-8872)
 Merged from 2.1:
 * Warn on misuse of unlogged batches (CASSANDRA-9282)
 * Failure detector detects and ignores local pauses (CASSANDRA-9183)
 * Add utility class to support for rate limiting a given log statement (CASSANDRA-9029)
 * Add missing consistency levels to cassandra-stess (CASSANDRA-9361)
 * Fix commitlog getCompletedTasks to not increment (CASSANDRA-9339)
 * Fix for harmless exceptions logged as ERROR (CASSANDRA-8564)
 * Delete processed sstables in sstablesplit/sstableupgrade (CASSANDRA-8606)
 * Improve sstable exclusion from partition tombstones (CASSANDRA-9298)
 * Validate the indexed column rather than the cell's contents for 2i (CASSANDRA-9057)
 * Add support for top-k custom 2i queries (CASSANDRA-8717)
 * Fix error when dropping table during compaction (CASSANDRA-9251)
 * cassandra-stress supports validation operations over user profiles (CASSANDRA-8773)
 * Add support for rate limiting log messages (CASSANDRA-9029)
 * Log the partition key with tombstone warnings (CASSANDRA-8561)
 * Reduce runWithCompactionsDisabled poll interval to 1ms (CASSANDRA-9271)
 * Fix PITR commitlog replay (CASSANDRA-9195)
 * GCInspector logs very different times (CASSANDRA-9124)
 * Fix deleting from an empty list (CASSANDRA-9198)
 * Update tuple and collection types that use a user-defined type when that UDT
   is modified (CASSANDRA-9148, CASSANDRA-9192)
 * Use higher timeout for prepair and snapshot in repair (CASSANDRA-9261)
 * Fix anticompaction blocking ANTI_ENTROPY stage (CASSANDRA-9151)
 * Repair waits for anticompaction to finish (CASSANDRA-9097)
 * Fix streaming not holding ref when stream error (CASSANDRA-9295)
 * Fix canonical view returning early opened SSTables (CASSANDRA-9396)
Merged from 2.0:
 * (cqlsh) Add LOGIN command to switch users (CASSANDRA-7212)
 * Clone SliceQueryFilter in AbstractReadCommand implementations (CASSANDRA-8940)
 * Push correct protocol notification for DROP INDEX (CASSANDRA-9310)
 * token-generator - generated tokens too long (CASSANDRA-9300)
 * Fix counting of tombstones for TombstoneOverwhelmingException (CASSANDRA-9299)
 * Fix ReconnectableSnitch reconnecting to peers during upgrade (CASSANDRA-6702)
 * Include keyspace and table name in error log for collections over the size
   limit (CASSANDRA-9286)
 * Avoid potential overlap in LCS with single-partition sstables (CASSANDRA-9322)
 * Log warning message when a table is queried before the schema has fully
   propagated (CASSANDRA-9136)
 * Overload SecondaryIndex#indexes to accept the column definition (CASSANDRA-9314)
 * (cqlsh) Add SERIAL and LOCAL_SERIAL consistency levels (CASSANDRA-8051)
 * Fix index selection during rebuild with certain table layouts (CASSANDRA-9281)
 * Fix partition-level-delete-only workload accounting (CASSANDRA-9194)
 * Allow scrub to handle corrupted compressed chunks (CASSANDRA-9140)
 * Fix assertion error when resetlocalschema is run during repair (CASSANDRA-9249)
 * Disable single sstable tombstone compactions for DTCS by default (CASSANDRA-9234)
 * IncomingTcpConnection thread is not named (CASSANDRA-9262)
 * Close incoming connections when MessagingService is stopped (CASSANDRA-9238)
 * Fix streaming hang when retrying (CASSANDRA-9132)


2.1.5
 * Re-add deprecated cold_reads_to_omit param for backwards compat (CASSANDRA-9203)
 * Make anticompaction visible in compactionstats (CASSANDRA-9098)
 * Improve nodetool getendpoints documentation about the partition
   key parameter (CASSANDRA-6458)
 * Don't check other keyspaces for schema changes when an user-defined
   type is altered (CASSANDRA-9187)
 * Add generate-idea-files target to build.xml (CASSANDRA-9123)
 * Allow takeColumnFamilySnapshot to take a list of tables (CASSANDRA-8348)
 * Limit major sstable operations to their canonical representation (CASSANDRA-8669)
 * cqlsh: Add tests for INSERT and UPDATE tab completion (CASSANDRA-9125)
 * cqlsh: quote column names when needed in COPY FROM inserts (CASSANDRA-9080)
 * Do not load read meter for offline operations (CASSANDRA-9082)
 * cqlsh: Make CompositeType data readable (CASSANDRA-8919)
 * cqlsh: Fix display of triggers (CASSANDRA-9081)
 * Fix NullPointerException when deleting or setting an element by index on
   a null list collection (CASSANDRA-9077)
 * Buffer bloom filter serialization (CASSANDRA-9066)
 * Fix anti-compaction target bloom filter size (CASSANDRA-9060)
 * Make FROZEN and TUPLE unreserved keywords in CQL (CASSANDRA-9047)
 * Prevent AssertionError from SizeEstimatesRecorder (CASSANDRA-9034)
 * Avoid overwriting index summaries for sstables with an older format that
   does not support downsampling; rebuild summaries on startup when this
   is detected (CASSANDRA-8993)
 * Fix potential data loss in CompressedSequentialWriter (CASSANDRA-8949)
 * Make PasswordAuthenticator number of hashing rounds configurable (CASSANDRA-8085)
 * Fix AssertionError when binding nested collections in DELETE (CASSANDRA-8900)
 * Check for overlap with non-early sstables in LCS (CASSANDRA-8739)
 * Only calculate max purgable timestamp if we have to (CASSANDRA-8914)
 * (cqlsh) Greatly improve performance of COPY FROM (CASSANDRA-8225)
 * IndexSummary effectiveIndexInterval is now a guideline, not a rule (CASSANDRA-8993)
 * Use correct bounds for page cache eviction of compressed files (CASSANDRA-8746)
 * SSTableScanner enforces its bounds (CASSANDRA-8946)
 * Cleanup cell equality (CASSANDRA-8947)
 * Introduce intra-cluster message coalescing (CASSANDRA-8692)
 * DatabaseDescriptor throws NPE when rpc_interface is used (CASSANDRA-8839)
 * Don't check if an sstable is live for offline compactions (CASSANDRA-8841)
 * Don't set clientMode in SSTableLoader (CASSANDRA-8238)
 * Fix SSTableRewriter with disabled early open (CASSANDRA-8535)
 * Fix cassandra-stress so it respects the CL passed in user mode (CASSANDRA-8948)
 * Fix rare NPE in ColumnDefinition#hasIndexOption() (CASSANDRA-8786)
 * cassandra-stress reports per-operation statistics, plus misc (CASSANDRA-8769)
 * Add SimpleDate (cql date) and Time (cql time) types (CASSANDRA-7523)
 * Use long for key count in cfstats (CASSANDRA-8913)
 * Make SSTableRewriter.abort() more robust to failure (CASSANDRA-8832)
 * Remove cold_reads_to_omit from STCS (CASSANDRA-8860)
 * Make EstimatedHistogram#percentile() use ceil instead of floor (CASSANDRA-8883)
 * Fix top partitions reporting wrong cardinality (CASSANDRA-8834)
 * Fix rare NPE in KeyCacheSerializer (CASSANDRA-8067)
 * Pick sstables for validation as late as possible inc repairs (CASSANDRA-8366)
 * Fix commitlog getPendingTasks to not increment (CASSANDRA-8862)
 * Fix parallelism adjustment in range and secondary index queries
   when the first fetch does not satisfy the limit (CASSANDRA-8856)
 * Check if the filtered sstables is non-empty in STCS (CASSANDRA-8843)
 * Upgrade java-driver used for cassandra-stress (CASSANDRA-8842)
 * Fix CommitLog.forceRecycleAllSegments() memory access error (CASSANDRA-8812)
 * Improve assertions in Memory (CASSANDRA-8792)
 * Fix SSTableRewriter cleanup (CASSANDRA-8802)
 * Introduce SafeMemory for CompressionMetadata.Writer (CASSANDRA-8758)
 * 'nodetool info' prints exception against older node (CASSANDRA-8796)
 * Ensure SSTableReader.last corresponds exactly with the file end (CASSANDRA-8750)
 * Make SSTableWriter.openEarly more robust and obvious (CASSANDRA-8747)
 * Enforce SSTableReader.first/last (CASSANDRA-8744)
 * Cleanup SegmentedFile API (CASSANDRA-8749)
 * Avoid overlap with early compaction replacement (CASSANDRA-8683)
 * Safer Resource Management++ (CASSANDRA-8707)
 * Write partition size estimates into a system table (CASSANDRA-7688)
 * cqlsh: Fix keys() and full() collection indexes in DESCRIBE output
   (CASSANDRA-8154)
 * Show progress of streaming in nodetool netstats (CASSANDRA-8886)
 * IndexSummaryBuilder utilises offheap memory, and shares data between
   each IndexSummary opened from it (CASSANDRA-8757)
 * markCompacting only succeeds if the exact SSTableReader instances being
   marked are in the live set (CASSANDRA-8689)
 * cassandra-stress support for varint (CASSANDRA-8882)
 * Fix Adler32 digest for compressed sstables (CASSANDRA-8778)
 * Add nodetool statushandoff/statusbackup (CASSANDRA-8912)
 * Use stdout for progress and stats in sstableloader (CASSANDRA-8982)
 * Correctly identify 2i datadir from older versions (CASSANDRA-9116)
Merged from 2.0:
 * Ignore gossip SYNs after shutdown (CASSANDRA-9238)
 * Avoid overflow when calculating max sstable size in LCS (CASSANDRA-9235)
 * Make sstable blacklisting work with compression (CASSANDRA-9138)
 * Do not attempt to rebuild indexes if no index accepts any column (CASSANDRA-9196)
 * Don't initiate snitch reconnection for dead states (CASSANDRA-7292)
 * Fix ArrayIndexOutOfBoundsException in CQLSSTableWriter (CASSANDRA-8978)
 * Add shutdown gossip state to prevent timeouts during rolling restarts (CASSANDRA-8336)
 * Fix running with java.net.preferIPv6Addresses=true (CASSANDRA-9137)
 * Fix failed bootstrap/replace attempts being persisted in system.peers (CASSANDRA-9180)
 * Flush system.IndexInfo after marking index built (CASSANDRA-9128)
 * Fix updates to min/max_compaction_threshold through cassandra-cli
   (CASSANDRA-8102)
 * Don't include tmp files when doing offline relevel (CASSANDRA-9088)
 * Use the proper CAS WriteType when finishing a previous round during Paxos
   preparation (CASSANDRA-8672)
 * Avoid race in cancelling compactions (CASSANDRA-9070)
 * More aggressive check for expired sstables in DTCS (CASSANDRA-8359)
 * Fix ignored index_interval change in ALTER TABLE statements (CASSANDRA-7976)
 * Do more aggressive compaction in old time windows in DTCS (CASSANDRA-8360)
 * java.lang.AssertionError when reading saved cache (CASSANDRA-8740)
 * "disk full" when running cleanup (CASSANDRA-9036)
 * Lower logging level from ERROR to DEBUG when a scheduled schema pull
   cannot be completed due to a node being down (CASSANDRA-9032)
 * Fix MOVED_NODE client event (CASSANDRA-8516)
 * Allow overriding MAX_OUTSTANDING_REPLAY_COUNT (CASSANDRA-7533)
 * Fix malformed JMX ObjectName containing IPv6 addresses (CASSANDRA-9027)
 * (cqlsh) Allow increasing CSV field size limit through
   cqlshrc config option (CASSANDRA-8934)
 * Stop logging range tombstones when exceeding the threshold
   (CASSANDRA-8559)
 * Fix NullPointerException when nodetool getendpoints is run
   against invalid keyspaces or tables (CASSANDRA-8950)
 * Allow specifying the tmp dir (CASSANDRA-7712)
 * Improve compaction estimated tasks estimation (CASSANDRA-8904)
 * Fix duplicate up/down messages sent to native clients (CASSANDRA-7816)
 * Expose commit log archive status via JMX (CASSANDRA-8734)
 * Provide better exceptions for invalid replication strategy parameters
   (CASSANDRA-8909)
 * Fix regression in mixed single and multi-column relation support for
   SELECT statements (CASSANDRA-8613)
 * Add ability to limit number of native connections (CASSANDRA-8086)
 * Fix CQLSSTableWriter throwing exception and spawning threads
   (CASSANDRA-8808)
 * Fix MT mismatch between empty and GC-able data (CASSANDRA-8979)
 * Fix incorrect validation when snapshotting single table (CASSANDRA-8056)
 * Add offline tool to relevel sstables (CASSANDRA-8301)
 * Preserve stream ID for more protocol errors (CASSANDRA-8848)
 * Fix combining token() function with multi-column relations on
   clustering columns (CASSANDRA-8797)
 * Make CFS.markReferenced() resistant to bad refcounting (CASSANDRA-8829)
 * Fix StreamTransferTask abort/complete bad refcounting (CASSANDRA-8815)
 * Fix AssertionError when querying a DESC clustering ordered
   table with ASC ordering and paging (CASSANDRA-8767)
 * AssertionError: "Memory was freed" when running cleanup (CASSANDRA-8716)
 * Make it possible to set max_sstable_age to fractional days (CASSANDRA-8406)
 * Fix some multi-column relations with indexes on some clustering
   columns (CASSANDRA-8275)
 * Fix memory leak in SSTableSimple*Writer and SSTableReader.validate()
   (CASSANDRA-8748)
 * Throw OOM if allocating memory fails to return a valid pointer (CASSANDRA-8726)
 * Fix SSTableSimpleUnsortedWriter ConcurrentModificationException (CASSANDRA-8619)
 * 'nodetool info' prints exception against older node (CASSANDRA-8796)
 * Ensure SSTableSimpleUnsortedWriter.close() terminates if
   disk writer has crashed (CASSANDRA-8807)


2.1.4
 * Bind JMX to localhost unless explicitly configured otherwise (CASSANDRA-9085)


2.1.3
 * Fix HSHA/offheap_objects corruption (CASSANDRA-8719)
 * Upgrade libthrift to 0.9.2 (CASSANDRA-8685)
 * Don't use the shared ref in sstableloader (CASSANDRA-8704)
 * Purge internal prepared statements if related tables or
   keyspaces are dropped (CASSANDRA-8693)
 * (cqlsh) Handle unicode BOM at start of files (CASSANDRA-8638)
 * Stop compactions before exiting offline tools (CASSANDRA-8623)
 * Update tools/stress/README.txt to match current behaviour (CASSANDRA-7933)
 * Fix schema from Thrift conversion with empty metadata (CASSANDRA-8695)
 * Safer Resource Management (CASSANDRA-7705)
 * Make sure we compact highly overlapping cold sstables with
   STCS (CASSANDRA-8635)
 * rpc_interface and listen_interface generate NPE on startup when specified
   interface doesn't exist (CASSANDRA-8677)
 * Fix ArrayIndexOutOfBoundsException in nodetool cfhistograms (CASSANDRA-8514)
 * Switch from yammer metrics for nodetool cf/proxy histograms (CASSANDRA-8662)
 * Make sure we don't add tmplink files to the compaction
   strategy (CASSANDRA-8580)
 * (cqlsh) Handle maps with blob keys (CASSANDRA-8372)
 * (cqlsh) Handle DynamicCompositeType schemas correctly (CASSANDRA-8563)
 * Duplicate rows returned when in clause has repeated values (CASSANDRA-6706)
 * Add tooling to detect hot partitions (CASSANDRA-7974)
 * Fix cassandra-stress user-mode truncation of partition generation (CASSANDRA-8608)
 * Only stream from unrepaired sstables during inc repair (CASSANDRA-8267)
 * Don't allow starting multiple inc repairs on the same sstables (CASSANDRA-8316)
 * Invalidate prepared BATCH statements when related tables
   or keyspaces are dropped (CASSANDRA-8652)
 * Fix missing results in secondary index queries on collections
   with ALLOW FILTERING (CASSANDRA-8421)
 * Expose EstimatedHistogram metrics for range slices (CASSANDRA-8627)
 * (cqlsh) Escape clqshrc passwords properly (CASSANDRA-8618)
 * Fix NPE when passing wrong argument in ALTER TABLE statement (CASSANDRA-8355)
 * Pig: Refactor and deprecate CqlStorage (CASSANDRA-8599)
 * Don't reuse the same cleanup strategy for all sstables (CASSANDRA-8537)
 * Fix case-sensitivity of index name on CREATE and DROP INDEX
   statements (CASSANDRA-8365)
 * Better detection/logging for corruption in compressed sstables (CASSANDRA-8192)
 * Use the correct repairedAt value when closing writer (CASSANDRA-8570)
 * (cqlsh) Handle a schema mismatch being detected on startup (CASSANDRA-8512)
 * Properly calculate expected write size during compaction (CASSANDRA-8532)
 * Invalidate affected prepared statements when a table's columns
   are altered (CASSANDRA-7910)
 * Stress - user defined writes should populate sequentally (CASSANDRA-8524)
 * Fix regression in SSTableRewriter causing some rows to become unreadable
   during compaction (CASSANDRA-8429)
 * Run major compactions for repaired/unrepaired in parallel (CASSANDRA-8510)
 * (cqlsh) Fix compression options in DESCRIBE TABLE output when compression
   is disabled (CASSANDRA-8288)
 * (cqlsh) Fix DESCRIBE output after keyspaces are altered (CASSANDRA-7623)
 * Make sure we set lastCompactedKey correctly (CASSANDRA-8463)
 * (cqlsh) Fix output of CONSISTENCY command (CASSANDRA-8507)
 * (cqlsh) Fixed the handling of LIST statements (CASSANDRA-8370)
 * Make sstablescrub check leveled manifest again (CASSANDRA-8432)
 * Check first/last keys in sstable when giving out positions (CASSANDRA-8458)
 * Disable mmap on Windows (CASSANDRA-6993)
 * Add missing ConsistencyLevels to cassandra-stress (CASSANDRA-8253)
 * Add auth support to cassandra-stress (CASSANDRA-7985)
 * Fix ArrayIndexOutOfBoundsException when generating error message
   for some CQL syntax errors (CASSANDRA-8455)
 * Scale memtable slab allocation logarithmically (CASSANDRA-7882)
 * cassandra-stress simultaneous inserts over same seed (CASSANDRA-7964)
 * Reduce cassandra-stress sampling memory requirements (CASSANDRA-7926)
 * Ensure memtable flush cannot expire commit log entries from its future (CASSANDRA-8383)
 * Make read "defrag" async to reclaim memtables (CASSANDRA-8459)
 * Remove tmplink files for offline compactions (CASSANDRA-8321)
 * Reduce maxHintsInProgress (CASSANDRA-8415)
 * BTree updates may call provided update function twice (CASSANDRA-8018)
 * Release sstable references after anticompaction (CASSANDRA-8386)
 * Handle abort() in SSTableRewriter properly (CASSANDRA-8320)
 * Centralize shared executors (CASSANDRA-8055)
 * Fix filtering for CONTAINS (KEY) relations on frozen collection
   clustering columns when the query is restricted to a single
   partition (CASSANDRA-8203)
 * Do more aggressive entire-sstable TTL expiry checks (CASSANDRA-8243)
 * Add more log info if readMeter is null (CASSANDRA-8238)
 * add check of the system wall clock time at startup (CASSANDRA-8305)
 * Support for frozen collections (CASSANDRA-7859)
 * Fix overflow on histogram computation (CASSANDRA-8028)
 * Have paxos reuse the timestamp generation of normal queries (CASSANDRA-7801)
 * Fix incremental repair not remove parent session on remote (CASSANDRA-8291)
 * Improve JBOD disk utilization (CASSANDRA-7386)
 * Log failed host when preparing incremental repair (CASSANDRA-8228)
 * Force config client mode in CQLSSTableWriter (CASSANDRA-8281)
 * Fix sstableupgrade throws exception (CASSANDRA-8688)
 * Fix hang when repairing empty keyspace (CASSANDRA-8694)
Merged from 2.0:
 * Fix IllegalArgumentException in dynamic snitch (CASSANDRA-8448)
 * Add support for UPDATE ... IF EXISTS (CASSANDRA-8610)
 * Fix reversal of list prepends (CASSANDRA-8733)
 * Prevent non-zero default_time_to_live on tables with counters
   (CASSANDRA-8678)
 * Fix SSTableSimpleUnsortedWriter ConcurrentModificationException
   (CASSANDRA-8619)
 * Round up time deltas lower than 1ms in BulkLoader (CASSANDRA-8645)
 * Add batch remove iterator to ABSC (CASSANDRA-8414, 8666)
 * Round up time deltas lower than 1ms in BulkLoader (CASSANDRA-8645)
 * Fix isClientMode check in Keyspace (CASSANDRA-8687)
 * Use more efficient slice size for querying internal secondary
   index tables (CASSANDRA-8550)
 * Fix potentially returning deleted rows with range tombstone (CASSANDRA-8558)
 * Check for available disk space before starting a compaction (CASSANDRA-8562)
 * Fix DISTINCT queries with LIMITs or paging when some partitions
   contain only tombstones (CASSANDRA-8490)
 * Introduce background cache refreshing to permissions cache
   (CASSANDRA-8194)
 * Fix race condition in StreamTransferTask that could lead to
   infinite loops and premature sstable deletion (CASSANDRA-7704)
 * Add an extra version check to MigrationTask (CASSANDRA-8462)
 * Ensure SSTableWriter cleans up properly after failure (CASSANDRA-8499)
 * Increase bf true positive count on key cache hit (CASSANDRA-8525)
 * Move MeteredFlusher to its own thread (CASSANDRA-8485)
 * Fix non-distinct results in DISTNCT queries on static columns when
   paging is enabled (CASSANDRA-8087)
 * Move all hints related tasks to hints internal executor (CASSANDRA-8285)
 * Fix paging for multi-partition IN queries (CASSANDRA-8408)
 * Fix MOVED_NODE topology event never being emitted when a node
   moves its token (CASSANDRA-8373)
 * Fix validation of indexes in COMPACT tables (CASSANDRA-8156)
 * Avoid StackOverflowError when a large list of IN values
   is used for a clustering column (CASSANDRA-8410)
 * Fix NPE when writetime() or ttl() calls are wrapped by
   another function call (CASSANDRA-8451)
 * Fix NPE after dropping a keyspace (CASSANDRA-8332)
 * Fix error message on read repair timeouts (CASSANDRA-7947)
 * Default DTCS base_time_seconds changed to 60 (CASSANDRA-8417)
 * Refuse Paxos operation with more than one pending endpoint (CASSANDRA-8346, 8640)
 * Throw correct exception when trying to bind a keyspace or table
   name (CASSANDRA-6952)
 * Make HHOM.compact synchronized (CASSANDRA-8416)
 * cancel latency-sampling task when CF is dropped (CASSANDRA-8401)
 * don't block SocketThread for MessagingService (CASSANDRA-8188)
 * Increase quarantine delay on replacement (CASSANDRA-8260)
 * Expose off-heap memory usage stats (CASSANDRA-7897)
 * Ignore Paxos commits for truncated tables (CASSANDRA-7538)
 * Validate size of indexed column values (CASSANDRA-8280)
 * Make LCS split compaction results over all data directories (CASSANDRA-8329)
 * Fix some failing queries that use multi-column relations
   on COMPACT STORAGE tables (CASSANDRA-8264)
 * Fix InvalidRequestException with ORDER BY (CASSANDRA-8286)
 * Disable SSLv3 for POODLE (CASSANDRA-8265)
 * Fix millisecond timestamps in Tracing (CASSANDRA-8297)
 * Include keyspace name in error message when there are insufficient
   live nodes to stream from (CASSANDRA-8221)
 * Avoid overlap in L1 when L0 contains many nonoverlapping
   sstables (CASSANDRA-8211)
 * Improve PropertyFileSnitch logging (CASSANDRA-8183)
 * Add DC-aware sequential repair (CASSANDRA-8193)
 * Use live sstables in snapshot repair if possible (CASSANDRA-8312)
 * Fix hints serialized size calculation (CASSANDRA-8587)


2.1.2
 * (cqlsh) parse_for_table_meta errors out on queries with undefined
   grammars (CASSANDRA-8262)
 * (cqlsh) Fix SELECT ... TOKEN() function broken in C* 2.1.1 (CASSANDRA-8258)
 * Fix Cassandra crash when running on JDK8 update 40 (CASSANDRA-8209)
 * Optimize partitioner tokens (CASSANDRA-8230)
 * Improve compaction of repaired/unrepaired sstables (CASSANDRA-8004)
 * Make cache serializers pluggable (CASSANDRA-8096)
 * Fix issues with CONTAINS (KEY) queries on secondary indexes
   (CASSANDRA-8147)
 * Fix read-rate tracking of sstables for some queries (CASSANDRA-8239)
 * Fix default timestamp in QueryOptions (CASSANDRA-8246)
 * Set socket timeout when reading remote version (CASSANDRA-8188)
 * Refactor how we track live size (CASSANDRA-7852)
 * Make sure unfinished compaction files are removed (CASSANDRA-8124)
 * Fix shutdown when run as Windows service (CASSANDRA-8136)
 * Fix DESCRIBE TABLE with custom indexes (CASSANDRA-8031)
 * Fix race in RecoveryManagerTest (CASSANDRA-8176)
 * Avoid IllegalArgumentException while sorting sstables in
   IndexSummaryManager (CASSANDRA-8182)
 * Shutdown JVM on file descriptor exhaustion (CASSANDRA-7579)
 * Add 'die' policy for commit log and disk failure (CASSANDRA-7927)
 * Fix installing as service on Windows (CASSANDRA-8115)
 * Fix CREATE TABLE for CQL2 (CASSANDRA-8144)
 * Avoid boxing in ColumnStats min/max trackers (CASSANDRA-8109)
Merged from 2.0:
 * Correctly handle non-text column names in cql3 (CASSANDRA-8178)
 * Fix deletion for indexes on primary key columns (CASSANDRA-8206)
 * Add 'nodetool statusgossip' (CASSANDRA-8125)
 * Improve client notification that nodes are ready for requests (CASSANDRA-7510)
 * Handle negative timestamp in writetime method (CASSANDRA-8139)
 * Pig: Remove errant LIMIT clause in CqlNativeStorage (CASSANDRA-8166)
 * Throw ConfigurationException when hsha is used with the default
   rpc_max_threads setting of 'unlimited' (CASSANDRA-8116)
 * Allow concurrent writing of the same table in the same JVM using
   CQLSSTableWriter (CASSANDRA-7463)
 * Fix totalDiskSpaceUsed calculation (CASSANDRA-8205)


2.1.1
 * Fix spin loop in AtomicSortedColumns (CASSANDRA-7546)
 * Dont notify when replacing tmplink files (CASSANDRA-8157)
 * Fix validation with multiple CONTAINS clause (CASSANDRA-8131)
 * Fix validation of collections in TriggerExecutor (CASSANDRA-8146)
 * Fix IllegalArgumentException when a list of IN values containing tuples
   is passed as a single arg to a prepared statement with the v1 or v2
   protocol (CASSANDRA-8062)
 * Fix ClassCastException in DISTINCT query on static columns with
   query paging (CASSANDRA-8108)
 * Fix NPE on null nested UDT inside a set (CASSANDRA-8105)
 * Fix exception when querying secondary index on set items or map keys
   when some clustering columns are specified (CASSANDRA-8073)
 * Send proper error response when there is an error during native
   protocol message decode (CASSANDRA-8118)
 * Gossip should ignore generation numbers too far in the future (CASSANDRA-8113)
 * Fix NPE when creating a table with frozen sets, lists (CASSANDRA-8104)
 * Fix high memory use due to tracking reads on incrementally opened sstable
   readers (CASSANDRA-8066)
 * Fix EXECUTE request with skipMetadata=false returning no metadata
   (CASSANDRA-8054)
 * Allow concurrent use of CQLBulkOutputFormat (CASSANDRA-7776)
 * Shutdown JVM on OOM (CASSANDRA-7507)
 * Upgrade netty version and enable epoll event loop (CASSANDRA-7761)
 * Don't duplicate sstables smaller than split size when using
   the sstablesplitter tool (CASSANDRA-7616)
 * Avoid re-parsing already prepared statements (CASSANDRA-7923)
 * Fix some Thrift slice deletions and updates of COMPACT STORAGE
   tables with some clustering columns omitted (CASSANDRA-7990)
 * Fix filtering for CONTAINS on sets (CASSANDRA-8033)
 * Properly track added size (CASSANDRA-7239)
 * Allow compilation in java 8 (CASSANDRA-7208)
 * Fix Assertion error on RangeTombstoneList diff (CASSANDRA-8013)
 * Release references to overlapping sstables during compaction (CASSANDRA-7819)
 * Send notification when opening compaction results early (CASSANDRA-8034)
 * Make native server start block until properly bound (CASSANDRA-7885)
 * (cqlsh) Fix IPv6 support (CASSANDRA-7988)
 * Ignore fat clients when checking for endpoint collision (CASSANDRA-7939)
 * Make sstablerepairedset take a list of files (CASSANDRA-7995)
 * (cqlsh) Tab completeion for indexes on map keys (CASSANDRA-7972)
 * (cqlsh) Fix UDT field selection in select clause (CASSANDRA-7891)
 * Fix resource leak in event of corrupt sstable
 * (cqlsh) Add command line option for cqlshrc file path (CASSANDRA-7131)
 * Provide visibility into prepared statements churn (CASSANDRA-7921, CASSANDRA-7930)
 * Invalidate prepared statements when their keyspace or table is
   dropped (CASSANDRA-7566)
 * cassandra-stress: fix support for NetworkTopologyStrategy (CASSANDRA-7945)
 * Fix saving caches when a table is dropped (CASSANDRA-7784)
 * Add better error checking of new stress profile (CASSANDRA-7716)
 * Use ThreadLocalRandom and remove FBUtilities.threadLocalRandom (CASSANDRA-7934)
 * Prevent operator mistakes due to simultaneous bootstrap (CASSANDRA-7069)
 * cassandra-stress supports whitelist mode for node config (CASSANDRA-7658)
 * GCInspector more closely tracks GC; cassandra-stress and nodetool report it (CASSANDRA-7916)
 * nodetool won't output bogus ownership info without a keyspace (CASSANDRA-7173)
 * Add human readable option to nodetool commands (CASSANDRA-5433)
 * Don't try to set repairedAt on old sstables (CASSANDRA-7913)
 * Add metrics for tracking PreparedStatement use (CASSANDRA-7719)
 * (cqlsh) tab-completion for triggers (CASSANDRA-7824)
 * (cqlsh) Support for query paging (CASSANDRA-7514)
 * (cqlsh) Show progress of COPY operations (CASSANDRA-7789)
 * Add syntax to remove multiple elements from a map (CASSANDRA-6599)
 * Support non-equals conditions in lightweight transactions (CASSANDRA-6839)
 * Add IF [NOT] EXISTS to create/drop triggers (CASSANDRA-7606)
 * (cqlsh) Display the current logged-in user (CASSANDRA-7785)
 * (cqlsh) Don't ignore CTRL-C during COPY FROM execution (CASSANDRA-7815)
 * (cqlsh) Order UDTs according to cross-type dependencies in DESCRIBE
   output (CASSANDRA-7659)
 * (cqlsh) Fix handling of CAS statement results (CASSANDRA-7671)
 * (cqlsh) COPY TO/FROM improvements (CASSANDRA-7405)
 * Support list index operations with conditions (CASSANDRA-7499)
 * Add max live/tombstoned cells to nodetool cfstats output (CASSANDRA-7731)
 * Validate IPv6 wildcard addresses properly (CASSANDRA-7680)
 * (cqlsh) Error when tracing query (CASSANDRA-7613)
 * Avoid IOOBE when building SyntaxError message snippet (CASSANDRA-7569)
 * SSTableExport uses correct validator to create string representation of partition
   keys (CASSANDRA-7498)
 * Avoid NPEs when receiving type changes for an unknown keyspace (CASSANDRA-7689)
 * Add support for custom 2i validation (CASSANDRA-7575)
 * Pig support for hadoop CqlInputFormat (CASSANDRA-6454)
 * Add duration mode to cassandra-stress (CASSANDRA-7468)
 * Add listen_interface and rpc_interface options (CASSANDRA-7417)
 * Improve schema merge performance (CASSANDRA-7444)
 * Adjust MT depth based on # of partition validating (CASSANDRA-5263)
 * Optimise NativeCell comparisons (CASSANDRA-6755)
 * Configurable client timeout for cqlsh (CASSANDRA-7516)
 * Include snippet of CQL query near syntax error in messages (CASSANDRA-7111)
 * Make repair -pr work with -local (CASSANDRA-7450)
 * Fix error in sstableloader with -cph > 1 (CASSANDRA-8007)
 * Fix snapshot repair error on indexed tables (CASSANDRA-8020)
 * Do not exit nodetool repair when receiving JMX NOTIF_LOST (CASSANDRA-7909)
 * Stream to private IP when available (CASSANDRA-8084)
Merged from 2.0:
 * Reject conditions on DELETE unless full PK is given (CASSANDRA-6430)
 * Properly reject the token function DELETE (CASSANDRA-7747)
 * Force batchlog replay before decommissioning a node (CASSANDRA-7446)
 * Fix hint replay with many accumulated expired hints (CASSANDRA-6998)
 * Fix duplicate results in DISTINCT queries on static columns with query
   paging (CASSANDRA-8108)
 * Add DateTieredCompactionStrategy (CASSANDRA-6602)
 * Properly validate ascii and utf8 string literals in CQL queries (CASSANDRA-8101)
 * (cqlsh) Fix autocompletion for alter keyspace (CASSANDRA-8021)
 * Create backup directories for commitlog archiving during startup (CASSANDRA-8111)
 * Reduce totalBlockFor() for LOCAL_* consistency levels (CASSANDRA-8058)
 * Fix merging schemas with re-dropped keyspaces (CASSANDRA-7256)
 * Fix counters in supercolumns during live upgrades from 1.2 (CASSANDRA-7188)
 * Notify DT subscribers when a column family is truncated (CASSANDRA-8088)
 * Add sanity check of $JAVA on startup (CASSANDRA-7676)
 * Schedule fat client schema pull on join (CASSANDRA-7993)
 * Don't reset nodes' versions when closing IncomingTcpConnections
   (CASSANDRA-7734)
 * Record the real messaging version in all cases in OutboundTcpConnection
   (CASSANDRA-8057)
 * SSL does not work in cassandra-cli (CASSANDRA-7899)
 * Fix potential exception when using ReversedType in DynamicCompositeType
   (CASSANDRA-7898)
 * Better validation of collection values (CASSANDRA-7833)
 * Track min/max timestamps correctly (CASSANDRA-7969)
 * Fix possible overflow while sorting CL segments for replay (CASSANDRA-7992)
 * Increase nodetool Xmx (CASSANDRA-7956)
 * Archive any commitlog segments present at startup (CASSANDRA-6904)
 * CrcCheckChance should adjust based on live CFMetadata not
   sstable metadata (CASSANDRA-7978)
 * token() should only accept columns in the partitioning
   key order (CASSANDRA-6075)
 * Add method to invalidate permission cache via JMX (CASSANDRA-7977)
 * Allow propagating multiple gossip states atomically (CASSANDRA-6125)
 * Log exceptions related to unclean native protocol client disconnects
   at DEBUG or INFO (CASSANDRA-7849)
 * Allow permissions cache to be set via JMX (CASSANDRA-7698)
 * Include schema_triggers CF in readable system resources (CASSANDRA-7967)
 * Fix RowIndexEntry to report correct serializedSize (CASSANDRA-7948)
 * Make CQLSSTableWriter sync within partitions (CASSANDRA-7360)
 * Potentially use non-local replicas in CqlConfigHelper (CASSANDRA-7906)
 * Explicitly disallow mixing multi-column and single-column
   relations on clustering columns (CASSANDRA-7711)
 * Better error message when condition is set on PK column (CASSANDRA-7804)
 * Don't send schema change responses and events for no-op DDL
   statements (CASSANDRA-7600)
 * (Hadoop) fix cluster initialisation for a split fetching (CASSANDRA-7774)
 * Throw InvalidRequestException when queries contain relations on entire
   collection columns (CASSANDRA-7506)
 * (cqlsh) enable CTRL-R history search with libedit (CASSANDRA-7577)
 * (Hadoop) allow ACFRW to limit nodes to local DC (CASSANDRA-7252)
 * (cqlsh) cqlsh should automatically disable tracing when selecting
   from system_traces (CASSANDRA-7641)
 * (Hadoop) Add CqlOutputFormat (CASSANDRA-6927)
 * Don't depend on cassandra config for nodetool ring (CASSANDRA-7508)
 * (cqlsh) Fix failing cqlsh formatting tests (CASSANDRA-7703)
 * Fix IncompatibleClassChangeError from hadoop2 (CASSANDRA-7229)
 * Add 'nodetool sethintedhandoffthrottlekb' (CASSANDRA-7635)
 * (cqlsh) Add tab-completion for CREATE/DROP USER IF [NOT] EXISTS (CASSANDRA-7611)
 * Catch errors when the JVM pulls the rug out from GCInspector (CASSANDRA-5345)
 * cqlsh fails when version number parts are not int (CASSANDRA-7524)
 * Fix NPE when table dropped during streaming (CASSANDRA-7946)
 * Fix wrong progress when streaming uncompressed (CASSANDRA-7878)
 * Fix possible infinite loop in creating repair range (CASSANDRA-7983)
 * Fix unit in nodetool for streaming throughput (CASSANDRA-7375)
Merged from 1.2:
 * Don't index tombstones (CASSANDRA-7828)
 * Improve PasswordAuthenticator default super user setup (CASSANDRA-7788)


2.1.0
 * (cqlsh) Removed "ALTER TYPE <name> RENAME TO <name>" from tab-completion
   (CASSANDRA-7895)
 * Fixed IllegalStateException in anticompaction (CASSANDRA-7892)
 * cqlsh: DESCRIBE support for frozen UDTs, tuples (CASSANDRA-7863)
 * Avoid exposing internal classes over JMX (CASSANDRA-7879)
 * Add null check for keys when freezing collection (CASSANDRA-7869)
 * Improve stress workload realism (CASSANDRA-7519)
Merged from 2.0:
 * Configure system.paxos with LeveledCompactionStrategy (CASSANDRA-7753)
 * Fix ALTER clustering column type from DateType to TimestampType when
   using DESC clustering order (CASSANRDA-7797)
 * Throw EOFException if we run out of chunks in compressed datafile
   (CASSANDRA-7664)
 * Fix PRSI handling of CQL3 row markers for row cleanup (CASSANDRA-7787)
 * Fix dropping collection when it's the last regular column (CASSANDRA-7744)
 * Make StreamReceiveTask thread safe and gc friendly (CASSANDRA-7795)
 * Validate empty cell names from counter updates (CASSANDRA-7798)
Merged from 1.2:
 * Don't allow compacted sstables to be marked as compacting (CASSANDRA-7145)
 * Track expired tombstones (CASSANDRA-7810)


2.1.0-rc7
 * Add frozen keyword and require UDT to be frozen (CASSANDRA-7857)
 * Track added sstable size correctly (CASSANDRA-7239)
 * (cqlsh) Fix case insensitivity (CASSANDRA-7834)
 * Fix failure to stream ranges when moving (CASSANDRA-7836)
 * Correctly remove tmplink files (CASSANDRA-7803)
 * (cqlsh) Fix column name formatting for functions, CAS operations,
   and UDT field selections (CASSANDRA-7806)
 * (cqlsh) Fix COPY FROM handling of null/empty primary key
   values (CASSANDRA-7792)
 * Fix ordering of static cells (CASSANDRA-7763)
Merged from 2.0:
 * Forbid re-adding dropped counter columns (CASSANDRA-7831)
 * Fix CFMetaData#isThriftCompatible() for PK-only tables (CASSANDRA-7832)
 * Always reject inequality on the partition key without token()
   (CASSANDRA-7722)
 * Always send Paxos commit to all replicas (CASSANDRA-7479)
 * Make disruptor_thrift_server invocation pool configurable (CASSANDRA-7594)
 * Make repair no-op when RF=1 (CASSANDRA-7864)


2.1.0-rc6
 * Fix OOM issue from netty caching over time (CASSANDRA-7743)
 * json2sstable couldn't import JSON for CQL table (CASSANDRA-7477)
 * Invalidate all caches on table drop (CASSANDRA-7561)
 * Skip strict endpoint selection for ranges if RF == nodes (CASSANRA-7765)
 * Fix Thrift range filtering without 2ary index lookups (CASSANDRA-7741)
 * Add tracing entries about concurrent range requests (CASSANDRA-7599)
 * (cqlsh) Fix DESCRIBE for NTS keyspaces (CASSANDRA-7729)
 * Remove netty buffer ref-counting (CASSANDRA-7735)
 * Pass mutated cf to index updater for use by PRSI (CASSANDRA-7742)
 * Include stress yaml example in release and deb (CASSANDRA-7717)
 * workaround for netty issue causing corrupted data off the wire (CASSANDRA-7695)
 * cqlsh DESC CLUSTER fails retrieving ring information (CASSANDRA-7687)
 * Fix binding null values inside UDT (CASSANDRA-7685)
 * Fix UDT field selection with empty fields (CASSANDRA-7670)
 * Bogus deserialization of static cells from sstable (CASSANDRA-7684)
 * Fix NPE on compaction leftover cleanup for dropped table (CASSANDRA-7770)
Merged from 2.0:
 * Fix race condition in StreamTransferTask that could lead to
   infinite loops and premature sstable deletion (CASSANDRA-7704)
 * (cqlsh) Wait up to 10 sec for a tracing session (CASSANDRA-7222)
 * Fix NPE in FileCacheService.sizeInBytes (CASSANDRA-7756)
 * Remove duplicates from StorageService.getJoiningNodes (CASSANDRA-7478)
 * Clone token map outside of hot gossip loops (CASSANDRA-7758)
 * Fix MS expiring map timeout for Paxos messages (CASSANDRA-7752)
 * Do not flush on truncate if durable_writes is false (CASSANDRA-7750)
 * Give CRR a default input_cql Statement (CASSANDRA-7226)
 * Better error message when adding a collection with the same name
   than a previously dropped one (CASSANDRA-6276)
 * Fix validation when adding static columns (CASSANDRA-7730)
 * (Thrift) fix range deletion of supercolumns (CASSANDRA-7733)
 * Fix potential AssertionError in RangeTombstoneList (CASSANDRA-7700)
 * Validate arguments of blobAs* functions (CASSANDRA-7707)
 * Fix potential AssertionError with 2ndary indexes (CASSANDRA-6612)
 * Avoid logging CompactionInterrupted at ERROR (CASSANDRA-7694)
 * Minor leak in sstable2jon (CASSANDRA-7709)
 * Add cassandra.auto_bootstrap system property (CASSANDRA-7650)
 * Update java driver (for hadoop) (CASSANDRA-7618)
 * Remove CqlPagingRecordReader/CqlPagingInputFormat (CASSANDRA-7570)
 * Support connecting to ipv6 jmx with nodetool (CASSANDRA-7669)


2.1.0-rc5
 * Reject counters inside user types (CASSANDRA-7672)
 * Switch to notification-based GCInspector (CASSANDRA-7638)
 * (cqlsh) Handle nulls in UDTs and tuples correctly (CASSANDRA-7656)
 * Don't use strict consistency when replacing (CASSANDRA-7568)
 * Fix min/max cell name collection on 2.0 SSTables with range
   tombstones (CASSANDRA-7593)
 * Tolerate min/max cell names of different lengths (CASSANDRA-7651)
 * Filter cached results correctly (CASSANDRA-7636)
 * Fix tracing on the new SEPExecutor (CASSANDRA-7644)
 * Remove shuffle and taketoken (CASSANDRA-7601)
 * Clean up Windows batch scripts (CASSANDRA-7619)
 * Fix native protocol drop user type notification (CASSANDRA-7571)
 * Give read access to system.schema_usertypes to all authenticated users
   (CASSANDRA-7578)
 * (cqlsh) Fix cqlsh display when zero rows are returned (CASSANDRA-7580)
 * Get java version correctly when JAVA_TOOL_OPTIONS is set (CASSANDRA-7572)
 * Fix NPE when dropping index from non-existent keyspace, AssertionError when
   dropping non-existent index with IF EXISTS (CASSANDRA-7590)
 * Fix sstablelevelresetter hang (CASSANDRA-7614)
 * (cqlsh) Fix deserialization of blobs (CASSANDRA-7603)
 * Use "keyspace updated" schema change message for UDT changes in v1 and
   v2 protocols (CASSANDRA-7617)
 * Fix tracing of range slices and secondary index lookups that are local
   to the coordinator (CASSANDRA-7599)
 * Set -Dcassandra.storagedir for all tool shell scripts (CASSANDRA-7587)
 * Don't swap max/min col names when mutating sstable metadata (CASSANDRA-7596)
 * (cqlsh) Correctly handle paged result sets (CASSANDRA-7625)
 * (cqlsh) Improve waiting for a trace to complete (CASSANDRA-7626)
 * Fix tracing of concurrent range slices and 2ary index queries (CASSANDRA-7626)
 * Fix scrub against collection type (CASSANDRA-7665)
Merged from 2.0:
 * Set gc_grace_seconds to seven days for system schema tables (CASSANDRA-7668)
 * SimpleSeedProvider no longer caches seeds forever (CASSANDRA-7663)
 * Always flush on truncate (CASSANDRA-7511)
 * Fix ReversedType(DateType) mapping to native protocol (CASSANDRA-7576)
 * Always merge ranges owned by a single node (CASSANDRA-6930)
 * Track max/min timestamps for range tombstones (CASSANDRA-7647)
 * Fix NPE when listing saved caches dir (CASSANDRA-7632)


2.1.0-rc4
 * Fix word count hadoop example (CASSANDRA-7200)
 * Updated memtable_cleanup_threshold and memtable_flush_writers defaults
   (CASSANDRA-7551)
 * (Windows) fix startup when WMI memory query fails (CASSANDRA-7505)
 * Anti-compaction proceeds if any part of the repair failed (CASSANDRA-7521)
 * Add missing table name to DROP INDEX responses and notifications (CASSANDRA-7539)
 * Bump CQL version to 3.2.0 and update CQL documentation (CASSANDRA-7527)
 * Fix configuration error message when running nodetool ring (CASSANDRA-7508)
 * Support conditional updates, tuple type, and the v3 protocol in cqlsh (CASSANDRA-7509)
 * Handle queries on multiple secondary index types (CASSANDRA-7525)
 * Fix cqlsh authentication with v3 native protocol (CASSANDRA-7564)
 * Fix NPE when unknown prepared statement ID is used (CASSANDRA-7454)
Merged from 2.0:
 * (Windows) force range-based repair to non-sequential mode (CASSANDRA-7541)
 * Fix range merging when DES scores are zero (CASSANDRA-7535)
 * Warn when SSL certificates have expired (CASSANDRA-7528)
 * Fix error when doing reversed queries with static columns (CASSANDRA-7490)
Merged from 1.2:
 * Set correct stream ID on responses when non-Exception Throwables
   are thrown while handling native protocol messages (CASSANDRA-7470)


2.1.0-rc3
 * Consider expiry when reconciling otherwise equal cells (CASSANDRA-7403)
 * Introduce CQL support for stress tool (CASSANDRA-6146)
 * Fix ClassCastException processing expired messages (CASSANDRA-7496)
 * Fix prepared marker for collections inside UDT (CASSANDRA-7472)
 * Remove left-over populate_io_cache_on_flush and replicate_on_write
   uses (CASSANDRA-7493)
 * (Windows) handle spaces in path names (CASSANDRA-7451)
 * Ensure writes have completed after dropping a table, before recycling
   commit log segments (CASSANDRA-7437)
 * Remove left-over rows_per_partition_to_cache (CASSANDRA-7493)
 * Fix error when CONTAINS is used with a bind marker (CASSANDRA-7502)
 * Properly reject unknown UDT field (CASSANDRA-7484)
Merged from 2.0:
 * Fix CC#collectTimeOrderedData() tombstone optimisations (CASSANDRA-7394)
 * Support DISTINCT for static columns and fix behaviour when DISTINC is
   not use (CASSANDRA-7305).
 * Workaround JVM NPE on JMX bind failure (CASSANDRA-7254)
 * Fix race in FileCacheService RemovalListener (CASSANDRA-7278)
 * Fix inconsistent use of consistencyForCommit that allowed LOCAL_QUORUM
   operations to incorrect become full QUORUM (CASSANDRA-7345)
 * Properly handle unrecognized opcodes and flags (CASSANDRA-7440)
 * (Hadoop) close CqlRecordWriter clients when finished (CASSANDRA-7459)
 * Commit disk failure policy (CASSANDRA-7429)
 * Make sure high level sstables get compacted (CASSANDRA-7414)
 * Fix AssertionError when using empty clustering columns and static columns
   (CASSANDRA-7455)
 * Add option to disable STCS in L0 (CASSANDRA-6621)
 * Upgrade to snappy-java 1.0.5.2 (CASSANDRA-7476)


2.1.0-rc2
 * Fix heap size calculation for CompoundSparseCellName and
   CompoundSparseCellName.WithCollection (CASSANDRA-7421)
 * Allow counter mutations in UNLOGGED batches (CASSANDRA-7351)
 * Modify reconcile logic to always pick a tombstone over a counter cell
   (CASSANDRA-7346)
 * Avoid incremental compaction on Windows (CASSANDRA-7365)
 * Fix exception when querying a composite-keyed table with a collection index
   (CASSANDRA-7372)
 * Use node's host id in place of counter ids (CASSANDRA-7366)
 * Fix error when doing reversed queries with static columns (CASSANDRA-7490)
 * Backport CASSANDRA-6747 (CASSANDRA-7560)
 * Track max/min timestamps for range tombstones (CASSANDRA-7647)
 * Fix NPE when listing saved caches dir (CASSANDRA-7632)
 * Fix sstableloader unable to connect encrypted node (CASSANDRA-7585)
Merged from 1.2:
 * Clone token map outside of hot gossip loops (CASSANDRA-7758)
 * Add stop method to EmbeddedCassandraService (CASSANDRA-7595)
 * Support connecting to ipv6 jmx with nodetool (CASSANDRA-7669)
 * Set gc_grace_seconds to seven days for system schema tables (CASSANDRA-7668)
 * SimpleSeedProvider no longer caches seeds forever (CASSANDRA-7663)
 * Set correct stream ID on responses when non-Exception Throwables
   are thrown while handling native protocol messages (CASSANDRA-7470)
 * Fix row size miscalculation in LazilyCompactedRow (CASSANDRA-7543)
 * Fix race in background compaction check (CASSANDRA-7745)
 * Don't clear out range tombstones during compaction (CASSANDRA-7808)


2.1.0-rc1
 * Revert flush directory (CASSANDRA-6357)
 * More efficient executor service for fast operations (CASSANDRA-4718)
 * Move less common tools into a new cassandra-tools package (CASSANDRA-7160)
 * Support more concurrent requests in native protocol (CASSANDRA-7231)
 * Add tab-completion to debian nodetool packaging (CASSANDRA-6421)
 * Change concurrent_compactors defaults (CASSANDRA-7139)
 * Add PowerShell Windows launch scripts (CASSANDRA-7001)
 * Make commitlog archive+restore more robust (CASSANDRA-6974)
 * Fix marking commitlogsegments clean (CASSANDRA-6959)
 * Add snapshot "manifest" describing files included (CASSANDRA-6326)
 * Parallel streaming for sstableloader (CASSANDRA-3668)
 * Fix bugs in supercolumns handling (CASSANDRA-7138)
 * Fix ClassClassException on composite dense tables (CASSANDRA-7112)
 * Cleanup and optimize collation and slice iterators (CASSANDRA-7107)
 * Upgrade NBHM lib (CASSANDRA-7128)
 * Optimize netty server (CASSANDRA-6861)
 * Fix repair hang when given CF does not exist (CASSANDRA-7189)
 * Allow c* to be shutdown in an embedded mode (CASSANDRA-5635)
 * Add server side batching to native transport (CASSANDRA-5663)
 * Make batchlog replay asynchronous (CASSANDRA-6134)
 * remove unused classes (CASSANDRA-7197)
 * Limit user types to the keyspace they are defined in (CASSANDRA-6643)
 * Add validate method to CollectionType (CASSANDRA-7208)
 * New serialization format for UDT values (CASSANDRA-7209, CASSANDRA-7261)
 * Fix nodetool netstats (CASSANDRA-7270)
 * Fix potential ClassCastException in HintedHandoffManager (CASSANDRA-7284)
 * Use prepared statements internally (CASSANDRA-6975)
 * Fix broken paging state with prepared statement (CASSANDRA-7120)
 * Fix IllegalArgumentException in CqlStorage (CASSANDRA-7287)
 * Allow nulls/non-existant fields in UDT (CASSANDRA-7206)
 * Add Thrift MultiSliceRequest (CASSANDRA-6757, CASSANDRA-7027)
 * Handle overlapping MultiSlices (CASSANDRA-7279)
 * Fix DataOutputTest on Windows (CASSANDRA-7265)
 * Embedded sets in user defined data-types are not updating (CASSANDRA-7267)
 * Add tuple type to CQL/native protocol (CASSANDRA-7248)
 * Fix CqlPagingRecordReader on tables with few rows (CASSANDRA-7322)
Merged from 2.0:
 * Copy compaction options to make sure they are reloaded (CASSANDRA-7290)
 * Add option to do more aggressive tombstone compactions (CASSANDRA-6563)
 * Don't try to compact already-compacting files in HHOM (CASSANDRA-7288)
 * Always reallocate buffers in HSHA (CASSANDRA-6285)
 * (Hadoop) support authentication in CqlRecordReader (CASSANDRA-7221)
 * (Hadoop) Close java driver Cluster in CQLRR.close (CASSANDRA-7228)
 * Warn when 'USING TIMESTAMP' is used on a CAS BATCH (CASSANDRA-7067)
 * return all cpu values from BackgroundActivityMonitor.readAndCompute (CASSANDRA-7183)
 * Correctly delete scheduled range xfers (CASSANDRA-7143)
 * return all cpu values from BackgroundActivityMonitor.readAndCompute (CASSANDRA-7183)
 * reduce garbage creation in calculatePendingRanges (CASSANDRA-7191)
 * fix c* launch issues on Russian os's due to output of linux 'free' cmd (CASSANDRA-6162)
 * Fix disabling autocompaction (CASSANDRA-7187)
 * Fix potential NumberFormatException when deserializing IntegerType (CASSANDRA-7088)
 * cqlsh can't tab-complete disabling compaction (CASSANDRA-7185)
 * cqlsh: Accept and execute CQL statement(s) from command-line parameter (CASSANDRA-7172)
 * Fix IllegalStateException in CqlPagingRecordReader (CASSANDRA-7198)
 * Fix the InvertedIndex trigger example (CASSANDRA-7211)
 * Add --resolve-ip option to 'nodetool ring' (CASSANDRA-7210)
 * reduce garbage on codec flag deserialization (CASSANDRA-7244)
 * Fix duplicated error messages on directory creation error at startup (CASSANDRA-5818)
 * Proper null handle for IF with map element access (CASSANDRA-7155)
 * Improve compaction visibility (CASSANDRA-7242)
 * Correctly delete scheduled range xfers (CASSANDRA-7143)
 * Make batchlog replica selection rack-aware (CASSANDRA-6551)
 * Fix CFMetaData#getColumnDefinitionFromColumnName() (CASSANDRA-7074)
 * Fix writetime/ttl functions for static columns (CASSANDRA-7081)
 * Suggest CTRL-C or semicolon after three blank lines in cqlsh (CASSANDRA-7142)
 * Fix 2ndary index queries with DESC clustering order (CASSANDRA-6950)
 * Invalid key cache entries on DROP (CASSANDRA-6525)
 * Fix flapping RecoveryManagerTest (CASSANDRA-7084)
 * Add missing iso8601 patterns for date strings (CASSANDRA-6973)
 * Support selecting multiple rows in a partition using IN (CASSANDRA-6875)
 * Add authentication support to shuffle (CASSANDRA-6484)
 * Swap local and global default read repair chances (CASSANDRA-7320)
 * Add conditional CREATE/DROP USER support (CASSANDRA-7264)
 * Cqlsh counts non-empty lines for "Blank lines" warning (CASSANDRA-7325)
Merged from 1.2:
 * Add Cloudstack snitch (CASSANDRA-7147)
 * Update system.peers correctly when relocating tokens (CASSANDRA-7126)
 * Add Google Compute Engine snitch (CASSANDRA-7132)
 * remove duplicate query for local tokens (CASSANDRA-7182)
 * exit CQLSH with error status code if script fails (CASSANDRA-6344)
 * Fix bug with some IN queries missig results (CASSANDRA-7105)
 * Fix availability validation for LOCAL_ONE CL (CASSANDRA-7319)
 * Hint streaming can cause decommission to fail (CASSANDRA-7219)


2.1.0-beta2
 * Increase default CL space to 8GB (CASSANDRA-7031)
 * Add range tombstones to read repair digests (CASSANDRA-6863)
 * Fix BTree.clear for large updates (CASSANDRA-6943)
 * Fail write instead of logging a warning when unable to append to CL
   (CASSANDRA-6764)
 * Eliminate possibility of CL segment appearing twice in active list
   (CASSANDRA-6557)
 * Apply DONTNEED fadvise to commitlog segments (CASSANDRA-6759)
 * Switch CRC component to Adler and include it for compressed sstables
   (CASSANDRA-4165)
 * Allow cassandra-stress to set compaction strategy options (CASSANDRA-6451)
 * Add broadcast_rpc_address option to cassandra.yaml (CASSANDRA-5899)
 * Auto reload GossipingPropertyFileSnitch config (CASSANDRA-5897)
 * Fix overflow of memtable_total_space_in_mb (CASSANDRA-6573)
 * Fix ABTC NPE and apply update function correctly (CASSANDRA-6692)
 * Allow nodetool to use a file or prompt for password (CASSANDRA-6660)
 * Fix AIOOBE when concurrently accessing ABSC (CASSANDRA-6742)
 * Fix assertion error in ALTER TYPE RENAME (CASSANDRA-6705)
 * Scrub should not always clear out repaired status (CASSANDRA-5351)
 * Improve handling of range tombstone for wide partitions (CASSANDRA-6446)
 * Fix ClassCastException for compact table with composites (CASSANDRA-6738)
 * Fix potentially repairing with wrong nodes (CASSANDRA-6808)
 * Change caching option syntax (CASSANDRA-6745)
 * Fix stress to do proper counter reads (CASSANDRA-6835)
 * Fix help message for stress counter_write (CASSANDRA-6824)
 * Fix stress smart Thrift client to pick servers correctly (CASSANDRA-6848)
 * Add logging levels (minimal, normal or verbose) to stress tool (CASSANDRA-6849)
 * Fix race condition in Batch CLE (CASSANDRA-6860)
 * Improve cleanup/scrub/upgradesstables failure handling (CASSANDRA-6774)
 * ByteBuffer write() methods for serializing sstables (CASSANDRA-6781)
 * Proper compare function for CollectionType (CASSANDRA-6783)
 * Update native server to Netty 4 (CASSANDRA-6236)
 * Fix off-by-one error in stress (CASSANDRA-6883)
 * Make OpOrder AutoCloseable (CASSANDRA-6901)
 * Remove sync repair JMX interface (CASSANDRA-6900)
 * Add multiple memory allocation options for memtables (CASSANDRA-6689, 6694)
 * Remove adjusted op rate from stress output (CASSANDRA-6921)
 * Add optimized CF.hasColumns() implementations (CASSANDRA-6941)
 * Serialize batchlog mutations with the version of the target node
   (CASSANDRA-6931)
 * Optimize CounterColumn#reconcile() (CASSANDRA-6953)
 * Properly remove 1.2 sstable support in 2.1 (CASSANDRA-6869)
 * Lock counter cells, not partitions (CASSANDRA-6880)
 * Track presence of legacy counter shards in sstables (CASSANDRA-6888)
 * Ensure safe resource cleanup when replacing sstables (CASSANDRA-6912)
 * Add failure handler to async callback (CASSANDRA-6747)
 * Fix AE when closing SSTable without releasing reference (CASSANDRA-7000)
 * Clean up IndexInfo on keyspace/table drops (CASSANDRA-6924)
 * Only snapshot relative SSTables when sequential repair (CASSANDRA-7024)
 * Require nodetool rebuild_index to specify index names (CASSANDRA-7038)
 * fix cassandra stress errors on reads with native protocol (CASSANDRA-7033)
 * Use OpOrder to guard sstable references for reads (CASSANDRA-6919)
 * Preemptive opening of compaction result (CASSANDRA-6916)
 * Multi-threaded scrub/cleanup/upgradesstables (CASSANDRA-5547)
 * Optimize cellname comparison (CASSANDRA-6934)
 * Native protocol v3 (CASSANDRA-6855)
 * Optimize Cell liveness checks and clean up Cell (CASSANDRA-7119)
 * Support consistent range movements (CASSANDRA-2434)
 * Display min timestamp in sstablemetadata viewer (CASSANDRA-6767)
Merged from 2.0:
 * Avoid race-prone second "scrub" of system keyspace (CASSANDRA-6797)
 * Pool CqlRecordWriter clients by inetaddress rather than Range
   (CASSANDRA-6665)
 * Fix compaction_history timestamps (CASSANDRA-6784)
 * Compare scores of full replica ordering in DES (CASSANDRA-6683)
 * fix CME in SessionInfo updateProgress affecting netstats (CASSANDRA-6577)
 * Allow repairing between specific replicas (CASSANDRA-6440)
 * Allow per-dc enabling of hints (CASSANDRA-6157)
 * Add compatibility for Hadoop 0.2.x (CASSANDRA-5201)
 * Fix EstimatedHistogram races (CASSANDRA-6682)
 * Failure detector correctly converts initial value to nanos (CASSANDRA-6658)
 * Add nodetool taketoken to relocate vnodes (CASSANDRA-4445)
 * Expose bulk loading progress over JMX (CASSANDRA-4757)
 * Correctly handle null with IF conditions and TTL (CASSANDRA-6623)
 * Account for range/row tombstones in tombstone drop
   time histogram (CASSANDRA-6522)
 * Stop CommitLogSegment.close() from calling sync() (CASSANDRA-6652)
 * Make commitlog failure handling configurable (CASSANDRA-6364)
 * Avoid overlaps in LCS (CASSANDRA-6688)
 * Improve support for paginating over composites (CASSANDRA-4851)
 * Fix count(*) queries in a mixed cluster (CASSANDRA-6707)
 * Improve repair tasks(snapshot, differencing) concurrency (CASSANDRA-6566)
 * Fix replaying pre-2.0 commit logs (CASSANDRA-6714)
 * Add static columns to CQL3 (CASSANDRA-6561)
 * Optimize single partition batch statements (CASSANDRA-6737)
 * Disallow post-query re-ordering when paging (CASSANDRA-6722)
 * Fix potential paging bug with deleted columns (CASSANDRA-6748)
 * Fix NPE on BulkLoader caused by losing StreamEvent (CASSANDRA-6636)
 * Fix truncating compression metadata (CASSANDRA-6791)
 * Add CMSClassUnloadingEnabled JVM option (CASSANDRA-6541)
 * Catch memtable flush exceptions during shutdown (CASSANDRA-6735)
 * Fix upgradesstables NPE for non-CF-based indexes (CASSANDRA-6645)
 * Fix UPDATE updating PRIMARY KEY columns implicitly (CASSANDRA-6782)
 * Fix IllegalArgumentException when updating from 1.2 with SuperColumns
   (CASSANDRA-6733)
 * FBUtilities.singleton() should use the CF comparator (CASSANDRA-6778)
 * Fix CQLSStableWriter.addRow(Map<String, Object>) (CASSANDRA-6526)
 * Fix HSHA server introducing corrupt data (CASSANDRA-6285)
 * Fix CAS conditions for COMPACT STORAGE tables (CASSANDRA-6813)
 * Starting threads in OutboundTcpConnectionPool constructor causes race conditions (CASSANDRA-7177)
 * Allow overriding cassandra-rackdc.properties file (CASSANDRA-7072)
 * Set JMX RMI port to 7199 (CASSANDRA-7087)
 * Use LOCAL_QUORUM for data reads at LOCAL_SERIAL (CASSANDRA-6939)
 * Log a warning for large batches (CASSANDRA-6487)
 * Put nodes in hibernate when join_ring is false (CASSANDRA-6961)
 * Avoid early loading of non-system keyspaces before compaction-leftovers
   cleanup at startup (CASSANDRA-6913)
 * Restrict Windows to parallel repairs (CASSANDRA-6907)
 * (Hadoop) Allow manually specifying start/end tokens in CFIF (CASSANDRA-6436)
 * Fix NPE in MeteredFlusher (CASSANDRA-6820)
 * Fix race processing range scan responses (CASSANDRA-6820)
 * Allow deleting snapshots from dropped keyspaces (CASSANDRA-6821)
 * Add uuid() function (CASSANDRA-6473)
 * Omit tombstones from schema digests (CASSANDRA-6862)
 * Include correct consistencyLevel in LWT timeout (CASSANDRA-6884)
 * Lower chances for losing new SSTables during nodetool refresh and
   ColumnFamilyStore.loadNewSSTables (CASSANDRA-6514)
 * Add support for DELETE ... IF EXISTS to CQL3 (CASSANDRA-5708)
 * Update hadoop_cql3_word_count example (CASSANDRA-6793)
 * Fix handling of RejectedExecution in sync Thrift server (CASSANDRA-6788)
 * Log more information when exceeding tombstone_warn_threshold (CASSANDRA-6865)
 * Fix truncate to not abort due to unreachable fat clients (CASSANDRA-6864)
 * Fix schema concurrency exceptions (CASSANDRA-6841)
 * Fix leaking validator FH in StreamWriter (CASSANDRA-6832)
 * Fix saving triggers to schema (CASSANDRA-6789)
 * Fix trigger mutations when base mutation list is immutable (CASSANDRA-6790)
 * Fix accounting in FileCacheService to allow re-using RAR (CASSANDRA-6838)
 * Fix static counter columns (CASSANDRA-6827)
 * Restore expiring->deleted (cell) compaction optimization (CASSANDRA-6844)
 * Fix CompactionManager.needsCleanup (CASSANDRA-6845)
 * Correctly compare BooleanType values other than 0 and 1 (CASSANDRA-6779)
 * Read message id as string from earlier versions (CASSANDRA-6840)
 * Properly use the Paxos consistency for (non-protocol) batch (CASSANDRA-6837)
 * Add paranoid disk failure option (CASSANDRA-6646)
 * Improve PerRowSecondaryIndex performance (CASSANDRA-6876)
 * Extend triggers to support CAS updates (CASSANDRA-6882)
 * Static columns with IF NOT EXISTS don't always work as expected (CASSANDRA-6873)
 * Fix paging with SELECT DISTINCT (CASSANDRA-6857)
 * Fix UnsupportedOperationException on CAS timeout (CASSANDRA-6923)
 * Improve MeteredFlusher handling of MF-unaffected column families
   (CASSANDRA-6867)
 * Add CqlRecordReader using native pagination (CASSANDRA-6311)
 * Add QueryHandler interface (CASSANDRA-6659)
 * Track liveRatio per-memtable, not per-CF (CASSANDRA-6945)
 * Make sure upgradesstables keeps sstable level (CASSANDRA-6958)
 * Fix LIMIT with static columns (CASSANDRA-6956)
 * Fix clash with CQL column name in thrift validation (CASSANDRA-6892)
 * Fix error with super columns in mixed 1.2-2.0 clusters (CASSANDRA-6966)
 * Fix bad skip of sstables on slice query with composite start/finish (CASSANDRA-6825)
 * Fix unintended update with conditional statement (CASSANDRA-6893)
 * Fix map element access in IF (CASSANDRA-6914)
 * Avoid costly range calculations for range queries on system keyspaces
   (CASSANDRA-6906)
 * Fix SSTable not released if stream session fails (CASSANDRA-6818)
 * Avoid build failure due to ANTLR timeout (CASSANDRA-6991)
 * Queries on compact tables can return more rows that requested (CASSANDRA-7052)
 * USING TIMESTAMP for batches does not work (CASSANDRA-7053)
 * Fix performance regression from CASSANDRA-5614 (CASSANDRA-6949)
 * Ensure that batchlog and hint timeouts do not produce hints (CASSANDRA-7058)
 * Merge groupable mutations in TriggerExecutor#execute() (CASSANDRA-7047)
 * Plug holes in resource release when wiring up StreamSession (CASSANDRA-7073)
 * Re-add parameter columns to tracing session (CASSANDRA-6942)
 * Preserves CQL metadata when updating table from thrift (CASSANDRA-6831)
Merged from 1.2:
 * Fix nodetool display with vnodes (CASSANDRA-7082)
 * Add UNLOGGED, COUNTER options to BATCH documentation (CASSANDRA-6816)
 * add extra SSL cipher suites (CASSANDRA-6613)
 * fix nodetool getsstables for blob PK (CASSANDRA-6803)
 * Fix BatchlogManager#deleteBatch() use of millisecond timestamps
   (CASSANDRA-6822)
 * Continue assassinating even if the endpoint vanishes (CASSANDRA-6787)
 * Schedule schema pulls on change (CASSANDRA-6971)
 * Non-droppable verbs shouldn't be dropped from OTC (CASSANDRA-6980)
 * Shutdown batchlog executor in SS#drain() (CASSANDRA-7025)
 * Fix batchlog to account for CF truncation records (CASSANDRA-6999)
 * Fix CQLSH parsing of functions and BLOB literals (CASSANDRA-7018)
 * Properly load trustore in the native protocol (CASSANDRA-6847)
 * Always clean up references in SerializingCache (CASSANDRA-6994)
 * Don't shut MessagingService down when replacing a node (CASSANDRA-6476)
 * fix npe when doing -Dcassandra.fd_initial_value_ms (CASSANDRA-6751)


2.1.0-beta1
 * Add flush directory distinct from compaction directories (CASSANDRA-6357)
 * Require JNA by default (CASSANDRA-6575)
 * add listsnapshots command to nodetool (CASSANDRA-5742)
 * Introduce AtomicBTreeColumns (CASSANDRA-6271, 6692)
 * Multithreaded commitlog (CASSANDRA-3578)
 * allocate fixed index summary memory pool and resample cold index summaries
   to use less memory (CASSANDRA-5519)
 * Removed multithreaded compaction (CASSANDRA-6142)
 * Parallelize fetching rows for low-cardinality indexes (CASSANDRA-1337)
 * change logging from log4j to logback (CASSANDRA-5883)
 * switch to LZ4 compression for internode communication (CASSANDRA-5887)
 * Stop using Thrift-generated Index* classes internally (CASSANDRA-5971)
 * Remove 1.2 network compatibility code (CASSANDRA-5960)
 * Remove leveled json manifest migration code (CASSANDRA-5996)
 * Remove CFDefinition (CASSANDRA-6253)
 * Use AtomicIntegerFieldUpdater in RefCountedMemory (CASSANDRA-6278)
 * User-defined types for CQL3 (CASSANDRA-5590)
 * Use of o.a.c.metrics in nodetool (CASSANDRA-5871, 6406)
 * Batch read from OTC's queue and cleanup (CASSANDRA-1632)
 * Secondary index support for collections (CASSANDRA-4511, 6383)
 * SSTable metadata(Stats.db) format change (CASSANDRA-6356)
 * Push composites support in the storage engine
   (CASSANDRA-5417, CASSANDRA-6520)
 * Add snapshot space used to cfstats (CASSANDRA-6231)
 * Add cardinality estimator for key count estimation (CASSANDRA-5906)
 * CF id is changed to be non-deterministic. Data dir/key cache are created
   uniquely for CF id (CASSANDRA-5202)
 * New counters implementation (CASSANDRA-6504)
 * Replace UnsortedColumns, EmptyColumns, TreeMapBackedSortedColumns with new
   ArrayBackedSortedColumns (CASSANDRA-6630, CASSANDRA-6662, CASSANDRA-6690)
 * Add option to use row cache with a given amount of rows (CASSANDRA-5357)
 * Avoid repairing already repaired data (CASSANDRA-5351)
 * Reject counter updates with USING TTL/TIMESTAMP (CASSANDRA-6649)
 * Replace index_interval with min/max_index_interval (CASSANDRA-6379)
 * Lift limitation that order by columns must be selected for IN queries (CASSANDRA-4911)


2.0.5
 * Reduce garbage generated by bloom filter lookups (CASSANDRA-6609)
 * Add ks.cf names to tombstone logging (CASSANDRA-6597)
 * Use LOCAL_QUORUM for LWT operations at LOCAL_SERIAL (CASSANDRA-6495)
 * Wait for gossip to settle before accepting client connections (CASSANDRA-4288)
 * Delete unfinished compaction incrementally (CASSANDRA-6086)
 * Allow specifying custom secondary index options in CQL3 (CASSANDRA-6480)
 * Improve replica pinning for cache efficiency in DES (CASSANDRA-6485)
 * Fix LOCAL_SERIAL from thrift (CASSANDRA-6584)
 * Don't special case received counts in CAS timeout exceptions (CASSANDRA-6595)
 * Add support for 2.1 global counter shards (CASSANDRA-6505)
 * Fix NPE when streaming connection is not yet established (CASSANDRA-6210)
 * Avoid rare duplicate read repair triggering (CASSANDRA-6606)
 * Fix paging discardFirst (CASSANDRA-6555)
 * Fix ArrayIndexOutOfBoundsException in 2ndary index query (CASSANDRA-6470)
 * Release sstables upon rebuilding 2i (CASSANDRA-6635)
 * Add AbstractCompactionStrategy.startup() method (CASSANDRA-6637)
 * SSTableScanner may skip rows during cleanup (CASSANDRA-6638)
 * sstables from stalled repair sessions can resurrect deleted data (CASSANDRA-6503)
 * Switch stress to use ITransportFactory (CASSANDRA-6641)
 * Fix IllegalArgumentException during prepare (CASSANDRA-6592)
 * Fix possible loss of 2ndary index entries during compaction (CASSANDRA-6517)
 * Fix direct Memory on architectures that do not support unaligned long access
   (CASSANDRA-6628)
 * Let scrub optionally skip broken counter partitions (CASSANDRA-5930)
Merged from 1.2:
 * fsync compression metadata (CASSANDRA-6531)
 * Validate CF existence on execution for prepared statement (CASSANDRA-6535)
 * Add ability to throttle batchlog replay (CASSANDRA-6550)
 * Fix executing LOCAL_QUORUM with SimpleStrategy (CASSANDRA-6545)
 * Avoid StackOverflow when using large IN queries (CASSANDRA-6567)
 * Nodetool upgradesstables includes secondary indexes (CASSANDRA-6598)
 * Paginate batchlog replay (CASSANDRA-6569)
 * skip blocking on streaming during drain (CASSANDRA-6603)
 * Improve error message when schema doesn't match loaded sstable (CASSANDRA-6262)
 * Add properties to adjust FD initial value and max interval (CASSANDRA-4375)
 * Fix preparing with batch and delete from collection (CASSANDRA-6607)
 * Fix ABSC reverse iterator's remove() method (CASSANDRA-6629)
 * Handle host ID conflicts properly (CASSANDRA-6615)
 * Move handling of migration event source to solve bootstrap race. (CASSANDRA-6648)
 * Make sure compaction throughput value doesn't overflow with int math (CASSANDRA-6647)


2.0.4
 * Allow removing snapshots of no-longer-existing CFs (CASSANDRA-6418)
 * add StorageService.stopDaemon() (CASSANDRA-4268)
 * add IRE for invalid CF supplied to get_count (CASSANDRA-5701)
 * add client encryption support to sstableloader (CASSANDRA-6378)
 * Fix accept() loop for SSL sockets post-shutdown (CASSANDRA-6468)
 * Fix size-tiered compaction in LCS L0 (CASSANDRA-6496)
 * Fix assertion failure in filterColdSSTables (CASSANDRA-6483)
 * Fix row tombstones in larger-than-memory compactions (CASSANDRA-6008)
 * Fix cleanup ClassCastException (CASSANDRA-6462)
 * Reduce gossip memory use by interning VersionedValue strings (CASSANDRA-6410)
 * Allow specifying datacenters to participate in a repair (CASSANDRA-6218)
 * Fix divide-by-zero in PCI (CASSANDRA-6403)
 * Fix setting last compacted key in the wrong level for LCS (CASSANDRA-6284)
 * Add millisecond precision formats to the timestamp parser (CASSANDRA-6395)
 * Expose a total memtable size metric for a CF (CASSANDRA-6391)
 * cqlsh: handle symlinks properly (CASSANDRA-6425)
 * Fix potential infinite loop when paging query with IN (CASSANDRA-6464)
 * Fix assertion error in AbstractQueryPager.discardFirst (CASSANDRA-6447)
 * Fix streaming older SSTable yields unnecessary tombstones (CASSANDRA-6527)
Merged from 1.2:
 * Improved error message on bad properties in DDL queries (CASSANDRA-6453)
 * Randomize batchlog candidates selection (CASSANDRA-6481)
 * Fix thundering herd on endpoint cache invalidation (CASSANDRA-6345, 6485)
 * Improve batchlog write performance with vnodes (CASSANDRA-6488)
 * cqlsh: quote single quotes in strings inside collections (CASSANDRA-6172)
 * Improve gossip performance for typical messages (CASSANDRA-6409)
 * Throw IRE if a prepared statement has more markers than supported
   (CASSANDRA-5598)
 * Expose Thread metrics for the native protocol server (CASSANDRA-6234)
 * Change snapshot response message verb to INTERNAL to avoid dropping it
   (CASSANDRA-6415)
 * Warn when collection read has > 65K elements (CASSANDRA-5428)
 * Fix cache persistence when both row and key cache are enabled
   (CASSANDRA-6413)
 * (Hadoop) add describe_local_ring (CASSANDRA-6268)
 * Fix handling of concurrent directory creation failure (CASSANDRA-6459)
 * Allow executing CREATE statements multiple times (CASSANDRA-6471)
 * Don't send confusing info with timeouts (CASSANDRA-6491)
 * Don't resubmit counter mutation runnables internally (CASSANDRA-6427)
 * Don't drop local mutations without a hint (CASSANDRA-6510)
 * Don't allow null max_hint_window_in_ms (CASSANDRA-6419)
 * Validate SliceRange start and finish lengths (CASSANDRA-6521)


2.0.3
 * Fix FD leak on slice read path (CASSANDRA-6275)
 * Cancel read meter task when closing SSTR (CASSANDRA-6358)
 * free off-heap IndexSummary during bulk (CASSANDRA-6359)
 * Recover from IOException in accept() thread (CASSANDRA-6349)
 * Improve Gossip tolerance of abnormally slow tasks (CASSANDRA-6338)
 * Fix trying to hint timed out counter writes (CASSANDRA-6322)
 * Allow restoring specific columnfamilies from archived CL (CASSANDRA-4809)
 * Avoid flushing compaction_history after each operation (CASSANDRA-6287)
 * Fix repair assertion error when tombstones expire (CASSANDRA-6277)
 * Skip loading corrupt key cache (CASSANDRA-6260)
 * Fixes for compacting larger-than-memory rows (CASSANDRA-6274)
 * Compact hottest sstables first and optionally omit coldest from
   compaction entirely (CASSANDRA-6109)
 * Fix modifying column_metadata from thrift (CASSANDRA-6182)
 * cqlsh: fix LIST USERS output (CASSANDRA-6242)
 * Add IRequestSink interface (CASSANDRA-6248)
 * Update memtable size while flushing (CASSANDRA-6249)
 * Provide hooks around CQL2/CQL3 statement execution (CASSANDRA-6252)
 * Require Permission.SELECT for CAS updates (CASSANDRA-6247)
 * New CQL-aware SSTableWriter (CASSANDRA-5894)
 * Reject CAS operation when the protocol v1 is used (CASSANDRA-6270)
 * Correctly throw error when frame too large (CASSANDRA-5981)
 * Fix serialization bug in PagedRange with 2ndary indexes (CASSANDRA-6299)
 * Fix CQL3 table validation in Thrift (CASSANDRA-6140)
 * Fix bug missing results with IN clauses (CASSANDRA-6327)
 * Fix paging with reversed slices (CASSANDRA-6343)
 * Set minTimestamp correctly to be able to drop expired sstables (CASSANDRA-6337)
 * Support NaN and Infinity as float literals (CASSANDRA-6003)
 * Remove RF from nodetool ring output (CASSANDRA-6289)
 * Fix attempting to flush empty rows (CASSANDRA-6374)
 * Fix potential out of bounds exception when paging (CASSANDRA-6333)
Merged from 1.2:
 * Optimize FD phi calculation (CASSANDRA-6386)
 * Improve initial FD phi estimate when starting up (CASSANDRA-6385)
 * Don't list CQL3 table in CLI describe even if named explicitely
   (CASSANDRA-5750)
 * Invalidate row cache when dropping CF (CASSANDRA-6351)
 * add non-jamm path for cached statements (CASSANDRA-6293)
 * add windows bat files for shell commands (CASSANDRA-6145)
 * Require logging in for Thrift CQL2/3 statement preparation (CASSANDRA-6254)
 * restrict max_num_tokens to 1536 (CASSANDRA-6267)
 * Nodetool gets default JMX port from cassandra-env.sh (CASSANDRA-6273)
 * make calculatePendingRanges asynchronous (CASSANDRA-6244)
 * Remove blocking flushes in gossip thread (CASSANDRA-6297)
 * Fix potential socket leak in connectionpool creation (CASSANDRA-6308)
 * Allow LOCAL_ONE/LOCAL_QUORUM to work with SimpleStrategy (CASSANDRA-6238)
 * cqlsh: handle 'null' as session duration (CASSANDRA-6317)
 * Fix json2sstable handling of range tombstones (CASSANDRA-6316)
 * Fix missing one row in reverse query (CASSANDRA-6330)
 * Fix reading expired row value from row cache (CASSANDRA-6325)
 * Fix AssertionError when doing set element deletion (CASSANDRA-6341)
 * Make CL code for the native protocol match the one in C* 2.0
   (CASSANDRA-6347)
 * Disallow altering CQL3 table from thrift (CASSANDRA-6370)
 * Fix size computation of prepared statement (CASSANDRA-6369)


2.0.2
 * Update FailureDetector to use nanontime (CASSANDRA-4925)
 * Fix FileCacheService regressions (CASSANDRA-6149)
 * Never return WriteTimeout for CL.ANY (CASSANDRA-6132)
 * Fix race conditions in bulk loader (CASSANDRA-6129)
 * Add configurable metrics reporting (CASSANDRA-4430)
 * drop queries exceeding a configurable number of tombstones (CASSANDRA-6117)
 * Track and persist sstable read activity (CASSANDRA-5515)
 * Fixes for speculative retry (CASSANDRA-5932, CASSANDRA-6194)
 * Improve memory usage of metadata min/max column names (CASSANDRA-6077)
 * Fix thrift validation refusing row markers on CQL3 tables (CASSANDRA-6081)
 * Fix insertion of collections with CAS (CASSANDRA-6069)
 * Correctly send metadata on SELECT COUNT (CASSANDRA-6080)
 * Track clients' remote addresses in ClientState (CASSANDRA-6070)
 * Create snapshot dir if it does not exist when migrating
   leveled manifest (CASSANDRA-6093)
 * make sequential nodetool repair the default (CASSANDRA-5950)
 * Add more hooks for compaction strategy implementations (CASSANDRA-6111)
 * Fix potential NPE on composite 2ndary indexes (CASSANDRA-6098)
 * Delete can potentially be skipped in batch (CASSANDRA-6115)
 * Allow alter keyspace on system_traces (CASSANDRA-6016)
 * Disallow empty column names in cql (CASSANDRA-6136)
 * Use Java7 file-handling APIs and fix file moving on Windows (CASSANDRA-5383)
 * Save compaction history to system keyspace (CASSANDRA-5078)
 * Fix NPE if StorageService.getOperationMode() is executed before full startup (CASSANDRA-6166)
 * CQL3: support pre-epoch longs for TimestampType (CASSANDRA-6212)
 * Add reloadtriggers command to nodetool (CASSANDRA-4949)
 * cqlsh: ignore empty 'value alias' in DESCRIBE (CASSANDRA-6139)
 * Fix sstable loader (CASSANDRA-6205)
 * Reject bootstrapping if the node already exists in gossip (CASSANDRA-5571)
 * Fix NPE while loading paxos state (CASSANDRA-6211)
 * cqlsh: add SHOW SESSION <tracing-session> command (CASSANDRA-6228)
Merged from 1.2:
 * (Hadoop) Require CFRR batchSize to be at least 2 (CASSANDRA-6114)
 * Add a warning for small LCS sstable size (CASSANDRA-6191)
 * Add ability to list specific KS/CF combinations in nodetool cfstats (CASSANDRA-4191)
 * Mark CF clean if a mutation raced the drop and got it marked dirty (CASSANDRA-5946)
 * Add a LOCAL_ONE consistency level (CASSANDRA-6202)
 * Limit CQL prepared statement cache by size instead of count (CASSANDRA-6107)
 * Tracing should log write failure rather than raw exceptions (CASSANDRA-6133)
 * lock access to TM.endpointToHostIdMap (CASSANDRA-6103)
 * Allow estimated memtable size to exceed slab allocator size (CASSANDRA-6078)
 * Start MeteredFlusher earlier to prevent OOM during CL replay (CASSANDRA-6087)
 * Avoid sending Truncate command to fat clients (CASSANDRA-6088)
 * Allow where clause conditions to be in parenthesis (CASSANDRA-6037)
 * Do not open non-ssl storage port if encryption option is all (CASSANDRA-3916)
 * Move batchlog replay to its own executor (CASSANDRA-6079)
 * Add tombstone debug threshold and histogram (CASSANDRA-6042, 6057)
 * Enable tcp keepalive on incoming connections (CASSANDRA-4053)
 * Fix fat client schema pull NPE (CASSANDRA-6089)
 * Fix memtable flushing for indexed tables (CASSANDRA-6112)
 * Fix skipping columns with multiple slices (CASSANDRA-6119)
 * Expose connected thrift + native client counts (CASSANDRA-5084)
 * Optimize auth setup (CASSANDRA-6122)
 * Trace index selection (CASSANDRA-6001)
 * Update sstablesPerReadHistogram to use biased sampling (CASSANDRA-6164)
 * Log UnknownColumnfamilyException when closing socket (CASSANDRA-5725)
 * Properly error out on CREATE INDEX for counters table (CASSANDRA-6160)
 * Handle JMX notification failure for repair (CASSANDRA-6097)
 * (Hadoop) Fetch no more than 128 splits in parallel (CASSANDRA-6169)
 * stress: add username/password authentication support (CASSANDRA-6068)
 * Fix indexed queries with row cache enabled on parent table (CASSANDRA-5732)
 * Fix compaction race during columnfamily drop (CASSANDRA-5957)
 * Fix validation of empty column names for compact tables (CASSANDRA-6152)
 * Skip replaying mutations that pass CRC but fail to deserialize (CASSANDRA-6183)
 * Rework token replacement to use replace_address (CASSANDRA-5916)
 * Fix altering column types (CASSANDRA-6185)
 * cqlsh: fix CREATE/ALTER WITH completion (CASSANDRA-6196)
 * add windows bat files for shell commands (CASSANDRA-6145)
 * Fix potential stack overflow during range tombstones insertion (CASSANDRA-6181)
 * (Hadoop) Make LOCAL_ONE the default consistency level (CASSANDRA-6214)


2.0.1
 * Fix bug that could allow reading deleted data temporarily (CASSANDRA-6025)
 * Improve memory use defaults (CASSANDRA-6059)
 * Make ThriftServer more easlly extensible (CASSANDRA-6058)
 * Remove Hadoop dependency from ITransportFactory (CASSANDRA-6062)
 * add file_cache_size_in_mb setting (CASSANDRA-5661)
 * Improve error message when yaml contains invalid properties (CASSANDRA-5958)
 * Improve leveled compaction's ability to find non-overlapping L0 compactions
   to work on concurrently (CASSANDRA-5921)
 * Notify indexer of columns shadowed by range tombstones (CASSANDRA-5614)
 * Log Merkle tree stats (CASSANDRA-2698)
 * Switch from crc32 to adler32 for compressed sstable checksums (CASSANDRA-5862)
 * Improve offheap memcpy performance (CASSANDRA-5884)
 * Use a range aware scanner for cleanup (CASSANDRA-2524)
 * Cleanup doesn't need to inspect sstables that contain only local data
   (CASSANDRA-5722)
 * Add ability for CQL3 to list partition keys (CASSANDRA-4536)
 * Improve native protocol serialization (CASSANDRA-5664)
 * Upgrade Thrift to 0.9.1 (CASSANDRA-5923)
 * Require superuser status for adding triggers (CASSANDRA-5963)
 * Make standalone scrubber handle old and new style leveled manifest
   (CASSANDRA-6005)
 * Fix paxos bugs (CASSANDRA-6012, 6013, 6023)
 * Fix paged ranges with multiple replicas (CASSANDRA-6004)
 * Fix potential AssertionError during tracing (CASSANDRA-6041)
 * Fix NPE in sstablesplit (CASSANDRA-6027)
 * Migrate pre-2.0 key/value/column aliases to system.schema_columns
   (CASSANDRA-6009)
 * Paging filter empty rows too agressively (CASSANDRA-6040)
 * Support variadic parameters for IN clauses (CASSANDRA-4210)
 * cqlsh: return the result of CAS writes (CASSANDRA-5796)
 * Fix validation of IN clauses with 2ndary indexes (CASSANDRA-6050)
 * Support named bind variables in CQL (CASSANDRA-6033)
Merged from 1.2:
 * Allow cache-keys-to-save to be set at runtime (CASSANDRA-5980)
 * Avoid second-guessing out-of-space state (CASSANDRA-5605)
 * Tuning knobs for dealing with large blobs and many CFs (CASSANDRA-5982)
 * (Hadoop) Fix CQLRW for thrift tables (CASSANDRA-6002)
 * Fix possible divide-by-zero in HHOM (CASSANDRA-5990)
 * Allow local batchlog writes for CL.ANY (CASSANDRA-5967)
 * Upgrade metrics-core to version 2.2.0 (CASSANDRA-5947)
 * Fix CqlRecordWriter with composite keys (CASSANDRA-5949)
 * Add snitch, schema version, cluster, partitioner to JMX (CASSANDRA-5881)
 * Allow disabling SlabAllocator (CASSANDRA-5935)
 * Make user-defined compaction JMX blocking (CASSANDRA-4952)
 * Fix streaming does not transfer wrapped range (CASSANDRA-5948)
 * Fix loading index summary containing empty key (CASSANDRA-5965)
 * Correctly handle limits in CompositesSearcher (CASSANDRA-5975)
 * Pig: handle CQL collections (CASSANDRA-5867)
 * Pass the updated cf to the PRSI index() method (CASSANDRA-5999)
 * Allow empty CQL3 batches (as no-op) (CASSANDRA-5994)
 * Support null in CQL3 functions (CASSANDRA-5910)
 * Replace the deprecated MapMaker with CacheLoader (CASSANDRA-6007)
 * Add SSTableDeletingNotification to DataTracker (CASSANDRA-6010)
 * Fix snapshots in use get deleted during snapshot repair (CASSANDRA-6011)
 * Move hints and exception count to o.a.c.metrics (CASSANDRA-6017)
 * Fix memory leak in snapshot repair (CASSANDRA-6047)
 * Fix sstable2sjon for CQL3 tables (CASSANDRA-5852)


2.0.0
 * Fix thrift validation when inserting into CQL3 tables (CASSANDRA-5138)
 * Fix periodic memtable flushing behavior with clean memtables (CASSANDRA-5931)
 * Fix dateOf() function for pre-2.0 timestamp columns (CASSANDRA-5928)
 * Fix SSTable unintentionally loads BF when opened for batch (CASSANDRA-5938)
 * Add stream session progress to JMX (CASSANDRA-4757)
 * Fix NPE during CAS operation (CASSANDRA-5925)
Merged from 1.2:
 * Fix getBloomFilterDiskSpaceUsed for AlwaysPresentFilter (CASSANDRA-5900)
 * Don't announce schema version until we've loaded the changes locally
   (CASSANDRA-5904)
 * Fix to support off heap bloom filters size greater than 2 GB (CASSANDRA-5903)
 * Properly handle parsing huge map and set literals (CASSANDRA-5893)


2.0.0-rc2
 * enable vnodes by default (CASSANDRA-5869)
 * fix CAS contention timeout (CASSANDRA-5830)
 * fix HsHa to respect max frame size (CASSANDRA-4573)
 * Fix (some) 2i on composite components omissions (CASSANDRA-5851)
 * cqlsh: add DESCRIBE FULL SCHEMA variant (CASSANDRA-5880)
Merged from 1.2:
 * Correctly validate sparse composite cells in scrub (CASSANDRA-5855)
 * Add KeyCacheHitRate metric to CF metrics (CASSANDRA-5868)
 * cqlsh: add support for multiline comments (CASSANDRA-5798)
 * Handle CQL3 SELECT duplicate IN restrictions on clustering columns
   (CASSANDRA-5856)


2.0.0-rc1
 * improve DecimalSerializer performance (CASSANDRA-5837)
 * fix potential spurious wakeup in AsyncOneResponse (CASSANDRA-5690)
 * fix schema-related trigger issues (CASSANDRA-5774)
 * Better validation when accessing CQL3 table from thrift (CASSANDRA-5138)
 * Fix assertion error during repair (CASSANDRA-5801)
 * Fix range tombstone bug (CASSANDRA-5805)
 * DC-local CAS (CASSANDRA-5797)
 * Add a native_protocol_version column to the system.local table (CASSANRDA-5819)
 * Use index_interval from cassandra.yaml when upgraded (CASSANDRA-5822)
 * Fix buffer underflow on socket close (CASSANDRA-5792)
Merged from 1.2:
 * Fix reading DeletionTime from 1.1-format sstables (CASSANDRA-5814)
 * cqlsh: add collections support to COPY (CASSANDRA-5698)
 * retry important messages for any IOException (CASSANDRA-5804)
 * Allow empty IN relations in SELECT/UPDATE/DELETE statements (CASSANDRA-5626)
 * cqlsh: fix crashing on Windows due to libedit detection (CASSANDRA-5812)
 * fix bulk-loading compressed sstables (CASSANDRA-5820)
 * (Hadoop) fix quoting in CqlPagingRecordReader and CqlRecordWriter
   (CASSANDRA-5824)
 * update default LCS sstable size to 160MB (CASSANDRA-5727)
 * Allow compacting 2Is via nodetool (CASSANDRA-5670)
 * Hex-encode non-String keys in OPP (CASSANDRA-5793)
 * nodetool history logging (CASSANDRA-5823)
 * (Hadoop) fix support for Thrift tables in CqlPagingRecordReader
   (CASSANDRA-5752)
 * add "all time blocked" to StatusLogger output (CASSANDRA-5825)
 * Future-proof inter-major-version schema migrations (CASSANDRA-5845)
 * (Hadoop) add CqlPagingRecordReader support for ReversedType in Thrift table
   (CASSANDRA-5718)
 * Add -no-snapshot option to scrub (CASSANDRA-5891)
 * Fix to support off heap bloom filters size greater than 2 GB (CASSANDRA-5903)
 * Properly handle parsing huge map and set literals (CASSANDRA-5893)
 * Fix LCS L0 compaction may overlap in L1 (CASSANDRA-5907)
 * New sstablesplit tool to split large sstables offline (CASSANDRA-4766)
 * Fix potential deadlock in native protocol server (CASSANDRA-5926)
 * Disallow incompatible type change in CQL3 (CASSANDRA-5882)
Merged from 1.1:
 * Correctly validate sparse composite cells in scrub (CASSANDRA-5855)


2.0.0-beta2
 * Replace countPendingHints with Hints Created metric (CASSANDRA-5746)
 * Allow nodetool with no args, and with help to run without a server (CASSANDRA-5734)
 * Cleanup AbstractType/TypeSerializer classes (CASSANDRA-5744)
 * Remove unimplemented cli option schema-mwt (CASSANDRA-5754)
 * Support range tombstones in thrift (CASSANDRA-5435)
 * Normalize table-manipulating CQL3 statements' class names (CASSANDRA-5759)
 * cqlsh: add missing table options to DESCRIBE output (CASSANDRA-5749)
 * Fix assertion error during repair (CASSANDRA-5757)
 * Fix bulkloader (CASSANDRA-5542)
 * Add LZ4 compression to the native protocol (CASSANDRA-5765)
 * Fix bugs in the native protocol v2 (CASSANDRA-5770)
 * CAS on 'primary key only' table (CASSANDRA-5715)
 * Support streaming SSTables of old versions (CASSANDRA-5772)
 * Always respect protocol version in native protocol (CASSANDRA-5778)
 * Fix ConcurrentModificationException during streaming (CASSANDRA-5782)
 * Update deletion timestamp in Commit#updatesWithPaxosTime (CASSANDRA-5787)
 * Thrift cas() method crashes if input columns are not sorted (CASSANDRA-5786)
 * Order columns names correctly when querying for CAS (CASSANDRA-5788)
 * Fix streaming retry (CASSANDRA-5775)
Merged from 1.2:
 * if no seeds can be a reached a node won't start in a ring by itself (CASSANDRA-5768)
 * add cassandra.unsafesystem property (CASSANDRA-5704)
 * (Hadoop) quote identifiers in CqlPagingRecordReader (CASSANDRA-5763)
 * Add replace_node functionality for vnodes (CASSANDRA-5337)
 * Add timeout events to query traces (CASSANDRA-5520)
 * Fix serialization of the LEFT gossip value (CASSANDRA-5696)
 * Pig: support for cql3 tables (CASSANDRA-5234)
 * Fix skipping range tombstones with reverse queries (CASSANDRA-5712)
 * Expire entries out of ThriftSessionManager (CASSANDRA-5719)
 * Don't keep ancestor information in memory (CASSANDRA-5342)
 * Expose native protocol server status in nodetool info (CASSANDRA-5735)
 * Fix pathetic performance of range tombstones (CASSANDRA-5677)
 * Fix querying with an empty (impossible) range (CASSANDRA-5573)
 * cqlsh: handle CUSTOM 2i in DESCRIBE output (CASSANDRA-5760)
 * Fix minor bug in Range.intersects(Bound) (CASSANDRA-5771)
 * cqlsh: handle disabled compression in DESCRIBE output (CASSANDRA-5766)
 * Ensure all UP events are notified on the native protocol (CASSANDRA-5769)
 * Fix formatting of sstable2json with multiple -k arguments (CASSANDRA-5781)
 * Don't rely on row marker for queries in general to hide lost markers
   after TTL expires (CASSANDRA-5762)
 * Sort nodetool help output (CASSANDRA-5776)
 * Fix column expiring during 2 phases compaction (CASSANDRA-5799)
 * now() is being rejected in INSERTs when inside collections (CASSANDRA-5795)


2.0.0-beta1
 * Add support for indexing clustered columns (CASSANDRA-5125)
 * Removed on-heap row cache (CASSANDRA-5348)
 * use nanotime consistently for node-local timeouts (CASSANDRA-5581)
 * Avoid unnecessary second pass on name-based queries (CASSANDRA-5577)
 * Experimental triggers (CASSANDRA-1311)
 * JEMalloc support for off-heap allocation (CASSANDRA-3997)
 * Single-pass compaction (CASSANDRA-4180)
 * Removed token range bisection (CASSANDRA-5518)
 * Removed compatibility with pre-1.2.5 sstables and network messages
   (CASSANDRA-5511)
 * removed PBSPredictor (CASSANDRA-5455)
 * CAS support (CASSANDRA-5062, 5441, 5442, 5443, 5619, 5667)
 * Leveled compaction performs size-tiered compactions in L0
   (CASSANDRA-5371, 5439)
 * Add yaml network topology snitch for mixed ec2/other envs (CASSANDRA-5339)
 * Log when a node is down longer than the hint window (CASSANDRA-4554)
 * Optimize tombstone creation for ExpiringColumns (CASSANDRA-4917)
 * Improve LeveledScanner work estimation (CASSANDRA-5250, 5407)
 * Replace compaction lock with runWithCompactionsDisabled (CASSANDRA-3430)
 * Change Message IDs to ints (CASSANDRA-5307)
 * Move sstable level information into the Stats component, removing the
   need for a separate Manifest file (CASSANDRA-4872)
 * avoid serializing to byte[] on commitlog append (CASSANDRA-5199)
 * make index_interval configurable per columnfamily (CASSANDRA-3961, CASSANDRA-5650)
 * add default_time_to_live (CASSANDRA-3974)
 * add memtable_flush_period_in_ms (CASSANDRA-4237)
 * replace supercolumns internally by composites (CASSANDRA-3237, 5123)
 * upgrade thrift to 0.9.0 (CASSANDRA-3719)
 * drop unnecessary keyspace parameter from user-defined compaction API
   (CASSANDRA-5139)
 * more robust solution to incomplete compactions + counters (CASSANDRA-5151)
 * Change order of directory searching for c*.in.sh (CASSANDRA-3983)
 * Add tool to reset SSTable compaction level for LCS (CASSANDRA-5271)
 * Allow custom configuration loader (CASSANDRA-5045)
 * Remove memory emergency pressure valve logic (CASSANDRA-3534)
 * Reduce request latency with eager retry (CASSANDRA-4705)
 * cqlsh: Remove ASSUME command (CASSANDRA-5331)
 * Rebuild BF when loading sstables if bloom_filter_fp_chance
   has changed since compaction (CASSANDRA-5015)
 * remove row-level bloom filters (CASSANDRA-4885)
 * Change Kernel Page Cache skipping into row preheating (disabled by default)
   (CASSANDRA-4937)
 * Improve repair by deciding on a gcBefore before sending
   out TreeRequests (CASSANDRA-4932)
 * Add an official way to disable compactions (CASSANDRA-5074)
 * Reenable ALTER TABLE DROP with new semantics (CASSANDRA-3919)
 * Add binary protocol versioning (CASSANDRA-5436)
 * Swap THshaServer for TThreadedSelectorServer (CASSANDRA-5530)
 * Add alias support to SELECT statement (CASSANDRA-5075)
 * Don't create empty RowMutations in CommitLogReplayer (CASSANDRA-5541)
 * Use range tombstones when dropping cfs/columns from schema (CASSANDRA-5579)
 * cqlsh: drop CQL2/CQL3-beta support (CASSANDRA-5585)
 * Track max/min column names in sstables to be able to optimize slice
   queries (CASSANDRA-5514, CASSANDRA-5595, CASSANDRA-5600)
 * Binary protocol: allow batching already prepared statements (CASSANDRA-4693)
 * Allow preparing timestamp, ttl and limit in CQL3 queries (CASSANDRA-4450)
 * Support native link w/o JNA in Java7 (CASSANDRA-3734)
 * Use SASL authentication in binary protocol v2 (CASSANDRA-5545)
 * Replace Thrift HsHa with LMAX Disruptor based implementation (CASSANDRA-5582)
 * cqlsh: Add row count to SELECT output (CASSANDRA-5636)
 * Include a timestamp with all read commands to determine column expiration
   (CASSANDRA-5149)
 * Streaming 2.0 (CASSANDRA-5286, 5699)
 * Conditional create/drop ks/table/index statements in CQL3 (CASSANDRA-2737)
 * more pre-table creation property validation (CASSANDRA-5693)
 * Redesign repair messages (CASSANDRA-5426)
 * Fix ALTER RENAME post-5125 (CASSANDRA-5702)
 * Disallow renaming a 2ndary indexed column (CASSANDRA-5705)
 * Rename Table to Keyspace (CASSANDRA-5613)
 * Ensure changing column_index_size_in_kb on different nodes don't corrupt the
   sstable (CASSANDRA-5454)
 * Move resultset type information into prepare, not execute (CASSANDRA-5649)
 * Auto paging in binary protocol (CASSANDRA-4415, 5714)
 * Don't tie client side use of AbstractType to JDBC (CASSANDRA-4495)
 * Adds new TimestampType to replace DateType (CASSANDRA-5723, CASSANDRA-5729)
Merged from 1.2:
 * make starting native protocol server idempotent (CASSANDRA-5728)
 * Fix loading key cache when a saved entry is no longer valid (CASSANDRA-5706)
 * Fix serialization of the LEFT gossip value (CASSANDRA-5696)
 * cqlsh: Don't show 'null' in place of empty values (CASSANDRA-5675)
 * Race condition in detecting version on a mixed 1.1/1.2 cluster
   (CASSANDRA-5692)
 * Fix skipping range tombstones with reverse queries (CASSANDRA-5712)
 * Expire entries out of ThriftSessionManager (CASSANRDA-5719)
 * Don't keep ancestor information in memory (CASSANDRA-5342)
 * cqlsh: fix handling of semicolons inside BATCH queries (CASSANDRA-5697)


1.2.6
 * Fix tracing when operation completes before all responses arrive
   (CASSANDRA-5668)
 * Fix cross-DC mutation forwarding (CASSANDRA-5632)
 * Reduce SSTableLoader memory usage (CASSANDRA-5555)
 * Scale hinted_handoff_throttle_in_kb to cluster size (CASSANDRA-5272)
 * (Hadoop) Add CQL3 input/output formats (CASSANDRA-4421, 5622)
 * (Hadoop) Fix InputKeyRange in CFIF (CASSANDRA-5536)
 * Fix dealing with ridiculously large max sstable sizes in LCS (CASSANDRA-5589)
 * Ignore pre-truncate hints (CASSANDRA-4655)
 * Move System.exit on OOM into a separate thread (CASSANDRA-5273)
 * Write row markers when serializing schema (CASSANDRA-5572)
 * Check only SSTables for the requested range when streaming (CASSANDRA-5569)
 * Improve batchlog replay behavior and hint ttl handling (CASSANDRA-5314)
 * Exclude localTimestamp from validation for tombstones (CASSANDRA-5398)
 * cqlsh: add custom prompt support (CASSANDRA-5539)
 * Reuse prepared statements in hot auth queries (CASSANDRA-5594)
 * cqlsh: add vertical output option (see EXPAND) (CASSANDRA-5597)
 * Add a rate limit option to stress (CASSANDRA-5004)
 * have BulkLoader ignore snapshots directories (CASSANDRA-5587)
 * fix SnitchProperties logging context (CASSANDRA-5602)
 * Expose whether jna is enabled and memory is locked via JMX (CASSANDRA-5508)
 * cqlsh: fix COPY FROM with ReversedType (CASSANDRA-5610)
 * Allow creating CUSTOM indexes on collections (CASSANDRA-5615)
 * Evaluate now() function at execution time (CASSANDRA-5616)
 * Expose detailed read repair metrics (CASSANDRA-5618)
 * Correct blob literal + ReversedType parsing (CASSANDRA-5629)
 * Allow GPFS to prefer the internal IP like EC2MRS (CASSANDRA-5630)
 * fix help text for -tspw cassandra-cli (CASSANDRA-5643)
 * don't throw away initial causes exceptions for internode encryption issues
   (CASSANDRA-5644)
 * Fix message spelling errors for cql select statements (CASSANDRA-5647)
 * Suppress custom exceptions thru jmx (CASSANDRA-5652)
 * Update CREATE CUSTOM INDEX syntax (CASSANDRA-5639)
 * Fix PermissionDetails.equals() method (CASSANDRA-5655)
 * Never allow partition key ranges in CQL3 without token() (CASSANDRA-5666)
 * Gossiper incorrectly drops AppState for an upgrading node (CASSANDRA-5660)
 * Connection thrashing during multi-region ec2 during upgrade, due to
   messaging version (CASSANDRA-5669)
 * Avoid over reconnecting in EC2MRS (CASSANDRA-5678)
 * Fix ReadResponseSerializer.serializedSize() for digest reads (CASSANDRA-5476)
 * allow sstable2json on 2i CFs (CASSANDRA-5694)
Merged from 1.1:
 * Remove buggy thrift max message length option (CASSANDRA-5529)
 * Fix NPE in Pig's widerow mode (CASSANDRA-5488)
 * Add split size parameter to Pig and disable split combination (CASSANDRA-5544)


1.2.5
 * make BytesToken.toString only return hex bytes (CASSANDRA-5566)
 * Ensure that submitBackground enqueues at least one task (CASSANDRA-5554)
 * fix 2i updates with identical values and timestamps (CASSANDRA-5540)
 * fix compaction throttling bursty-ness (CASSANDRA-4316)
 * reduce memory consumption of IndexSummary (CASSANDRA-5506)
 * remove per-row column name bloom filters (CASSANDRA-5492)
 * Include fatal errors in trace events (CASSANDRA-5447)
 * Ensure that PerRowSecondaryIndex is notified of row-level deletes
   (CASSANDRA-5445)
 * Allow empty blob literals in CQL3 (CASSANDRA-5452)
 * Fix streaming RangeTombstones at column index boundary (CASSANDRA-5418)
 * Fix preparing statements when current keyspace is not set (CASSANDRA-5468)
 * Fix SemanticVersion.isSupportedBy minor/patch handling (CASSANDRA-5496)
 * Don't provide oldCfId for post-1.1 system cfs (CASSANDRA-5490)
 * Fix primary range ignores replication strategy (CASSANDRA-5424)
 * Fix shutdown of binary protocol server (CASSANDRA-5507)
 * Fix repair -snapshot not working (CASSANDRA-5512)
 * Set isRunning flag later in binary protocol server (CASSANDRA-5467)
 * Fix use of CQL3 functions with descending clustering order (CASSANDRA-5472)
 * Disallow renaming columns one at a time for thrift table in CQL3
   (CASSANDRA-5531)
 * cqlsh: add CLUSTERING ORDER BY support to DESCRIBE (CASSANDRA-5528)
 * Add custom secondary index support to CQL3 (CASSANDRA-5484)
 * Fix repair hanging silently on unexpected error (CASSANDRA-5229)
 * Fix Ec2Snitch regression introduced by CASSANDRA-5171 (CASSANDRA-5432)
 * Add nodetool enablebackup/disablebackup (CASSANDRA-5556)
 * cqlsh: fix DESCRIBE after case insensitive USE (CASSANDRA-5567)
Merged from 1.1
 * Add retry mechanism to OTC for non-droppable_verbs (CASSANDRA-5393)
 * Use allocator information to improve memtable memory usage estimate
   (CASSANDRA-5497)
 * Fix trying to load deleted row into row cache on startup (CASSANDRA-4463)
 * fsync leveled manifest to avoid corruption (CASSANDRA-5535)
 * Fix Bound intersection computation (CASSANDRA-5551)
 * sstablescrub now respects max memory size in cassandra.in.sh (CASSANDRA-5562)


1.2.4
 * Ensure that PerRowSecondaryIndex updates see the most recent values
   (CASSANDRA-5397)
 * avoid duplicate index entries ind PrecompactedRow and
   ParallelCompactionIterable (CASSANDRA-5395)
 * remove the index entry on oldColumn when new column is a tombstone
   (CASSANDRA-5395)
 * Change default stream throughput from 400 to 200 mbps (CASSANDRA-5036)
 * Gossiper logs DOWN for symmetry with UP (CASSANDRA-5187)
 * Fix mixing prepared statements between keyspaces (CASSANDRA-5352)
 * Fix consistency level during bootstrap - strike 3 (CASSANDRA-5354)
 * Fix transposed arguments in AlreadyExistsException (CASSANDRA-5362)
 * Improve asynchronous hint delivery (CASSANDRA-5179)
 * Fix Guava dependency version (12.0 -> 13.0.1) for Maven (CASSANDRA-5364)
 * Validate that provided CQL3 collection value are < 64K (CASSANDRA-5355)
 * Make upgradeSSTable skip current version sstables by default (CASSANDRA-5366)
 * Optimize min/max timestamp collection (CASSANDRA-5373)
 * Invalid streamId in cql binary protocol when using invalid CL
   (CASSANDRA-5164)
 * Fix validation for IN where clauses with collections (CASSANDRA-5376)
 * Copy resultSet on count query to avoid ConcurrentModificationException
   (CASSANDRA-5382)
 * Correctly typecheck in CQL3 even with ReversedType (CASSANDRA-5386)
 * Fix streaming compressed files when using encryption (CASSANDRA-5391)
 * cassandra-all 1.2.0 pom missing netty dependency (CASSANDRA-5392)
 * Fix writetime/ttl functions on null values (CASSANDRA-5341)
 * Fix NPE during cql3 select with token() (CASSANDRA-5404)
 * IndexHelper.skipBloomFilters won't skip non-SHA filters (CASSANDRA-5385)
 * cqlsh: Print maps ordered by key, sort sets (CASSANDRA-5413)
 * Add null syntax support in CQL3 for inserts (CASSANDRA-3783)
 * Allow unauthenticated set_keyspace() calls (CASSANDRA-5423)
 * Fix potential incremental backups race (CASSANDRA-5410)
 * Fix prepared BATCH statements with batch-level timestamps (CASSANDRA-5415)
 * Allow overriding superuser setup delay (CASSANDRA-5430)
 * cassandra-shuffle with JMX usernames and passwords (CASSANDRA-5431)
Merged from 1.1:
 * cli: Quote ks and cf names in schema output when needed (CASSANDRA-5052)
 * Fix bad default for min/max timestamp in SSTableMetadata (CASSANDRA-5372)
 * Fix cf name extraction from manifest in Directories.migrateFile()
   (CASSANDRA-5242)
 * Support pluggable internode authentication (CASSANDRA-5401)


1.2.3
 * add check for sstable overlap within a level on startup (CASSANDRA-5327)
 * replace ipv6 colons in jmx object names (CASSANDRA-5298, 5328)
 * Avoid allocating SSTableBoundedScanner during repair when the range does
   not intersect the sstable (CASSANDRA-5249)
 * Don't lowercase property map keys (this breaks NTS) (CASSANDRA-5292)
 * Fix composite comparator with super columns (CASSANDRA-5287)
 * Fix insufficient validation of UPDATE queries against counter cfs
   (CASSANDRA-5300)
 * Fix PropertyFileSnitch default DC/Rack behavior (CASSANDRA-5285)
 * Handle null values when executing prepared statement (CASSANDRA-5081)
 * Add netty to pom dependencies (CASSANDRA-5181)
 * Include type arguments in Thrift CQLPreparedResult (CASSANDRA-5311)
 * Fix compaction not removing columns when bf_fp_ratio is 1 (CASSANDRA-5182)
 * cli: Warn about missing CQL3 tables in schema descriptions (CASSANDRA-5309)
 * Re-enable unknown option in replication/compaction strategies option for
   backward compatibility (CASSANDRA-4795)
 * Add binary protocol support to stress (CASSANDRA-4993)
 * cqlsh: Fix COPY FROM value quoting and null handling (CASSANDRA-5305)
 * Fix repair -pr for vnodes (CASSANDRA-5329)
 * Relax CL for auth queries for non-default users (CASSANDRA-5310)
 * Fix AssertionError during repair (CASSANDRA-5245)
 * Don't announce migrations to pre-1.2 nodes (CASSANDRA-5334)
Merged from 1.1:
 * Update offline scrub for 1.0 -> 1.1 directory structure (CASSANDRA-5195)
 * add tmp flag to Descriptor hashcode (CASSANDRA-4021)
 * fix logging of "Found table data in data directories" when only system tables
   are present (CASSANDRA-5289)
 * cli: Add JMX authentication support (CASSANDRA-5080)
 * nodetool: ability to repair specific range (CASSANDRA-5280)
 * Fix possible assertion triggered in SliceFromReadCommand (CASSANDRA-5284)
 * cqlsh: Add inet type support on Windows (ipv4-only) (CASSANDRA-4801)
 * Fix race when initializing ColumnFamilyStore (CASSANDRA-5350)
 * Add UseTLAB JVM flag (CASSANDRA-5361)


1.2.2
 * fix potential for multiple concurrent compactions of the same sstables
   (CASSANDRA-5256)
 * avoid no-op caching of byte[] on commitlog append (CASSANDRA-5199)
 * fix symlinks under data dir not working (CASSANDRA-5185)
 * fix bug in compact storage metadata handling (CASSANDRA-5189)
 * Validate login for USE queries (CASSANDRA-5207)
 * cli: remove default username and password (CASSANDRA-5208)
 * configure populate_io_cache_on_flush per-CF (CASSANDRA-4694)
 * allow configuration of internode socket buffer (CASSANDRA-3378)
 * Make sstable directory picking blacklist-aware again (CASSANDRA-5193)
 * Correctly expire gossip states for edge cases (CASSANDRA-5216)
 * Improve handling of directory creation failures (CASSANDRA-5196)
 * Expose secondary indicies to the rest of nodetool (CASSANDRA-4464)
 * Binary protocol: avoid sending notification for 0.0.0.0 (CASSANDRA-5227)
 * add UseCondCardMark XX jvm settings on jdk 1.7 (CASSANDRA-4366)
 * CQL3 refactor to allow conversion function (CASSANDRA-5226)
 * Fix drop of sstables in some circumstance (CASSANDRA-5232)
 * Implement caching of authorization results (CASSANDRA-4295)
 * Add support for LZ4 compression (CASSANDRA-5038)
 * Fix missing columns in wide rows queries (CASSANDRA-5225)
 * Simplify auth setup and make system_auth ks alterable (CASSANDRA-5112)
 * Stop compactions from hanging during bootstrap (CASSANDRA-5244)
 * fix compressed streaming sending extra chunk (CASSANDRA-5105)
 * Add CQL3-based implementations of IAuthenticator and IAuthorizer
   (CASSANDRA-4898)
 * Fix timestamp-based tomstone removal logic (CASSANDRA-5248)
 * cli: Add JMX authentication support (CASSANDRA-5080)
 * Fix forceFlush behavior (CASSANDRA-5241)
 * cqlsh: Add username autocompletion (CASSANDRA-5231)
 * Fix CQL3 composite partition key error (CASSANDRA-5240)
 * Allow IN clause on last clustering key (CASSANDRA-5230)
Merged from 1.1:
 * fix start key/end token validation for wide row iteration (CASSANDRA-5168)
 * add ConfigHelper support for Thrift frame and max message sizes (CASSANDRA-5188)
 * fix nodetool repair not fail on node down (CASSANDRA-5203)
 * always collect tombstone hints (CASSANDRA-5068)
 * Fix error when sourcing file in cqlsh (CASSANDRA-5235)


1.2.1
 * stream undelivered hints on decommission (CASSANDRA-5128)
 * GossipingPropertyFileSnitch loads saved dc/rack info if needed (CASSANDRA-5133)
 * drain should flush system CFs too (CASSANDRA-4446)
 * add inter_dc_tcp_nodelay setting (CASSANDRA-5148)
 * re-allow wrapping ranges for start_token/end_token range pairitspwng (CASSANDRA-5106)
 * fix validation compaction of empty rows (CASSANDRA-5136)
 * nodetool methods to enable/disable hint storage/delivery (CASSANDRA-4750)
 * disallow bloom filter false positive chance of 0 (CASSANDRA-5013)
 * add threadpool size adjustment methods to JMXEnabledThreadPoolExecutor and
   CompactionManagerMBean (CASSANDRA-5044)
 * fix hinting for dropped local writes (CASSANDRA-4753)
 * off-heap cache doesn't need mutable column container (CASSANDRA-5057)
 * apply disk_failure_policy to bad disks on initial directory creation
   (CASSANDRA-4847)
 * Optimize name-based queries to use ArrayBackedSortedColumns (CASSANDRA-5043)
 * Fall back to old manifest if most recent is unparseable (CASSANDRA-5041)
 * pool [Compressed]RandomAccessReader objects on the partitioned read path
   (CASSANDRA-4942)
 * Add debug logging to list filenames processed by Directories.migrateFile
   method (CASSANDRA-4939)
 * Expose black-listed directories via JMX (CASSANDRA-4848)
 * Log compaction merge counts (CASSANDRA-4894)
 * Minimize byte array allocation by AbstractData{Input,Output} (CASSANDRA-5090)
 * Add SSL support for the binary protocol (CASSANDRA-5031)
 * Allow non-schema system ks modification for shuffle to work (CASSANDRA-5097)
 * cqlsh: Add default limit to SELECT statements (CASSANDRA-4972)
 * cqlsh: fix DESCRIBE for 1.1 cfs in CQL3 (CASSANDRA-5101)
 * Correctly gossip with nodes >= 1.1.7 (CASSANDRA-5102)
 * Ensure CL guarantees on digest mismatch (CASSANDRA-5113)
 * Validate correctly selects on composite partition key (CASSANDRA-5122)
 * Fix exception when adding collection (CASSANDRA-5117)
 * Handle states for non-vnode clusters correctly (CASSANDRA-5127)
 * Refuse unrecognized replication and compaction strategy options (CASSANDRA-4795)
 * Pick the correct value validator in sstable2json for cql3 tables (CASSANDRA-5134)
 * Validate login for describe_keyspace, describe_keyspaces and set_keyspace
   (CASSANDRA-5144)
 * Fix inserting empty maps (CASSANDRA-5141)
 * Don't remove tokens from System table for node we know (CASSANDRA-5121)
 * fix streaming progress report for compresed files (CASSANDRA-5130)
 * Coverage analysis for low-CL queries (CASSANDRA-4858)
 * Stop interpreting dates as valid timeUUID value (CASSANDRA-4936)
 * Adds E notation for floating point numbers (CASSANDRA-4927)
 * Detect (and warn) unintentional use of the cql2 thrift methods when cql3 was
   intended (CASSANDRA-5172)
 * cli: Quote ks and cf names in schema output when needed (CASSANDRA-5052)
 * Fix cf name extraction from manifest in Directories.migrateFile() (CASSANDRA-5242)
 * Replace mistaken usage of commons-logging with slf4j (CASSANDRA-5464)
 * Ensure Jackson dependency matches lib (CASSANDRA-5126)
 * Expose droppable tombstone ratio stats over JMX (CASSANDRA-5159)
Merged from 1.1:
 * Simplify CompressedRandomAccessReader to work around JDK FD bug (CASSANDRA-5088)
 * Improve handling a changing target throttle rate mid-compaction (CASSANDRA-5087)
 * Pig: correctly decode row keys in widerow mode (CASSANDRA-5098)
 * nodetool repair command now prints progress (CASSANDRA-4767)
 * fix user defined compaction to run against 1.1 data directory (CASSANDRA-5118)
 * Fix CQL3 BATCH authorization caching (CASSANDRA-5145)
 * fix get_count returns incorrect value with TTL (CASSANDRA-5099)
 * better handling for mid-compaction failure (CASSANDRA-5137)
 * convert default marshallers list to map for better readability (CASSANDRA-5109)
 * fix ConcurrentModificationException in getBootstrapSource (CASSANDRA-5170)
 * fix sstable maxtimestamp for row deletes and pre-1.1.1 sstables (CASSANDRA-5153)
 * Fix thread growth on node removal (CASSANDRA-5175)
 * Make Ec2Region's datacenter name configurable (CASSANDRA-5155)


1.2.0
 * Disallow counters in collections (CASSANDRA-5082)
 * cqlsh: add unit tests (CASSANDRA-3920)
 * fix default bloom_filter_fp_chance for LeveledCompactionStrategy (CASSANDRA-5093)
Merged from 1.1:
 * add validation for get_range_slices with start_key and end_token (CASSANDRA-5089)


1.2.0-rc2
 * fix nodetool ownership display with vnodes (CASSANDRA-5065)
 * cqlsh: add DESCRIBE KEYSPACES command (CASSANDRA-5060)
 * Fix potential infinite loop when reloading CFS (CASSANDRA-5064)
 * Fix SimpleAuthorizer example (CASSANDRA-5072)
 * cqlsh: force CL.ONE for tracing and system.schema* queries (CASSANDRA-5070)
 * Includes cassandra-shuffle in the debian package (CASSANDRA-5058)
Merged from 1.1:
 * fix multithreaded compaction deadlock (CASSANDRA-4492)
 * fix temporarily missing schema after upgrade from pre-1.1.5 (CASSANDRA-5061)
 * Fix ALTER TABLE overriding compression options with defaults
   (CASSANDRA-4996, 5066)
 * fix specifying and altering crc_check_chance (CASSANDRA-5053)
 * fix Murmur3Partitioner ownership% calculation (CASSANDRA-5076)
 * Don't expire columns sooner than they should in 2ndary indexes (CASSANDRA-5079)


1.2-rc1
 * rename rpc_timeout settings to request_timeout (CASSANDRA-5027)
 * add BF with 0.1 FP to LCS by default (CASSANDRA-5029)
 * Fix preparing insert queries (CASSANDRA-5016)
 * Fix preparing queries with counter increment (CASSANDRA-5022)
 * Fix preparing updates with collections (CASSANDRA-5017)
 * Don't generate UUID based on other node address (CASSANDRA-5002)
 * Fix message when trying to alter a clustering key type (CASSANDRA-5012)
 * Update IAuthenticator to match the new IAuthorizer (CASSANDRA-5003)
 * Fix inserting only a key in CQL3 (CASSANDRA-5040)
 * Fix CQL3 token() function when used with strings (CASSANDRA-5050)
Merged from 1.1:
 * reduce log spam from invalid counter shards (CASSANDRA-5026)
 * Improve schema propagation performance (CASSANDRA-5025)
 * Fix for IndexHelper.IndexFor throws OOB Exception (CASSANDRA-5030)
 * cqlsh: make it possible to describe thrift CFs (CASSANDRA-4827)
 * cqlsh: fix timestamp formatting on some platforms (CASSANDRA-5046)


1.2-beta3
 * make consistency level configurable in cqlsh (CASSANDRA-4829)
 * fix cqlsh rendering of blob fields (CASSANDRA-4970)
 * fix cqlsh DESCRIBE command (CASSANDRA-4913)
 * save truncation position in system table (CASSANDRA-4906)
 * Move CompressionMetadata off-heap (CASSANDRA-4937)
 * allow CLI to GET cql3 columnfamily data (CASSANDRA-4924)
 * Fix rare race condition in getExpireTimeForEndpoint (CASSANDRA-4402)
 * acquire references to overlapping sstables during compaction so bloom filter
   doesn't get free'd prematurely (CASSANDRA-4934)
 * Don't share slice query filter in CQL3 SelectStatement (CASSANDRA-4928)
 * Separate tracing from Log4J (CASSANDRA-4861)
 * Exclude gcable tombstones from merkle-tree computation (CASSANDRA-4905)
 * Better printing of AbstractBounds for tracing (CASSANDRA-4931)
 * Optimize mostRecentTombstone check in CC.collectAllData (CASSANDRA-4883)
 * Change stream session ID to UUID to avoid collision from same node (CASSANDRA-4813)
 * Use Stats.db when bulk loading if present (CASSANDRA-4957)
 * Skip repair on system_trace and keyspaces with RF=1 (CASSANDRA-4956)
 * (cql3) Remove arbitrary SELECT limit (CASSANDRA-4918)
 * Correctly handle prepared operation on collections (CASSANDRA-4945)
 * Fix CQL3 LIMIT (CASSANDRA-4877)
 * Fix Stress for CQL3 (CASSANDRA-4979)
 * Remove cassandra specific exceptions from JMX interface (CASSANDRA-4893)
 * (CQL3) Force using ALLOW FILTERING on potentially inefficient queries (CASSANDRA-4915)
 * (cql3) Fix adding column when the table has collections (CASSANDRA-4982)
 * (cql3) Fix allowing collections with compact storage (CASSANDRA-4990)
 * (cql3) Refuse ttl/writetime function on collections (CASSANDRA-4992)
 * Replace IAuthority with new IAuthorizer (CASSANDRA-4874)
 * clqsh: fix KEY pseudocolumn escaping when describing Thrift tables
   in CQL3 mode (CASSANDRA-4955)
 * add basic authentication support for Pig CassandraStorage (CASSANDRA-3042)
 * fix CQL2 ALTER TABLE compaction_strategy_class altering (CASSANDRA-4965)
Merged from 1.1:
 * Fall back to old describe_splits if d_s_ex is not available (CASSANDRA-4803)
 * Improve error reporting when streaming ranges fail (CASSANDRA-5009)
 * Fix cqlsh timestamp formatting of timezone info (CASSANDRA-4746)
 * Fix assertion failure with leveled compaction (CASSANDRA-4799)
 * Check for null end_token in get_range_slice (CASSANDRA-4804)
 * Remove all remnants of removed nodes (CASSANDRA-4840)
 * Add aut-reloading of the log4j file in debian package (CASSANDRA-4855)
 * Fix estimated row cache entry size (CASSANDRA-4860)
 * reset getRangeSlice filter after finishing a row for get_paged_slice
   (CASSANDRA-4919)
 * expunge row cache post-truncate (CASSANDRA-4940)
 * Allow static CF definition with compact storage (CASSANDRA-4910)
 * Fix endless loop/compaction of schema_* CFs due to broken timestamps (CASSANDRA-4880)
 * Fix 'wrong class type' assertion in CounterColumn (CASSANDRA-4976)


1.2-beta2
 * fp rate of 1.0 disables BF entirely; LCS defaults to 1.0 (CASSANDRA-4876)
 * off-heap bloom filters for row keys (CASSANDRA_4865)
 * add extension point for sstable components (CASSANDRA-4049)
 * improve tracing output (CASSANDRA-4852, 4862)
 * make TRACE verb droppable (CASSANDRA-4672)
 * fix BulkLoader recognition of CQL3 columnfamilies (CASSANDRA-4755)
 * Sort commitlog segments for replay by id instead of mtime (CASSANDRA-4793)
 * Make hint delivery asynchronous (CASSANDRA-4761)
 * Pluggable Thrift transport factories for CLI and cqlsh (CASSANDRA-4609, 4610)
 * cassandra-cli: allow Double value type to be inserted to a column (CASSANDRA-4661)
 * Add ability to use custom TServerFactory implementations (CASSANDRA-4608)
 * optimize batchlog flushing to skip successful batches (CASSANDRA-4667)
 * include metadata for system keyspace itself in schema tables (CASSANDRA-4416)
 * add check to PropertyFileSnitch to verify presence of location for
   local node (CASSANDRA-4728)
 * add PBSPredictor consistency modeler (CASSANDRA-4261)
 * remove vestiges of Thrift unframed mode (CASSANDRA-4729)
 * optimize single-row PK lookups (CASSANDRA-4710)
 * adjust blockFor calculation to account for pending ranges due to node
   movement (CASSANDRA-833)
 * Change CQL version to 3.0.0 and stop accepting 3.0.0-beta1 (CASSANDRA-4649)
 * (CQL3) Make prepared statement global instead of per connection
   (CASSANDRA-4449)
 * Fix scrubbing of CQL3 created tables (CASSANDRA-4685)
 * (CQL3) Fix validation when using counter and regular columns in the same
   table (CASSANDRA-4706)
 * Fix bug starting Cassandra with simple authentication (CASSANDRA-4648)
 * Add support for batchlog in CQL3 (CASSANDRA-4545, 4738)
 * Add support for multiple column family outputs in CFOF (CASSANDRA-4208)
 * Support repairing only the local DC nodes (CASSANDRA-4747)
 * Use rpc_address for binary protocol and change default port (CASSANDRA-4751)
 * Fix use of collections in prepared statements (CASSANDRA-4739)
 * Store more information into peers table (CASSANDRA-4351, 4814)
 * Configurable bucket size for size tiered compaction (CASSANDRA-4704)
 * Run leveled compaction in parallel (CASSANDRA-4310)
 * Fix potential NPE during CFS reload (CASSANDRA-4786)
 * Composite indexes may miss results (CASSANDRA-4796)
 * Move consistency level to the protocol level (CASSANDRA-4734, 4824)
 * Fix Subcolumn slice ends not respected (CASSANDRA-4826)
 * Fix Assertion error in cql3 select (CASSANDRA-4783)
 * Fix list prepend logic (CQL3) (CASSANDRA-4835)
 * Add booleans as literals in CQL3 (CASSANDRA-4776)
 * Allow renaming PK columns in CQL3 (CASSANDRA-4822)
 * Fix binary protocol NEW_NODE event (CASSANDRA-4679)
 * Fix potential infinite loop in tombstone compaction (CASSANDRA-4781)
 * Remove system tables accounting from schema (CASSANDRA-4850)
 * (cql3) Force provided columns in clustering key order in
   'CLUSTERING ORDER BY' (CASSANDRA-4881)
 * Fix composite index bug (CASSANDRA-4884)
 * Fix short read protection for CQL3 (CASSANDRA-4882)
 * Add tracing support to the binary protocol (CASSANDRA-4699)
 * (cql3) Don't allow prepared marker inside collections (CASSANDRA-4890)
 * Re-allow order by on non-selected columns (CASSANDRA-4645)
 * Bug when composite index is created in a table having collections (CASSANDRA-4909)
 * log index scan subject in CompositesSearcher (CASSANDRA-4904)
Merged from 1.1:
 * add get[Row|Key]CacheEntries to CacheServiceMBean (CASSANDRA-4859)
 * fix get_paged_slice to wrap to next row correctly (CASSANDRA-4816)
 * fix indexing empty column values (CASSANDRA-4832)
 * allow JdbcDate to compose null Date objects (CASSANDRA-4830)
 * fix possible stackoverflow when compacting 1000s of sstables
   (CASSANDRA-4765)
 * fix wrong leveled compaction progress calculation (CASSANDRA-4807)
 * add a close() method to CRAR to prevent leaking file descriptors (CASSANDRA-4820)
 * fix potential infinite loop in get_count (CASSANDRA-4833)
 * fix compositeType.{get/from}String methods (CASSANDRA-4842)
 * (CQL) fix CREATE COLUMNFAMILY permissions check (CASSANDRA-4864)
 * Fix DynamicCompositeType same type comparison (CASSANDRA-4711)
 * Fix duplicate SSTable reference when stream session failed (CASSANDRA-3306)
 * Allow static CF definition with compact storage (CASSANDRA-4910)
 * Fix endless loop/compaction of schema_* CFs due to broken timestamps (CASSANDRA-4880)
 * Fix 'wrong class type' assertion in CounterColumn (CASSANDRA-4976)


1.2-beta1
 * add atomic_batch_mutate (CASSANDRA-4542, -4635)
 * increase default max_hint_window_in_ms to 3h (CASSANDRA-4632)
 * include message initiation time to replicas so they can more
   accurately drop timed-out requests (CASSANDRA-2858)
 * fix clientutil.jar dependencies (CASSANDRA-4566)
 * optimize WriteResponse (CASSANDRA-4548)
 * new metrics (CASSANDRA-4009)
 * redesign KEYS indexes to avoid read-before-write (CASSANDRA-2897)
 * debug tracing (CASSANDRA-1123)
 * parallelize row cache loading (CASSANDRA-4282)
 * Make compaction, flush JBOD-aware (CASSANDRA-4292)
 * run local range scans on the read stage (CASSANDRA-3687)
 * clean up ioexceptions (CASSANDRA-2116)
 * add disk_failure_policy (CASSANDRA-2118)
 * Introduce new json format with row level deletion (CASSANDRA-4054)
 * remove redundant "name" column from schema_keyspaces (CASSANDRA-4433)
 * improve "nodetool ring" handling of multi-dc clusters (CASSANDRA-3047)
 * update NTS calculateNaturalEndpoints to be O(N log N) (CASSANDRA-3881)
 * split up rpc timeout by operation type (CASSANDRA-2819)
 * rewrite key cache save/load to use only sequential i/o (CASSANDRA-3762)
 * update MS protocol with a version handshake + broadcast address id
   (CASSANDRA-4311)
 * multithreaded hint replay (CASSANDRA-4189)
 * add inter-node message compression (CASSANDRA-3127)
 * remove COPP (CASSANDRA-2479)
 * Track tombstone expiration and compact when tombstone content is
   higher than a configurable threshold, default 20% (CASSANDRA-3442, 4234)
 * update MurmurHash to version 3 (CASSANDRA-2975)
 * (CLI) track elapsed time for `delete' operation (CASSANDRA-4060)
 * (CLI) jline version is bumped to 1.0 to properly  support
   'delete' key function (CASSANDRA-4132)
 * Save IndexSummary into new SSTable 'Summary' component (CASSANDRA-2392, 4289)
 * Add support for range tombstones (CASSANDRA-3708)
 * Improve MessagingService efficiency (CASSANDRA-3617)
 * Avoid ID conflicts from concurrent schema changes (CASSANDRA-3794)
 * Set thrift HSHA server thread limit to unlimited by default (CASSANDRA-4277)
 * Avoids double serialization of CF id in RowMutation messages
   (CASSANDRA-4293)
 * stream compressed sstables directly with java nio (CASSANDRA-4297)
 * Support multiple ranges in SliceQueryFilter (CASSANDRA-3885)
 * Add column metadata to system column families (CASSANDRA-4018)
 * (cql3) Always use composite types by default (CASSANDRA-4329)
 * (cql3) Add support for set, map and list (CASSANDRA-3647)
 * Validate date type correctly (CASSANDRA-4441)
 * (cql3) Allow definitions with only a PK (CASSANDRA-4361)
 * (cql3) Add support for row key composites (CASSANDRA-4179)
 * improve DynamicEndpointSnitch by using reservoir sampling (CASSANDRA-4038)
 * (cql3) Add support for 2ndary indexes (CASSANDRA-3680)
 * (cql3) fix defining more than one PK to be invalid (CASSANDRA-4477)
 * remove schema agreement checking from all external APIs (Thrift, CQL and CQL3) (CASSANDRA-4487)
 * add Murmur3Partitioner and make it default for new installations (CASSANDRA-3772, 4621)
 * (cql3) update pseudo-map syntax to use map syntax (CASSANDRA-4497)
 * Finer grained exceptions hierarchy and provides error code with exceptions (CASSANDRA-3979)
 * Adds events push to binary protocol (CASSANDRA-4480)
 * Rewrite nodetool help (CASSANDRA-2293)
 * Make CQL3 the default for CQL (CASSANDRA-4640)
 * update stress tool to be able to use CQL3 (CASSANDRA-4406)
 * Accept all thrift update on CQL3 cf but don't expose their metadata (CASSANDRA-4377)
 * Replace Throttle with Guava's RateLimiter for HintedHandOff (CASSANDRA-4541)
 * fix counter add/get using CQL2 and CQL3 in stress tool (CASSANDRA-4633)
 * Add sstable count per level to cfstats (CASSANDRA-4537)
 * (cql3) Add ALTER KEYSPACE statement (CASSANDRA-4611)
 * (cql3) Allow defining default consistency levels (CASSANDRA-4448)
 * (cql3) Fix queries using LIMIT missing results (CASSANDRA-4579)
 * fix cross-version gossip messaging (CASSANDRA-4576)
 * added inet data type (CASSANDRA-4627)


1.1.6
 * Wait for writes on synchronous read digest mismatch (CASSANDRA-4792)
 * fix commitlog replay for nanotime-infected sstables (CASSANDRA-4782)
 * preflight check ttl for maximum of 20 years (CASSANDRA-4771)
 * (Pig) fix widerow input with single column rows (CASSANDRA-4789)
 * Fix HH to compact with correct gcBefore, which avoids wiping out
   undelivered hints (CASSANDRA-4772)
 * LCS will merge up to 32 L0 sstables as intended (CASSANDRA-4778)
 * NTS will default unconfigured DC replicas to zero (CASSANDRA-4675)
 * use default consistency level in counter validation if none is
   explicitly provide (CASSANDRA-4700)
 * Improve IAuthority interface by introducing fine-grained
   access permissions and grant/revoke commands (CASSANDRA-4490, 4644)
 * fix assumption error in CLI when updating/describing keyspace
   (CASSANDRA-4322)
 * Adds offline sstablescrub to debian packaging (CASSANDRA-4642)
 * Automatic fixing of overlapping leveled sstables (CASSANDRA-4644)
 * fix error when using ORDER BY with extended selections (CASSANDRA-4689)
 * (CQL3) Fix validation for IN queries for non-PK cols (CASSANDRA-4709)
 * fix re-created keyspace disappering after 1.1.5 upgrade
   (CASSANDRA-4698, 4752)
 * (CLI) display elapsed time in 2 fraction digits (CASSANDRA-3460)
 * add authentication support to sstableloader (CASSANDRA-4712)
 * Fix CQL3 'is reversed' logic (CASSANDRA-4716, 4759)
 * (CQL3) Don't return ReversedType in result set metadata (CASSANDRA-4717)
 * Backport adding AlterKeyspace statement (CASSANDRA-4611)
 * (CQL3) Correcty accept upper-case data types (CASSANDRA-4770)
 * Add binary protocol events for schema changes (CASSANDRA-4684)
Merged from 1.0:
 * Switch from NBHM to CHM in MessagingService's callback map, which
   prevents OOM in long-running instances (CASSANDRA-4708)


1.1.5
 * add SecondaryIndex.reload API (CASSANDRA-4581)
 * use millis + atomicint for commitlog segment creation instead of
   nanotime, which has issues under some hypervisors (CASSANDRA-4601)
 * fix FD leak in slice queries (CASSANDRA-4571)
 * avoid recursion in leveled compaction (CASSANDRA-4587)
 * increase stack size under Java7 to 180K
 * Log(info) schema changes (CASSANDRA-4547)
 * Change nodetool setcachecapcity to manipulate global caches (CASSANDRA-4563)
 * (cql3) fix setting compaction strategy (CASSANDRA-4597)
 * fix broken system.schema_* timestamps on system startup (CASSANDRA-4561)
 * fix wrong skip of cache saving (CASSANDRA-4533)
 * Avoid NPE when lost+found is in data dir (CASSANDRA-4572)
 * Respect five-minute flush moratorium after initial CL replay (CASSANDRA-4474)
 * Adds ntp as recommended in debian packaging (CASSANDRA-4606)
 * Configurable transport in CF Record{Reader|Writer} (CASSANDRA-4558)
 * (cql3) fix potential NPE with both equal and unequal restriction (CASSANDRA-4532)
 * (cql3) improves ORDER BY validation (CASSANDRA-4624)
 * Fix potential deadlock during counter writes (CASSANDRA-4578)
 * Fix cql error with ORDER BY when using IN (CASSANDRA-4612)
Merged from 1.0:
 * increase Xss to 160k to accomodate latest 1.6 JVMs (CASSANDRA-4602)
 * fix toString of hint destination tokens (CASSANDRA-4568)
 * Fix multiple values for CurrentLocal NodeID (CASSANDRA-4626)


1.1.4
 * fix offline scrub to catch >= out of order rows (CASSANDRA-4411)
 * fix cassandra-env.sh on RHEL and other non-dash-based systems
   (CASSANDRA-4494)
Merged from 1.0:
 * (Hadoop) fix setting key length for old-style mapred api (CASSANDRA-4534)
 * (Hadoop) fix iterating through a resultset consisting entirely
   of tombstoned rows (CASSANDRA-4466)


1.1.3
 * (cqlsh) add COPY TO (CASSANDRA-4434)
 * munmap commitlog segments before rename (CASSANDRA-4337)
 * (JMX) rename getRangeKeySample to sampleKeyRange to avoid returning
   multi-MB results as an attribute (CASSANDRA-4452)
 * flush based on data size, not throughput; overwritten columns no
   longer artificially inflate liveRatio (CASSANDRA-4399)
 * update default commitlog segment size to 32MB and total commitlog
   size to 32/1024 MB for 32/64 bit JVMs, respectively (CASSANDRA-4422)
 * avoid using global partitioner to estimate ranges in index sstables
   (CASSANDRA-4403)
 * restore pre-CASSANDRA-3862 approach to removing expired tombstones
   from row cache during compaction (CASSANDRA-4364)
 * (stress) support for CQL prepared statements (CASSANDRA-3633)
 * Correctly catch exception when Snappy cannot be loaded (CASSANDRA-4400)
 * (cql3) Support ORDER BY when IN condition is given in WHERE clause (CASSANDRA-4327)
 * (cql3) delete "component_index" column on DROP TABLE call (CASSANDRA-4420)
 * change nanoTime() to currentTimeInMillis() in schema related code (CASSANDRA-4432)
 * add a token generation tool (CASSANDRA-3709)
 * Fix LCS bug with sstable containing only 1 row (CASSANDRA-4411)
 * fix "Can't Modify Index Name" problem on CF update (CASSANDRA-4439)
 * Fix assertion error in getOverlappingSSTables during repair (CASSANDRA-4456)
 * fix nodetool's setcompactionthreshold command (CASSANDRA-4455)
 * Ensure compacted files are never used, to avoid counter overcount (CASSANDRA-4436)
Merged from 1.0:
 * Push the validation of secondary index values to the SecondaryIndexManager (CASSANDRA-4240)
 * allow dropping columns shadowed by not-yet-expired supercolumn or row
   tombstones in PrecompactedRow (CASSANDRA-4396)


1.1.2
 * Fix cleanup not deleting index entries (CASSANDRA-4379)
 * Use correct partitioner when saving + loading caches (CASSANDRA-4331)
 * Check schema before trying to export sstable (CASSANDRA-2760)
 * Raise a meaningful exception instead of NPE when PFS encounters
   an unconfigured node + no default (CASSANDRA-4349)
 * fix bug in sstable blacklisting with LCS (CASSANDRA-4343)
 * LCS no longer promotes tiny sstables out of L0 (CASSANDRA-4341)
 * skip tombstones during hint replay (CASSANDRA-4320)
 * fix NPE in compactionstats (CASSANDRA-4318)
 * enforce 1m min keycache for auto (CASSANDRA-4306)
 * Have DeletedColumn.isMFD always return true (CASSANDRA-4307)
 * (cql3) exeption message for ORDER BY constraints said primary filter can be
    an IN clause, which is misleading (CASSANDRA-4319)
 * (cql3) Reject (not yet supported) creation of 2ndardy indexes on tables with
   composite primary keys (CASSANDRA-4328)
 * Set JVM stack size to 160k for java 7 (CASSANDRA-4275)
 * cqlsh: add COPY command to load data from CSV flat files (CASSANDRA-4012)
 * CFMetaData.fromThrift to throw ConfigurationException upon error (CASSANDRA-4353)
 * Use CF comparator to sort indexed columns in SecondaryIndexManager
   (CASSANDRA-4365)
 * add strategy_options to the KSMetaData.toString() output (CASSANDRA-4248)
 * (cql3) fix range queries containing unqueried results (CASSANDRA-4372)
 * (cql3) allow updating column_alias types (CASSANDRA-4041)
 * (cql3) Fix deletion bug (CASSANDRA-4193)
 * Fix computation of overlapping sstable for leveled compaction (CASSANDRA-4321)
 * Improve scrub and allow to run it offline (CASSANDRA-4321)
 * Fix assertionError in StorageService.bulkLoad (CASSANDRA-4368)
 * (cqlsh) add option to authenticate to a keyspace at startup (CASSANDRA-4108)
 * (cqlsh) fix ASSUME functionality (CASSANDRA-4352)
 * Fix ColumnFamilyRecordReader to not return progress > 100% (CASSANDRA-3942)
Merged from 1.0:
 * Set gc_grace on index CF to 0 (CASSANDRA-4314)


1.1.1
 * add populate_io_cache_on_flush option (CASSANDRA-2635)
 * allow larger cache capacities than 2GB (CASSANDRA-4150)
 * add getsstables command to nodetool (CASSANDRA-4199)
 * apply parent CF compaction settings to secondary index CFs (CASSANDRA-4280)
 * preserve commitlog size cap when recycling segments at startup
   (CASSANDRA-4201)
 * (Hadoop) fix split generation regression (CASSANDRA-4259)
 * ignore min/max compactions settings in LCS, while preserving
   behavior that min=max=0 disables autocompaction (CASSANDRA-4233)
 * log number of rows read from saved cache (CASSANDRA-4249)
 * calculate exact size required for cleanup operations (CASSANDRA-1404)
 * avoid blocking additional writes during flush when the commitlog
   gets behind temporarily (CASSANDRA-1991)
 * enable caching on index CFs based on data CF cache setting (CASSANDRA-4197)
 * warn on invalid replication strategy creation options (CASSANDRA-4046)
 * remove [Freeable]Memory finalizers (CASSANDRA-4222)
 * include tombstone size in ColumnFamily.size, which can prevent OOM
   during sudden mass delete operations by yielding a nonzero liveRatio
   (CASSANDRA-3741)
 * Open 1 sstableScanner per level for leveled compaction (CASSANDRA-4142)
 * Optimize reads when row deletion timestamps allow us to restrict
   the set of sstables we check (CASSANDRA-4116)
 * add support for commitlog archiving and point-in-time recovery
   (CASSANDRA-3690)
 * avoid generating redundant compaction tasks during streaming
   (CASSANDRA-4174)
 * add -cf option to nodetool snapshot, and takeColumnFamilySnapshot to
   StorageService mbean (CASSANDRA-556)
 * optimize cleanup to drop entire sstables where possible (CASSANDRA-4079)
 * optimize truncate when autosnapshot is disabled (CASSANDRA-4153)
 * update caches to use byte[] keys to reduce memory overhead (CASSANDRA-3966)
 * add column limit to cli (CASSANDRA-3012, 4098)
 * clean up and optimize DataOutputBuffer, used by CQL compression and
   CompositeType (CASSANDRA-4072)
 * optimize commitlog checksumming (CASSANDRA-3610)
 * identify and blacklist corrupted SSTables from future compactions
   (CASSANDRA-2261)
 * Move CfDef and KsDef validation out of thrift (CASSANDRA-4037)
 * Expose API to repair a user provided range (CASSANDRA-3912)
 * Add way to force the cassandra-cli to refresh its schema (CASSANDRA-4052)
 * Avoid having replicate on write tasks stacking up at CL.ONE (CASSANDRA-2889)
 * (cql3) Backwards compatibility for composite comparators in non-cql3-aware
   clients (CASSANDRA-4093)
 * (cql3) Fix order by for reversed queries (CASSANDRA-4160)
 * (cql3) Add ReversedType support (CASSANDRA-4004)
 * (cql3) Add timeuuid type (CASSANDRA-4194)
 * (cql3) Minor fixes (CASSANDRA-4185)
 * (cql3) Fix prepared statement in BATCH (CASSANDRA-4202)
 * (cql3) Reduce the list of reserved keywords (CASSANDRA-4186)
 * (cql3) Move max/min compaction thresholds to compaction strategy options
   (CASSANDRA-4187)
 * Fix exception during move when localhost is the only source (CASSANDRA-4200)
 * (cql3) Allow paging through non-ordered partitioner results (CASSANDRA-3771)
 * (cql3) Fix drop index (CASSANDRA-4192)
 * (cql3) Don't return range ghosts anymore (CASSANDRA-3982)
 * fix re-creating Keyspaces/ColumnFamilies with the same name as dropped
   ones (CASSANDRA-4219)
 * fix SecondaryIndex LeveledManifest save upon snapshot (CASSANDRA-4230)
 * fix missing arrayOffset in FBUtilities.hash (CASSANDRA-4250)
 * (cql3) Add name of parameters in CqlResultSet (CASSANDRA-4242)
 * (cql3) Correctly validate order by queries (CASSANDRA-4246)
 * rename stress to cassandra-stress for saner packaging (CASSANDRA-4256)
 * Fix exception on colum metadata with non-string comparator (CASSANDRA-4269)
 * Check for unknown/invalid compression options (CASSANDRA-4266)
 * (cql3) Adds simple access to column timestamp and ttl (CASSANDRA-4217)
 * (cql3) Fix range queries with secondary indexes (CASSANDRA-4257)
 * Better error messages from improper input in cli (CASSANDRA-3865)
 * Try to stop all compaction upon Keyspace or ColumnFamily drop (CASSANDRA-4221)
 * (cql3) Allow keyspace properties to contain hyphens (CASSANDRA-4278)
 * (cql3) Correctly validate keyspace access in create table (CASSANDRA-4296)
 * Avoid deadlock in migration stage (CASSANDRA-3882)
 * Take supercolumn names and deletion info into account in memtable throughput
   (CASSANDRA-4264)
 * Add back backward compatibility for old style replication factor (CASSANDRA-4294)
 * Preserve compatibility with pre-1.1 index queries (CASSANDRA-4262)
Merged from 1.0:
 * Fix super columns bug where cache is not updated (CASSANDRA-4190)
 * fix maxTimestamp to include row tombstones (CASSANDRA-4116)
 * (CLI) properly handle quotes in create/update keyspace commands (CASSANDRA-4129)
 * Avoids possible deadlock during bootstrap (CASSANDRA-4159)
 * fix stress tool that hangs forever on timeout or error (CASSANDRA-4128)
 * stress tool to return appropriate exit code on failure (CASSANDRA-4188)
 * fix compaction NPE when out of disk space and assertions disabled
   (CASSANDRA-3985)
 * synchronize LCS getEstimatedTasks to avoid CME (CASSANDRA-4255)
 * ensure unique streaming session id's (CASSANDRA-4223)
 * kick off background compaction when min/max thresholds change
   (CASSANDRA-4279)
 * improve ability of STCS.getBuckets to deal with 100s of 1000s of
   sstables, such as when convertinb back from LCS (CASSANDRA-4287)
 * Oversize integer in CQL throws NumberFormatException (CASSANDRA-4291)
 * fix 1.0.x node join to mixed version cluster, other nodes >= 1.1 (CASSANDRA-4195)
 * Fix LCS splitting sstable base on uncompressed size (CASSANDRA-4419)
 * Push the validation of secondary index values to the SecondaryIndexManager (CASSANDRA-4240)
 * Don't purge columns during upgradesstables (CASSANDRA-4462)
 * Make cqlsh work with piping (CASSANDRA-4113)
 * Validate arguments for nodetool decommission (CASSANDRA-4061)
 * Report thrift status in nodetool info (CASSANDRA-4010)


1.1.0-final
 * average a reduced liveRatio estimate with the previous one (CASSANDRA-4065)
 * Allow KS and CF names up to 48 characters (CASSANDRA-4157)
 * fix stress build (CASSANDRA-4140)
 * add time remaining estimate to nodetool compactionstats (CASSANDRA-4167)
 * (cql) fix NPE in cql3 ALTER TABLE (CASSANDRA-4163)
 * (cql) Add support for CL.TWO and CL.THREE in CQL (CASSANDRA-4156)
 * (cql) Fix type in CQL3 ALTER TABLE preventing update (CASSANDRA-4170)
 * (cql) Throw invalid exception from CQL3 on obsolete options (CASSANDRA-4171)
 * (cqlsh) fix recognizing uppercase SELECT keyword (CASSANDRA-4161)
 * Pig: wide row support (CASSANDRA-3909)
Merged from 1.0:
 * avoid streaming empty files with bulk loader if sstablewriter errors out
   (CASSANDRA-3946)


1.1-rc1
 * Include stress tool in binary builds (CASSANDRA-4103)
 * (Hadoop) fix wide row iteration when last row read was deleted
   (CASSANDRA-4154)
 * fix read_repair_chance to really default to 0.1 in the cli (CASSANDRA-4114)
 * Adds caching and bloomFilterFpChange to CQL options (CASSANDRA-4042)
 * Adds posibility to autoconfigure size of the KeyCache (CASSANDRA-4087)
 * fix KEYS index from skipping results (CASSANDRA-3996)
 * Remove sliced_buffer_size_in_kb dead option (CASSANDRA-4076)
 * make loadNewSStable preserve sstable version (CASSANDRA-4077)
 * Respect 1.0 cache settings as much as possible when upgrading
   (CASSANDRA-4088)
 * relax path length requirement for sstable files when upgrading on
   non-Windows platforms (CASSANDRA-4110)
 * fix terminination of the stress.java when errors were encountered
   (CASSANDRA-4128)
 * Move CfDef and KsDef validation out of thrift (CASSANDRA-4037)
 * Fix get_paged_slice (CASSANDRA-4136)
 * CQL3: Support slice with exclusive start and stop (CASSANDRA-3785)
Merged from 1.0:
 * support PropertyFileSnitch in bulk loader (CASSANDRA-4145)
 * add auto_snapshot option allowing disabling snapshot before drop/truncate
   (CASSANDRA-3710)
 * allow short snitch names (CASSANDRA-4130)


1.1-beta2
 * rename loaded sstables to avoid conflicts with local snapshots
   (CASSANDRA-3967)
 * start hint replay as soon as FD notifies that the target is back up
   (CASSANDRA-3958)
 * avoid unproductive deserializing of cached rows during compaction
   (CASSANDRA-3921)
 * fix concurrency issues with CQL keyspace creation (CASSANDRA-3903)
 * Show Effective Owership via Nodetool ring <keyspace> (CASSANDRA-3412)
 * Update ORDER BY syntax for CQL3 (CASSANDRA-3925)
 * Fix BulkRecordWriter to not throw NPE if reducer gets no map data from Hadoop (CASSANDRA-3944)
 * Fix bug with counters in super columns (CASSANDRA-3821)
 * Remove deprecated merge_shard_chance (CASSANDRA-3940)
 * add a convenient way to reset a node's schema (CASSANDRA-2963)
 * fix for intermittent SchemaDisagreementException (CASSANDRA-3884)
 * CLI `list <CF>` to limit number of columns and their order (CASSANDRA-3012)
 * ignore deprecated KsDef/CfDef/ColumnDef fields in native schema (CASSANDRA-3963)
 * CLI to report when unsupported column_metadata pair was given (CASSANDRA-3959)
 * reincarnate removed and deprecated KsDef/CfDef attributes (CASSANDRA-3953)
 * Fix race between writes and read for cache (CASSANDRA-3862)
 * perform static initialization of StorageProxy on start-up (CASSANDRA-3797)
 * support trickling fsync() on writes (CASSANDRA-3950)
 * expose counters for unavailable/timeout exceptions given to thrift clients (CASSANDRA-3671)
 * avoid quadratic startup time in LeveledManifest (CASSANDRA-3952)
 * Add type information to new schema_ columnfamilies and remove thrift
   serialization for schema (CASSANDRA-3792)
 * add missing column validator options to the CLI help (CASSANDRA-3926)
 * skip reading saved key cache if CF's caching strategy is NONE or ROWS_ONLY (CASSANDRA-3954)
 * Unify migration code (CASSANDRA-4017)
Merged from 1.0:
 * cqlsh: guess correct version of Python for Arch Linux (CASSANDRA-4090)
 * (CLI) properly handle quotes in create/update keyspace commands (CASSANDRA-4129)
 * Avoids possible deadlock during bootstrap (CASSANDRA-4159)
 * fix stress tool that hangs forever on timeout or error (CASSANDRA-4128)
 * Fix super columns bug where cache is not updated (CASSANDRA-4190)
 * stress tool to return appropriate exit code on failure (CASSANDRA-4188)


1.0.9
 * improve index sampling performance (CASSANDRA-4023)
 * always compact away deleted hints immediately after handoff (CASSANDRA-3955)
 * delete hints from dropped ColumnFamilies on handoff instead of
   erroring out (CASSANDRA-3975)
 * add CompositeType ref to the CLI doc for create/update column family (CASSANDRA-3980)
 * Pig: support Counter ColumnFamilies (CASSANDRA-3973)
 * Pig: Composite column support (CASSANDRA-3684)
 * Avoid NPE during repair when a keyspace has no CFs (CASSANDRA-3988)
 * Fix division-by-zero error on get_slice (CASSANDRA-4000)
 * don't change manifest level for cleanup, scrub, and upgradesstables
   operations under LeveledCompactionStrategy (CASSANDRA-3989, 4112)
 * fix race leading to super columns assertion failure (CASSANDRA-3957)
 * fix NPE on invalid CQL delete command (CASSANDRA-3755)
 * allow custom types in CLI's assume command (CASSANDRA-4081)
 * fix totalBytes count for parallel compactions (CASSANDRA-3758)
 * fix intermittent NPE in get_slice (CASSANDRA-4095)
 * remove unnecessary asserts in native code interfaces (CASSANDRA-4096)
 * Validate blank keys in CQL to avoid assertion errors (CASSANDRA-3612)
 * cqlsh: fix bad decoding of some column names (CASSANDRA-4003)
 * cqlsh: fix incorrect padding with unicode chars (CASSANDRA-4033)
 * Fix EC2 snitch incorrectly reporting region (CASSANDRA-4026)
 * Shut down thrift during decommission (CASSANDRA-4086)
 * Expose nodetool cfhistograms for 2ndary indexes (CASSANDRA-4063)
Merged from 0.8:
 * Fix ConcurrentModificationException in gossiper (CASSANDRA-4019)


1.1-beta1
 * (cqlsh)
   + add SOURCE and CAPTURE commands, and --file option (CASSANDRA-3479)
   + add ALTER COLUMNFAMILY WITH (CASSANDRA-3523)
   + bundle Python dependencies with Cassandra (CASSANDRA-3507)
   + added to Debian package (CASSANDRA-3458)
   + display byte data instead of erroring out on decode failure
     (CASSANDRA-3874)
 * add nodetool rebuild_index (CASSANDRA-3583)
 * add nodetool rangekeysample (CASSANDRA-2917)
 * Fix streaming too much data during move operations (CASSANDRA-3639)
 * Nodetool and CLI connect to localhost by default (CASSANDRA-3568)
 * Reduce memory used by primary index sample (CASSANDRA-3743)
 * (Hadoop) separate input/output configurations (CASSANDRA-3197, 3765)
 * avoid returning internal Cassandra classes over JMX (CASSANDRA-2805)
 * add row-level isolation via SnapTree (CASSANDRA-2893)
 * Optimize key count estimation when opening sstable on startup
   (CASSANDRA-2988)
 * multi-dc replication optimization supporting CL > ONE (CASSANDRA-3577)
 * add command to stop compactions (CASSANDRA-1740, 3566, 3582)
 * multithreaded streaming (CASSANDRA-3494)
 * removed in-tree redhat spec (CASSANDRA-3567)
 * "defragment" rows for name-based queries under STCS, again (CASSANDRA-2503)
 * Recycle commitlog segments for improved performance
   (CASSANDRA-3411, 3543, 3557, 3615)
 * update size-tiered compaction to prioritize small tiers (CASSANDRA-2407)
 * add message expiration logic to OutboundTcpConnection (CASSANDRA-3005)
 * off-heap cache to use sun.misc.Unsafe instead of JNA (CASSANDRA-3271)
 * EACH_QUORUM is only supported for writes (CASSANDRA-3272)
 * replace compactionlock use in schema migration by checking CFS.isValid
   (CASSANDRA-3116)
 * recognize that "SELECT first ... *" isn't really "SELECT *" (CASSANDRA-3445)
 * Use faster bytes comparison (CASSANDRA-3434)
 * Bulk loader is no longer a fat client, (HADOOP) bulk load output format
   (CASSANDRA-3045)
 * (Hadoop) add support for KeyRange.filter
 * remove assumption that keys and token are in bijection
   (CASSANDRA-1034, 3574, 3604)
 * always remove endpoints from delevery queue in HH (CASSANDRA-3546)
 * fix race between cf flush and its 2ndary indexes flush (CASSANDRA-3547)
 * fix potential race in AES when a repair fails (CASSANDRA-3548)
 * Remove columns shadowed by a deleted container even when we cannot purge
   (CASSANDRA-3538)
 * Improve memtable slice iteration performance (CASSANDRA-3545)
 * more efficient allocation of small bloom filters (CASSANDRA-3618)
 * Use separate writer thread in SSTableSimpleUnsortedWriter (CASSANDRA-3619)
 * fsync the directory after new sstable or commitlog segment are created (CASSANDRA-3250)
 * fix minor issues reported by FindBugs (CASSANDRA-3658)
 * global key/row caches (CASSANDRA-3143, 3849)
 * optimize memtable iteration during range scan (CASSANDRA-3638)
 * introduce 'crc_check_chance' in CompressionParameters to support
   a checksum percentage checking chance similarly to read-repair (CASSANDRA-3611)
 * a way to deactivate global key/row cache on per-CF basis (CASSANDRA-3667)
 * fix LeveledCompactionStrategy broken because of generation pre-allocation
   in LeveledManifest (CASSANDRA-3691)
 * finer-grained control over data directories (CASSANDRA-2749)
 * Fix ClassCastException during hinted handoff (CASSANDRA-3694)
 * Upgrade Thrift to 0.7 (CASSANDRA-3213)
 * Make stress.java insert operation to use microseconds (CASSANDRA-3725)
 * Allows (internally) doing a range query with a limit of columns instead of
   rows (CASSANDRA-3742)
 * Allow rangeSlice queries to be start/end inclusive/exclusive (CASSANDRA-3749)
 * Fix BulkLoader to support new SSTable layout and add stream
   throttling to prevent an NPE when there is no yaml config (CASSANDRA-3752)
 * Allow concurrent schema migrations (CASSANDRA-1391, 3832)
 * Add SnapshotCommand to trigger snapshot on remote node (CASSANDRA-3721)
 * Make CFMetaData conversions to/from thrift/native schema inverses
   (CASSANDRA_3559)
 * Add initial code for CQL 3.0-beta (CASSANDRA-2474, 3781, 3753)
 * Add wide row support for ColumnFamilyInputFormat (CASSANDRA-3264)
 * Allow extending CompositeType comparator (CASSANDRA-3657)
 * Avoids over-paging during get_count (CASSANDRA-3798)
 * Add new command to rebuild a node without (repair) merkle tree calculations
   (CASSANDRA-3483, 3922)
 * respect not only row cache capacity but caching mode when
   trying to read data (CASSANDRA-3812)
 * fix system tests (CASSANDRA-3827)
 * CQL support for altering row key type in ALTER TABLE (CASSANDRA-3781)
 * turn compression on by default (CASSANDRA-3871)
 * make hexToBytes refuse invalid input (CASSANDRA-2851)
 * Make secondary indexes CF inherit compression and compaction from their
   parent CF (CASSANDRA-3877)
 * Finish cleanup up tombstone purge code (CASSANDRA-3872)
 * Avoid NPE on aboarted stream-out sessions (CASSANDRA-3904)
 * BulkRecordWriter throws NPE for counter columns (CASSANDRA-3906)
 * Support compression using BulkWriter (CASSANDRA-3907)


1.0.8
 * fix race between cleanup and flush on secondary index CFSes (CASSANDRA-3712)
 * avoid including non-queried nodes in rangeslice read repair
   (CASSANDRA-3843)
 * Only snapshot CF being compacted for snapshot_before_compaction
   (CASSANDRA-3803)
 * Log active compactions in StatusLogger (CASSANDRA-3703)
 * Compute more accurate compaction score per level (CASSANDRA-3790)
 * Return InvalidRequest when using a keyspace that doesn't exist
   (CASSANDRA-3764)
 * disallow user modification of System keyspace (CASSANDRA-3738)
 * allow using sstable2json on secondary index data (CASSANDRA-3738)
 * (cqlsh) add DESCRIBE COLUMNFAMILIES (CASSANDRA-3586)
 * (cqlsh) format blobs correctly and use colors to improve output
   readability (CASSANDRA-3726)
 * synchronize BiMap of bootstrapping tokens (CASSANDRA-3417)
 * show index options in CLI (CASSANDRA-3809)
 * add optional socket timeout for streaming (CASSANDRA-3838)
 * fix truncate not to leave behind non-CFS backed secondary indexes
   (CASSANDRA-3844)
 * make CLI `show schema` to use output stream directly instead
   of StringBuilder (CASSANDRA-3842)
 * remove the wait on hint future during write (CASSANDRA-3870)
 * (cqlsh) ignore missing CfDef opts (CASSANDRA-3933)
 * (cqlsh) look for cqlshlib relative to realpath (CASSANDRA-3767)
 * Fix short read protection (CASSANDRA-3934)
 * Make sure infered and actual schema match (CASSANDRA-3371)
 * Fix NPE during HH delivery (CASSANDRA-3677)
 * Don't put boostrapping node in 'hibernate' status (CASSANDRA-3737)
 * Fix double quotes in windows bat files (CASSANDRA-3744)
 * Fix bad validator lookup (CASSANDRA-3789)
 * Fix soft reset in EC2MultiRegionSnitch (CASSANDRA-3835)
 * Don't leave zombie connections with THSHA thrift server (CASSANDRA-3867)
 * (cqlsh) fix deserialization of data (CASSANDRA-3874)
 * Fix removetoken force causing an inconsistent state (CASSANDRA-3876)
 * Fix ahndling of some types with Pig (CASSANDRA-3886)
 * Don't allow to drop the system keyspace (CASSANDRA-3759)
 * Make Pig deletes disabled by default and configurable (CASSANDRA-3628)
Merged from 0.8:
 * (Pig) fix CassandraStorage to use correct comparator in Super ColumnFamily
   case (CASSANDRA-3251)
 * fix thread safety issues in commitlog replay, primarily affecting
   systems with many (100s) of CF definitions (CASSANDRA-3751)
 * Fix relevant tombstone ignored with super columns (CASSANDRA-3875)


1.0.7
 * fix regression in HH page size calculation (CASSANDRA-3624)
 * retry failed stream on IOException (CASSANDRA-3686)
 * allow configuring bloom_filter_fp_chance (CASSANDRA-3497)
 * attempt hint delivery every ten minutes, or when failure detector
   notifies us that a node is back up, whichever comes first.  hint
   handoff throttle delay default changed to 1ms, from 50 (CASSANDRA-3554)
 * add nodetool setstreamthroughput (CASSANDRA-3571)
 * fix assertion when dropping a columnfamily with no sstables (CASSANDRA-3614)
 * more efficient allocation of small bloom filters (CASSANDRA-3618)
 * CLibrary.createHardLinkWithExec() to check for errors (CASSANDRA-3101)
 * Avoid creating empty and non cleaned writer during compaction (CASSANDRA-3616)
 * stop thrift service in shutdown hook so we can quiesce MessagingService
   (CASSANDRA-3335)
 * (CQL) compaction_strategy_options and compression_parameters for
   CREATE COLUMNFAMILY statement (CASSANDRA-3374)
 * Reset min/max compaction threshold when creating size tiered compaction
   strategy (CASSANDRA-3666)
 * Don't ignore IOException during compaction (CASSANDRA-3655)
 * Fix assertion error for CF with gc_grace=0 (CASSANDRA-3579)
 * Shutdown ParallelCompaction reducer executor after use (CASSANDRA-3711)
 * Avoid < 0 value for pending tasks in leveled compaction (CASSANDRA-3693)
 * (Hadoop) Support TimeUUID in Pig CassandraStorage (CASSANDRA-3327)
 * Check schema is ready before continuing boostrapping (CASSANDRA-3629)
 * Catch overflows during parsing of chunk_length_kb (CASSANDRA-3644)
 * Improve stream protocol mismatch errors (CASSANDRA-3652)
 * Avoid multiple thread doing HH to the same target (CASSANDRA-3681)
 * Add JMX property for rp_timeout_in_ms (CASSANDRA-2940)
 * Allow DynamicCompositeType to compare component of different types
   (CASSANDRA-3625)
 * Flush non-cfs backed secondary indexes (CASSANDRA-3659)
 * Secondary Indexes should report memory consumption (CASSANDRA-3155)
 * fix for SelectStatement start/end key are not set correctly
   when a key alias is involved (CASSANDRA-3700)
 * fix CLI `show schema` command insert of an extra comma in
   column_metadata (CASSANDRA-3714)
Merged from 0.8:
 * avoid logging (harmless) exception when GC takes < 1ms (CASSANDRA-3656)
 * prevent new nodes from thinking down nodes are up forever (CASSANDRA-3626)
 * use correct list of replicas for LOCAL_QUORUM reads when read repair
   is disabled (CASSANDRA-3696)
 * block on flush before compacting hints (may prevent OOM) (CASSANDRA-3733)


1.0.6
 * (CQL) fix cqlsh support for replicate_on_write (CASSANDRA-3596)
 * fix adding to leveled manifest after streaming (CASSANDRA-3536)
 * filter out unavailable cipher suites when using encryption (CASSANDRA-3178)
 * (HADOOP) add old-style api support for CFIF and CFRR (CASSANDRA-2799)
 * Support TimeUUIDType column names in Stress.java tool (CASSANDRA-3541)
 * (CQL) INSERT/UPDATE/DELETE/TRUNCATE commands should allow CF names to
   be qualified by keyspace (CASSANDRA-3419)
 * always remove endpoints from delevery queue in HH (CASSANDRA-3546)
 * fix race between cf flush and its 2ndary indexes flush (CASSANDRA-3547)
 * fix potential race in AES when a repair fails (CASSANDRA-3548)
 * fix default value validation usage in CLI SET command (CASSANDRA-3553)
 * Optimize componentsFor method for compaction and startup time
   (CASSANDRA-3532)
 * (CQL) Proper ColumnFamily metadata validation on CREATE COLUMNFAMILY
   (CASSANDRA-3565)
 * fix compression "chunk_length_kb" option to set correct kb value for
   thrift/avro (CASSANDRA-3558)
 * fix missing response during range slice repair (CASSANDRA-3551)
 * 'describe ring' moved from CLI to nodetool and available through JMX (CASSANDRA-3220)
 * add back partitioner to sstable metadata (CASSANDRA-3540)
 * fix NPE in get_count for counters (CASSANDRA-3601)
Merged from 0.8:
 * remove invalid assertion that table was opened before dropping it
   (CASSANDRA-3580)
 * range and index scans now only send requests to enough replicas to
   satisfy requested CL + RR (CASSANDRA-3598)
 * use cannonical host for local node in nodetool info (CASSANDRA-3556)
 * remove nonlocal DC write optimization since it only worked with
   CL.ONE or CL.LOCAL_QUORUM (CASSANDRA-3577, 3585)
 * detect misuses of CounterColumnType (CASSANDRA-3422)
 * turn off string interning in json2sstable, take 2 (CASSANDRA-2189)
 * validate compression parameters on add/update of the ColumnFamily
   (CASSANDRA-3573)
 * Check for 0.0.0.0 is incorrect in CFIF (CASSANDRA-3584)
 * Increase vm.max_map_count in debian packaging (CASSANDRA-3563)
 * gossiper will never add itself to saved endpoints (CASSANDRA-3485)


1.0.5
 * revert CASSANDRA-3407 (see CASSANDRA-3540)
 * fix assertion error while forwarding writes to local nodes (CASSANDRA-3539)


1.0.4
 * fix self-hinting of timed out read repair updates and make hinted handoff
   less prone to OOMing a coordinator (CASSANDRA-3440)
 * expose bloom filter sizes via JMX (CASSANDRA-3495)
 * enforce RP tokens 0..2**127 (CASSANDRA-3501)
 * canonicalize paths exposed through JMX (CASSANDRA-3504)
 * fix "liveSize" stat when sstables are removed (CASSANDRA-3496)
 * add bloom filter FP rates to nodetool cfstats (CASSANDRA-3347)
 * record partitioner in sstable metadata component (CASSANDRA-3407)
 * add new upgradesstables nodetool command (CASSANDRA-3406)
 * skip --debug requirement to see common exceptions in CLI (CASSANDRA-3508)
 * fix incorrect query results due to invalid max timestamp (CASSANDRA-3510)
 * make sstableloader recognize compressed sstables (CASSANDRA-3521)
 * avoids race in OutboundTcpConnection in multi-DC setups (CASSANDRA-3530)
 * use SETLOCAL in cassandra.bat (CASSANDRA-3506)
 * fix ConcurrentModificationException in Table.all() (CASSANDRA-3529)
Merged from 0.8:
 * fix concurrence issue in the FailureDetector (CASSANDRA-3519)
 * fix array out of bounds error in counter shard removal (CASSANDRA-3514)
 * avoid dropping tombstones when they might still be needed to shadow
   data in a different sstable (CASSANDRA-2786)


1.0.3
 * revert name-based query defragmentation aka CASSANDRA-2503 (CASSANDRA-3491)
 * fix invalidate-related test failures (CASSANDRA-3437)
 * add next-gen cqlsh to bin/ (CASSANDRA-3188, 3131, 3493)
 * (CQL) fix handling of rows with no columns (CASSANDRA-3424, 3473)
 * fix querying supercolumns by name returning only a subset of
   subcolumns or old subcolumn versions (CASSANDRA-3446)
 * automatically compute sha1 sum for uncompressed data files (CASSANDRA-3456)
 * fix reading metadata/statistics component for version < h (CASSANDRA-3474)
 * add sstable forward-compatibility (CASSANDRA-3478)
 * report compression ratio in CFSMBean (CASSANDRA-3393)
 * fix incorrect size exception during streaming of counters (CASSANDRA-3481)
 * (CQL) fix for counter decrement syntax (CASSANDRA-3418)
 * Fix race introduced by CASSANDRA-2503 (CASSANDRA-3482)
 * Fix incomplete deletion of delivered hints (CASSANDRA-3466)
 * Avoid rescheduling compactions when no compaction was executed
   (CASSANDRA-3484)
 * fix handling of the chunk_length_kb compression options (CASSANDRA-3492)
Merged from 0.8:
 * fix updating CF row_cache_provider (CASSANDRA-3414)
 * CFMetaData.convertToThrift method to set RowCacheProvider (CASSANDRA-3405)
 * acquire compactionlock during truncate (CASSANDRA-3399)
 * fix displaying cfdef entries for super columnfamilies (CASSANDRA-3415)
 * Make counter shard merging thread safe (CASSANDRA-3178)
 * Revert CASSANDRA-2855
 * Fix bug preventing the use of efficient cross-DC writes (CASSANDRA-3472)
 * `describe ring` command for CLI (CASSANDRA-3220)
 * (Hadoop) skip empty rows when entire row is requested, redux (CASSANDRA-2855)


1.0.2
 * "defragment" rows for name-based queries under STCS (CASSANDRA-2503)
 * Add timing information to cassandra-cli GET/SET/LIST queries (CASSANDRA-3326)
 * Only create one CompressionMetadata object per sstable (CASSANDRA-3427)
 * cleanup usage of StorageService.setMode() (CASSANDRA-3388)
 * Avoid large array allocation for compressed chunk offsets (CASSANDRA-3432)
 * fix DecimalType bytebuffer marshalling (CASSANDRA-3421)
 * fix bug that caused first column in per row indexes to be ignored
   (CASSANDRA-3441)
 * add JMX call to clean (failed) repair sessions (CASSANDRA-3316)
 * fix sstableloader reference acquisition bug (CASSANDRA-3438)
 * fix estimated row size regression (CASSANDRA-3451)
 * make sure we don't return more columns than asked (CASSANDRA-3303, 3395)
Merged from 0.8:
 * acquire compactionlock during truncate (CASSANDRA-3399)
 * fix displaying cfdef entries for super columnfamilies (CASSANDRA-3415)


1.0.1
 * acquire references during index build to prevent delete problems
   on Windows (CASSANDRA-3314)
 * describe_ring should include datacenter/topology information (CASSANDRA-2882)
 * Thrift sockets are not properly buffered (CASSANDRA-3261)
 * performance improvement for bytebufferutil compare function (CASSANDRA-3286)
 * add system.versions ColumnFamily (CASSANDRA-3140)
 * reduce network copies (CASSANDRA-3333, 3373)
 * limit nodetool to 32MB of heap (CASSANDRA-3124)
 * (CQL) update parser to accept "timestamp" instead of "date" (CASSANDRA-3149)
 * Fix CLI `show schema` to include "compression_options" (CASSANDRA-3368)
 * Snapshot to include manifest under LeveledCompactionStrategy (CASSANDRA-3359)
 * (CQL) SELECT query should allow CF name to be qualified by keyspace (CASSANDRA-3130)
 * (CQL) Fix internal application error specifying 'using consistency ...'
   in lower case (CASSANDRA-3366)
 * fix Deflate compression when compression actually makes the data bigger
   (CASSANDRA-3370)
 * optimize UUIDGen to avoid lock contention on InetAddress.getLocalHost
   (CASSANDRA-3387)
 * tolerate index being dropped mid-mutation (CASSANDRA-3334, 3313)
 * CompactionManager is now responsible for checking for new candidates
   post-task execution, enabling more consistent leveled compaction
   (CASSANDRA-3391)
 * Cache HSHA threads (CASSANDRA-3372)
 * use CF/KS names as snapshot prefix for drop + truncate operations
   (CASSANDRA-2997)
 * Break bloom filters up to avoid heap fragmentation (CASSANDRA-2466)
 * fix cassandra hanging on jsvc stop (CASSANDRA-3302)
 * Avoid leveled compaction getting blocked on errors (CASSANDRA-3408)
 * Make reloading the compaction strategy safe (CASSANDRA-3409)
 * ignore 0.8 hints even if compaction begins before we try to purge
   them (CASSANDRA-3385)
 * remove procrun (bin\daemon) from Cassandra source tree and
   artifacts (CASSANDRA-3331)
 * make cassandra compile under JDK7 (CASSANDRA-3275)
 * remove dependency of clientutil.jar to FBUtilities (CASSANDRA-3299)
 * avoid truncation errors by using long math on long values (CASSANDRA-3364)
 * avoid clock drift on some Windows machine (CASSANDRA-3375)
 * display cache provider in cli 'describe keyspace' command (CASSANDRA-3384)
 * fix incomplete topology information in describe_ring (CASSANDRA-3403)
 * expire dead gossip states based on time (CASSANDRA-2961)
 * improve CompactionTask extensibility (CASSANDRA-3330)
 * Allow one leveled compaction task to kick off another (CASSANDRA-3363)
 * allow encryption only between datacenters (CASSANDRA-2802)
Merged from 0.8:
 * fix truncate allowing data to be replayed post-restart (CASSANDRA-3297)
 * make iwriter final in IndexWriter to avoid NPE (CASSANDRA-2863)
 * (CQL) update grammar to require key clause in DELETE statement
   (CASSANDRA-3349)
 * (CQL) allow numeric keyspace names in USE statement (CASSANDRA-3350)
 * (Hadoop) skip empty rows when slicing the entire row (CASSANDRA-2855)
 * Fix handling of tombstone by SSTableExport/Import (CASSANDRA-3357)
 * fix ColumnIndexer to use long offsets (CASSANDRA-3358)
 * Improved CLI exceptions (CASSANDRA-3312)
 * Fix handling of tombstone by SSTableExport/Import (CASSANDRA-3357)
 * Only count compaction as active (for throttling) when they have
   successfully acquired the compaction lock (CASSANDRA-3344)
 * Display CLI version string on startup (CASSANDRA-3196)
 * (Hadoop) make CFIF try rpc_address or fallback to listen_address
   (CASSANDRA-3214)
 * (Hadoop) accept comma delimited lists of initial thrift connections
   (CASSANDRA-3185)
 * ColumnFamily min_compaction_threshold should be >= 2 (CASSANDRA-3342)
 * (Pig) add 0.8+ types and key validation type in schema (CASSANDRA-3280)
 * Fix completely removing column metadata using CLI (CASSANDRA-3126)
 * CLI `describe cluster;` output should be on separate lines for separate versions
   (CASSANDRA-3170)
 * fix changing durable_writes keyspace option during CF creation
   (CASSANDRA-3292)
 * avoid locking on update when no indexes are involved (CASSANDRA-3386)
 * fix assertionError during repair with ordered partitioners (CASSANDRA-3369)
 * correctly serialize key_validation_class for avro (CASSANDRA-3391)
 * don't expire counter tombstone after streaming (CASSANDRA-3394)
 * prevent nodes that failed to join from hanging around forever
   (CASSANDRA-3351)
 * remove incorrect optimization from slice read path (CASSANDRA-3390)
 * Fix race in AntiEntropyService (CASSANDRA-3400)


1.0.0-final
 * close scrubbed sstable fd before deleting it (CASSANDRA-3318)
 * fix bug preventing obsolete commitlog segments from being removed
   (CASSANDRA-3269)
 * tolerate whitespace in seed CDL (CASSANDRA-3263)
 * Change default heap thresholds to max(min(1/2 ram, 1G), min(1/4 ram, 8GB))
   (CASSANDRA-3295)
 * Fix broken CompressedRandomAccessReaderTest (CASSANDRA-3298)
 * (CQL) fix type information returned for wildcard queries (CASSANDRA-3311)
 * add estimated tasks to LeveledCompactionStrategy (CASSANDRA-3322)
 * avoid including compaction cache-warming in keycache stats (CASSANDRA-3325)
 * run compaction and hinted handoff threads at MIN_PRIORITY (CASSANDRA-3308)
 * default hsha thrift server to cpu core count in rpc pool (CASSANDRA-3329)
 * add bin\daemon to binary tarball for Windows service (CASSANDRA-3331)
 * Fix places where uncompressed size of sstables was use in place of the
   compressed one (CASSANDRA-3338)
 * Fix hsha thrift server (CASSANDRA-3346)
 * Make sure repair only stream needed sstables (CASSANDRA-3345)


1.0.0-rc2
 * Log a meaningful warning when a node receives a message for a repair session
   that doesn't exist anymore (CASSANDRA-3256)
 * test for NUMA policy support as well as numactl presence (CASSANDRA-3245)
 * Fix FD leak when internode encryption is enabled (CASSANDRA-3257)
 * Remove incorrect assertion in mergeIterator (CASSANDRA-3260)
 * FBUtilities.hexToBytes(String) to throw NumberFormatException when string
   contains non-hex characters (CASSANDRA-3231)
 * Keep SimpleSnitch proximity ordering unchanged from what the Strategy
   generates, as intended (CASSANDRA-3262)
 * remove Scrub from compactionstats when finished (CASSANDRA-3255)
 * fix counter entry in jdbc TypesMap (CASSANDRA-3268)
 * fix full queue scenario for ParallelCompactionIterator (CASSANDRA-3270)
 * fix bootstrap process (CASSANDRA-3285)
 * don't try delivering hints if when there isn't any (CASSANDRA-3176)
 * CLI documentation change for ColumnFamily `compression_options` (CASSANDRA-3282)
 * ignore any CF ids sent by client for adding CF/KS (CASSANDRA-3288)
 * remove obsolete hints on first startup (CASSANDRA-3291)
 * use correct ISortedColumns for time-optimized reads (CASSANDRA-3289)
 * Evict gossip state immediately when a token is taken over by a new IP
   (CASSANDRA-3259)


1.0.0-rc1
 * Update CQL to generate microsecond timestamps by default (CASSANDRA-3227)
 * Fix counting CFMetadata towards Memtable liveRatio (CASSANDRA-3023)
 * Kill server on wrapped OOME such as from FileChannel.map (CASSANDRA-3201)
 * remove unnecessary copy when adding to row cache (CASSANDRA-3223)
 * Log message when a full repair operation completes (CASSANDRA-3207)
 * Fix streamOutSession keeping sstables references forever if the remote end
   dies (CASSANDRA-3216)
 * Remove dynamic_snitch boolean from example configuration (defaulting to
   true) and set default badness threshold to 0.1 (CASSANDRA-3229)
 * Base choice of random or "balanced" token on bootstrap on whether
   schema definitions were found (CASSANDRA-3219)
 * Fixes for LeveledCompactionStrategy score computation, prioritization,
   scheduling, and performance (CASSANDRA-3224, 3234)
 * parallelize sstable open at server startup (CASSANDRA-2988)
 * fix handling of exceptions writing to OutboundTcpConnection (CASSANDRA-3235)
 * Allow using quotes in "USE <keyspace>;" CLI command (CASSANDRA-3208)
 * Don't allow any cache loading exceptions to halt startup (CASSANDRA-3218)
 * Fix sstableloader --ignores option (CASSANDRA-3247)
 * File descriptor limit increased in packaging (CASSANDRA-3206)
 * Fix deadlock in commit log during flush (CASSANDRA-3253)


1.0.0-beta1
 * removed binarymemtable (CASSANDRA-2692)
 * add commitlog_total_space_in_mb to prevent fragmented logs (CASSANDRA-2427)
 * removed commitlog_rotation_threshold_in_mb configuration (CASSANDRA-2771)
 * make AbstractBounds.normalize de-overlapp overlapping ranges (CASSANDRA-2641)
 * replace CollatingIterator, ReducingIterator with MergeIterator
   (CASSANDRA-2062)
 * Fixed the ability to set compaction strategy in cli using create column
   family command (CASSANDRA-2778)
 * clean up tmp files after failed compaction (CASSANDRA-2468)
 * restrict repair streaming to specific columnfamilies (CASSANDRA-2280)
 * don't bother persisting columns shadowed by a row tombstone (CASSANDRA-2589)
 * reset CF and SC deletion times after gc_grace (CASSANDRA-2317)
 * optimize away seek when compacting wide rows (CASSANDRA-2879)
 * single-pass streaming (CASSANDRA-2677, 2906, 2916, 3003)
 * use reference counting for deleting sstables instead of relying on GC
   (CASSANDRA-2521, 3179)
 * store hints as serialized mutations instead of pointers to data row
   (CASSANDRA-2045)
 * store hints in the coordinator node instead of in the closest replica
   (CASSANDRA-2914)
 * add row_cache_keys_to_save CF option (CASSANDRA-1966)
 * check column family validity in nodetool repair (CASSANDRA-2933)
 * use lazy initialization instead of class initialization in NodeId
   (CASSANDRA-2953)
 * add paging to get_count (CASSANDRA-2894)
 * fix "short reads" in [multi]get (CASSANDRA-2643, 3157, 3192)
 * add optional compression for sstables (CASSANDRA-47, 2994, 3001, 3128)
 * add scheduler JMX metrics (CASSANDRA-2962)
 * add block level checksum for compressed data (CASSANDRA-1717)
 * make column family backed column map pluggable and introduce unsynchronized
   ArrayList backed one to speedup reads (CASSANDRA-2843, 3165, 3205)
 * refactoring of the secondary index api (CASSANDRA-2982)
 * make CL > ONE reads wait for digest reconciliation before returning
   (CASSANDRA-2494)
 * fix missing logging for some exceptions (CASSANDRA-2061)
 * refactor and optimize ColumnFamilyStore.files(...) and Descriptor.fromFilename(String)
   and few other places responsible for work with SSTable files (CASSANDRA-3040)
 * Stop reading from sstables once we know we have the most recent columns,
   for query-by-name requests (CASSANDRA-2498)
 * Add query-by-column mode to stress.java (CASSANDRA-3064)
 * Add "install" command to cassandra.bat (CASSANDRA-292)
 * clean up KSMetadata, CFMetadata from unnecessary
   Thrift<->Avro conversion methods (CASSANDRA-3032)
 * Add timeouts to client request schedulers (CASSANDRA-3079, 3096)
 * Cli to use hashes rather than array of hashes for strategy options (CASSANDRA-3081)
 * LeveledCompactionStrategy (CASSANDRA-1608, 3085, 3110, 3087, 3145, 3154, 3182)
 * Improvements of the CLI `describe` command (CASSANDRA-2630)
 * reduce window where dropped CF sstables may not be deleted (CASSANDRA-2942)
 * Expose gossip/FD info to JMX (CASSANDRA-2806)
 * Fix streaming over SSL when compressed SSTable involved (CASSANDRA-3051)
 * Add support for pluggable secondary index implementations (CASSANDRA-3078)
 * remove compaction_thread_priority setting (CASSANDRA-3104)
 * generate hints for replicas that timeout, not just replicas that are known
   to be down before starting (CASSANDRA-2034)
 * Add throttling for internode streaming (CASSANDRA-3080)
 * make the repair of a range repair all replica (CASSANDRA-2610, 3194)
 * expose the ability to repair the first range (as returned by the
   partitioner) of a node (CASSANDRA-2606)
 * Streams Compression (CASSANDRA-3015)
 * add ability to use multiple threads during a single compaction
   (CASSANDRA-2901)
 * make AbstractBounds.normalize support overlapping ranges (CASSANDRA-2641)
 * fix of the CQL count() behavior (CASSANDRA-3068)
 * use TreeMap backed column families for the SSTable simple writers
   (CASSANDRA-3148)
 * fix inconsistency of the CLI syntax when {} should be used instead of [{}]
   (CASSANDRA-3119)
 * rename CQL type names to match expected SQL behavior (CASSANDRA-3149, 3031)
 * Arena-based allocation for memtables (CASSANDRA-2252, 3162, 3163, 3168)
 * Default RR chance to 0.1 (CASSANDRA-3169)
 * Add RowLevel support to secondary index API (CASSANDRA-3147)
 * Make SerializingCacheProvider the default if JNA is available (CASSANDRA-3183)
 * Fix backwards compatibilty for CQL memtable properties (CASSANDRA-3190)
 * Add five-minute delay before starting compactions on a restarted server
   (CASSANDRA-3181)
 * Reduce copies done for intra-host messages (CASSANDRA-1788, 3144)
 * support of compaction strategy option for stress.java (CASSANDRA-3204)
 * make memtable throughput and column count thresholds no-ops (CASSANDRA-2449)
 * Return schema information along with the resultSet in CQL (CASSANDRA-2734)
 * Add new DecimalType (CASSANDRA-2883)
 * Fix assertion error in RowRepairResolver (CASSANDRA-3156)
 * Reduce unnecessary high buffer sizes (CASSANDRA-3171)
 * Pluggable compaction strategy (CASSANDRA-1610)
 * Add new broadcast_address config option (CASSANDRA-2491)


0.8.7
 * Kill server on wrapped OOME such as from FileChannel.map (CASSANDRA-3201)
 * Allow using quotes in "USE <keyspace>;" CLI command (CASSANDRA-3208)
 * Log message when a full repair operation completes (CASSANDRA-3207)
 * Don't allow any cache loading exceptions to halt startup (CASSANDRA-3218)
 * Fix sstableloader --ignores option (CASSANDRA-3247)
 * File descriptor limit increased in packaging (CASSANDRA-3206)
 * Log a meaningfull warning when a node receive a message for a repair session
   that doesn't exist anymore (CASSANDRA-3256)
 * Fix FD leak when internode encryption is enabled (CASSANDRA-3257)
 * FBUtilities.hexToBytes(String) to throw NumberFormatException when string
   contains non-hex characters (CASSANDRA-3231)
 * Keep SimpleSnitch proximity ordering unchanged from what the Strategy
   generates, as intended (CASSANDRA-3262)
 * remove Scrub from compactionstats when finished (CASSANDRA-3255)
 * Fix tool .bat files when CASSANDRA_HOME contains spaces (CASSANDRA-3258)
 * Force flush of status table when removing/updating token (CASSANDRA-3243)
 * Evict gossip state immediately when a token is taken over by a new IP (CASSANDRA-3259)
 * Fix bug where the failure detector can take too long to mark a host
   down (CASSANDRA-3273)
 * (Hadoop) allow wrapping ranges in queries (CASSANDRA-3137)
 * (Hadoop) check all interfaces for a match with split location
   before falling back to random replica (CASSANDRA-3211)
 * (Hadoop) Make Pig storage handle implements LoadMetadata (CASSANDRA-2777)
 * (Hadoop) Fix exception during PIG 'dump' (CASSANDRA-2810)
 * Fix stress COUNTER_GET option (CASSANDRA-3301)
 * Fix missing fields in CLI `show schema` output (CASSANDRA-3304)
 * Nodetool no longer leaks threads and closes JMX connections (CASSANDRA-3309)
 * fix truncate allowing data to be replayed post-restart (CASSANDRA-3297)
 * Move SimpleAuthority and SimpleAuthenticator to examples (CASSANDRA-2922)
 * Fix handling of tombstone by SSTableExport/Import (CASSANDRA-3357)
 * Fix transposition in cfHistograms (CASSANDRA-3222)
 * Allow using number as DC name when creating keyspace in CQL (CASSANDRA-3239)
 * Force flush of system table after updating/removing a token (CASSANDRA-3243)


0.8.6
 * revert CASSANDRA-2388
 * change TokenRange.endpoints back to listen/broadcast address to match
   pre-1777 behavior, and add TokenRange.rpc_endpoints instead (CASSANDRA-3187)
 * avoid trying to watch cassandra-topology.properties when loaded from jar
   (CASSANDRA-3138)
 * prevent users from creating keyspaces with LocalStrategy replication
   (CASSANDRA-3139)
 * fix CLI `show schema;` to output correct keyspace definition statement
   (CASSANDRA-3129)
 * CustomTThreadPoolServer to log TTransportException at DEBUG level
   (CASSANDRA-3142)
 * allow topology sort to work with non-unique rack names between
   datacenters (CASSANDRA-3152)
 * Improve caching of same-version Messages on digest and repair paths
   (CASSANDRA-3158)
 * Randomize choice of first replica for counter increment (CASSANDRA-2890)
 * Fix using read_repair_chance instead of merge_shard_change (CASSANDRA-3202)
 * Avoid streaming data to nodes that already have it, on move as well as
   decommission (CASSANDRA-3041)
 * Fix divide by zero error in GCInspector (CASSANDRA-3164)
 * allow quoting of the ColumnFamily name in CLI `create column family`
   statement (CASSANDRA-3195)
 * Fix rolling upgrade from 0.7 to 0.8 problem (CASSANDRA-3166)
 * Accomodate missing encryption_options in IncomingTcpConnection.stream
   (CASSANDRA-3212)


0.8.5
 * fix NPE when encryption_options is unspecified (CASSANDRA-3007)
 * include column name in validation failure exceptions (CASSANDRA-2849)
 * make sure truncate clears out the commitlog so replay won't re-
   populate with truncated data (CASSANDRA-2950)
 * fix NPE when debug logging is enabled and dropped CF is present
   in a commitlog segment (CASSANDRA-3021)
 * fix cassandra.bat when CASSANDRA_HOME contains spaces (CASSANDRA-2952)
 * fix to SSTableSimpleUnsortedWriter bufferSize calculation (CASSANDRA-3027)
 * make cleanup and normal compaction able to skip empty rows
   (rows containing nothing but expired tombstones) (CASSANDRA-3039)
 * work around native memory leak in com.sun.management.GarbageCollectorMXBean
   (CASSANDRA-2868)
 * validate that column names in column_metadata are not equal to key_alias
   on create/update of the ColumnFamily and CQL 'ALTER' statement (CASSANDRA-3036)
 * return an InvalidRequestException if an indexed column is assigned
   a value larger than 64KB (CASSANDRA-3057)
 * fix of numeric-only and string column names handling in CLI "drop index"
   (CASSANDRA-3054)
 * prune index scan resultset back to original request for lazy
   resultset expansion case (CASSANDRA-2964)
 * (Hadoop) fail jobs when Cassandra node has failed but TaskTracker
   has not (CASSANDRA-2388)
 * fix dynamic snitch ignoring nodes when read_repair_chance is zero
   (CASSANDRA-2662)
 * avoid retaining references to dropped CFS objects in
   CompactionManager.estimatedCompactions (CASSANDRA-2708)
 * expose rpc timeouts per host in MessagingServiceMBean (CASSANDRA-2941)
 * avoid including cwd in classpath for deb and rpm packages (CASSANDRA-2881)
 * remove gossip state when a new IP takes over a token (CASSANDRA-3071)
 * allow sstable2json to work on index sstable files (CASSANDRA-3059)
 * always hint counters (CASSANDRA-3099)
 * fix log4j initialization in EmbeddedCassandraService (CASSANDRA-2857)
 * remove gossip state when a new IP takes over a token (CASSANDRA-3071)
 * work around native memory leak in com.sun.management.GarbageCollectorMXBean
    (CASSANDRA-2868)
 * fix UnavailableException with writes at CL.EACH_QUORM (CASSANDRA-3084)
 * fix parsing of the Keyspace and ColumnFamily names in numeric
   and string representations in CLI (CASSANDRA-3075)
 * fix corner cases in Range.differenceToFetch (CASSANDRA-3084)
 * fix ip address String representation in the ring cache (CASSANDRA-3044)
 * fix ring cache compatibility when mixing pre-0.8.4 nodes with post-
   in the same cluster (CASSANDRA-3023)
 * make repair report failure when a node participating dies (instead of
   hanging forever) (CASSANDRA-2433)
 * fix handling of the empty byte buffer by ReversedType (CASSANDRA-3111)
 * Add validation that Keyspace names are case-insensitively unique (CASSANDRA-3066)
 * catch invalid key_validation_class before instantiating UpdateColumnFamily (CASSANDRA-3102)
 * make Range and Bounds objects client-safe (CASSANDRA-3108)
 * optionally skip log4j configuration (CASSANDRA-3061)
 * bundle sstableloader with the debian package (CASSANDRA-3113)
 * don't try to build secondary indexes when there is none (CASSANDRA-3123)
 * improve SSTableSimpleUnsortedWriter speed for large rows (CASSANDRA-3122)
 * handle keyspace arguments correctly in nodetool snapshot (CASSANDRA-3038)
 * Fix SSTableImportTest on windows (CASSANDRA-3043)
 * expose compactionThroughputMbPerSec through JMX (CASSANDRA-3117)
 * log keyspace and CF of large rows being compacted


0.8.4
 * change TokenRing.endpoints to be a list of rpc addresses instead of
   listen/broadcast addresses (CASSANDRA-1777)
 * include files-to-be-streamed in StreamInSession.getSources (CASSANDRA-2972)
 * use JAVA env var in cassandra-env.sh (CASSANDRA-2785, 2992)
 * avoid doing read for no-op replicate-on-write at CL=1 (CASSANDRA-2892)
 * refuse counter write for CL.ANY (CASSANDRA-2990)
 * switch back to only logging recent dropped messages (CASSANDRA-3004)
 * always deserialize RowMutation for counters (CASSANDRA-3006)
 * ignore saved replication_factor strategy_option for NTS (CASSANDRA-3011)
 * make sure pre-truncate CL segments are discarded (CASSANDRA-2950)


0.8.3
 * add ability to drop local reads/writes that are going to timeout
   (CASSANDRA-2943)
 * revamp token removal process, keep gossip states for 3 days (CASSANDRA-2496)
 * don't accept extra args for 0-arg nodetool commands (CASSANDRA-2740)
 * log unavailableexception details at debug level (CASSANDRA-2856)
 * expose data_dir though jmx (CASSANDRA-2770)
 * don't include tmp files as sstable when create cfs (CASSANDRA-2929)
 * log Java classpath on startup (CASSANDRA-2895)
 * keep gossipped version in sync with actual on migration coordinator
   (CASSANDRA-2946)
 * use lazy initialization instead of class initialization in NodeId
   (CASSANDRA-2953)
 * check column family validity in nodetool repair (CASSANDRA-2933)
 * speedup bytes to hex conversions dramatically (CASSANDRA-2850)
 * Flush memtables on shutdown when durable writes are disabled
   (CASSANDRA-2958)
 * improved POSIX compatibility of start scripts (CASsANDRA-2965)
 * add counter support to Hadoop InputFormat (CASSANDRA-2981)
 * fix bug where dirty commitlog segments were removed (and avoid keeping
   segments with no post-flush activity permanently dirty) (CASSANDRA-2829)
 * fix throwing exception with batch mutation of counter super columns
   (CASSANDRA-2949)
 * ignore system tables during repair (CASSANDRA-2979)
 * throw exception when NTS is given replication_factor as an option
   (CASSANDRA-2960)
 * fix assertion error during compaction of counter CFs (CASSANDRA-2968)
 * avoid trying to create index names, when no index exists (CASSANDRA-2867)
 * don't sample the system table when choosing a bootstrap token
   (CASSANDRA-2825)
 * gossiper notifies of local state changes (CASSANDRA-2948)
 * add asynchronous and half-sync/half-async (hsha) thrift servers
   (CASSANDRA-1405)
 * fix potential use of free'd native memory in SerializingCache
   (CASSANDRA-2951)
 * prune index scan resultset back to original request for lazy
   resultset expansion case (CASSANDRA-2964)
 * (Hadoop) fail jobs when Cassandra node has failed but TaskTracker
    has not (CASSANDRA-2388)


0.8.2
 * CQL:
   - include only one row per unique key for IN queries (CASSANDRA-2717)
   - respect client timestamp on full row deletions (CASSANDRA-2912)
 * improve thread-safety in StreamOutSession (CASSANDRA-2792)
 * allow deleting a row and updating indexed columns in it in the
   same mutation (CASSANDRA-2773)
 * Expose number of threads blocked on submitting memtable to flush
   in JMX (CASSANDRA-2817)
 * add ability to return "endpoints" to nodetool (CASSANDRA-2776)
 * Add support for multiple (comma-delimited) coordinator addresses
   to ColumnFamilyInputFormat (CASSANDRA-2807)
 * fix potential NPE while scheduling read repair for range slice
   (CASSANDRA-2823)
 * Fix race in SystemTable.getCurrentLocalNodeId (CASSANDRA-2824)
 * Correctly set default for replicate_on_write (CASSANDRA-2835)
 * improve nodetool compactionstats formatting (CASSANDRA-2844)
 * fix index-building status display (CASSANDRA-2853)
 * fix CLI perpetuating obsolete KsDef.replication_factor (CASSANDRA-2846)
 * improve cli treatment of multiline comments (CASSANDRA-2852)
 * handle row tombstones correctly in EchoedRow (CASSANDRA-2786)
 * add MessagingService.get[Recently]DroppedMessages and
   StorageService.getExceptionCount (CASSANDRA-2804)
 * fix possibility of spurious UnavailableException for LOCAL_QUORUM
   reads with dynamic snitch + read repair disabled (CASSANDRA-2870)
 * add ant-optional as dependence for the debian package (CASSANDRA-2164)
 * add option to specify limit for get_slice in the CLI (CASSANDRA-2646)
 * decrease HH page size (CASSANDRA-2832)
 * reset cli keyspace after dropping the current one (CASSANDRA-2763)
 * add KeyRange option to Hadoop inputformat (CASSANDRA-1125)
 * fix protocol versioning (CASSANDRA-2818, 2860)
 * support spaces in path to log4j configuration (CASSANDRA-2383)
 * avoid including inferred types in CF update (CASSANDRA-2809)
 * fix JMX bulkload call (CASSANDRA-2908)
 * fix updating KS with durable_writes=false (CASSANDRA-2907)
 * add simplified facade to SSTableWriter for bulk loading use
   (CASSANDRA-2911)
 * fix re-using index CF sstable names after drop/recreate (CASSANDRA-2872)
 * prepend CF to default index names (CASSANDRA-2903)
 * fix hint replay (CASSANDRA-2928)
 * Properly synchronize repair's merkle tree computation (CASSANDRA-2816)


0.8.1
 * CQL:
   - support for insert, delete in BATCH (CASSANDRA-2537)
   - support for IN to SELECT, UPDATE (CASSANDRA-2553)
   - timestamp support for INSERT, UPDATE, and BATCH (CASSANDRA-2555)
   - TTL support (CASSANDRA-2476)
   - counter support (CASSANDRA-2473)
   - ALTER COLUMNFAMILY (CASSANDRA-1709)
   - DROP INDEX (CASSANDRA-2617)
   - add SCHEMA/TABLE as aliases for KS/CF (CASSANDRA-2743)
   - server handles wait-for-schema-agreement (CASSANDRA-2756)
   - key alias support (CASSANDRA-2480)
 * add support for comparator parameters and a generic ReverseType
   (CASSANDRA-2355)
 * add CompositeType and DynamicCompositeType (CASSANDRA-2231)
 * optimize batches containing multiple updates to the same row
   (CASSANDRA-2583)
 * adjust hinted handoff page size to avoid OOM with large columns
   (CASSANDRA-2652)
 * mark BRAF buffer invalid post-flush so we don't re-flush partial
   buffers again, especially on CL writes (CASSANDRA-2660)
 * add DROP INDEX support to CLI (CASSANDRA-2616)
 * don't perform HH to client-mode [storageproxy] nodes (CASSANDRA-2668)
 * Improve forceDeserialize/getCompactedRow encapsulation (CASSANDRA-2659)
 * Don't write CounterUpdateColumn to disk in tests (CASSANDRA-2650)
 * Add sstable bulk loading utility (CASSANDRA-1278)
 * avoid replaying hints to dropped columnfamilies (CASSANDRA-2685)
 * add placeholders for missing rows in range query pseudo-RR (CASSANDRA-2680)
 * remove no-op HHOM.renameHints (CASSANDRA-2693)
 * clone super columns to avoid modifying them during flush (CASSANDRA-2675)
 * allow writes to bypass the commitlog for certain keyspaces (CASSANDRA-2683)
 * avoid NPE when bypassing commitlog during memtable flush (CASSANDRA-2781)
 * Added support for making bootstrap retry if nodes flap (CASSANDRA-2644)
 * Added statusthrift to nodetool to report if thrift server is running (CASSANDRA-2722)
 * Fixed rows being cached if they do not exist (CASSANDRA-2723)
 * Support passing tableName and cfName to RowCacheProviders (CASSANDRA-2702)
 * close scrub file handles (CASSANDRA-2669)
 * throttle migration replay (CASSANDRA-2714)
 * optimize column serializer creation (CASSANDRA-2716)
 * Added support for making bootstrap retry if nodes flap (CASSANDRA-2644)
 * Added statusthrift to nodetool to report if thrift server is running
   (CASSANDRA-2722)
 * Fixed rows being cached if they do not exist (CASSANDRA-2723)
 * fix truncate/compaction race (CASSANDRA-2673)
 * workaround large resultsets causing large allocation retention
   by nio sockets (CASSANDRA-2654)
 * fix nodetool ring use with Ec2Snitch (CASSANDRA-2733)
 * fix removing columns and subcolumns that are supressed by a row or
   supercolumn tombstone during replica resolution (CASSANDRA-2590)
 * support sstable2json against snapshot sstables (CASSANDRA-2386)
 * remove active-pull schema requests (CASSANDRA-2715)
 * avoid marking entire list of sstables as actively being compacted
   in multithreaded compaction (CASSANDRA-2765)
 * seek back after deserializing a row to update cache with (CASSANDRA-2752)
 * avoid skipping rows in scrub for counter column family (CASSANDRA-2759)
 * fix ConcurrentModificationException in repair when dealing with 0.7 node
   (CASSANDRA-2767)
 * use threadsafe collections for StreamInSession (CASSANDRA-2766)
 * avoid infinite loop when creating merkle tree (CASSANDRA-2758)
 * avoids unmarking compacting sstable prematurely in cleanup (CASSANDRA-2769)
 * fix NPE when the commit log is bypassed (CASSANDRA-2718)
 * don't throw an exception in SS.isRPCServerRunning (CASSANDRA-2721)
 * make stress.jar executable (CASSANDRA-2744)
 * add daemon mode to java stress (CASSANDRA-2267)
 * expose the DC and rack of a node through JMX and nodetool ring (CASSANDRA-2531)
 * fix cache mbean getSize (CASSANDRA-2781)
 * Add Date, Float, Double, and Boolean types (CASSANDRA-2530)
 * Add startup flag to renew counter node id (CASSANDRA-2788)
 * add jamm agent to cassandra.bat (CASSANDRA-2787)
 * fix repair hanging if a neighbor has nothing to send (CASSANDRA-2797)
 * purge tombstone even if row is in only one sstable (CASSANDRA-2801)
 * Fix wrong purge of deleted cf during compaction (CASSANDRA-2786)
 * fix race that could result in Hadoop writer failing to throw an
   exception encountered after close() (CASSANDRA-2755)
 * fix scan wrongly throwing assertion error (CASSANDRA-2653)
 * Always use even distribution for merkle tree with RandomPartitionner
   (CASSANDRA-2841)
 * fix describeOwnership for OPP (CASSANDRA-2800)
 * ensure that string tokens do not contain commas (CASSANDRA-2762)


0.8.0-final
 * fix CQL grammar warning and cqlsh regression from CASSANDRA-2622
 * add ant generate-cql-html target (CASSANDRA-2526)
 * update CQL consistency levels (CASSANDRA-2566)
 * debian packaging fixes (CASSANDRA-2481, 2647)
 * fix UUIDType, IntegerType for direct buffers (CASSANDRA-2682, 2684)
 * switch to native Thrift for Hadoop map/reduce (CASSANDRA-2667)
 * fix StackOverflowError when building from eclipse (CASSANDRA-2687)
 * only provide replication_factor to strategy_options "help" for
   SimpleStrategy, OldNetworkTopologyStrategy (CASSANDRA-2678, 2713)
 * fix exception adding validators to non-string columns (CASSANDRA-2696)
 * avoid instantiating DatabaseDescriptor in JDBC (CASSANDRA-2694)
 * fix potential stack overflow during compaction (CASSANDRA-2626)
 * clone super columns to avoid modifying them during flush (CASSANDRA-2675)
 * reset underlying iterator in EchoedRow constructor (CASSANDRA-2653)


0.8.0-rc1
 * faster flushes and compaction from fixing excessively pessimistic
   rebuffering in BRAF (CASSANDRA-2581)
 * fix returning null column values in the python cql driver (CASSANDRA-2593)
 * fix merkle tree splitting exiting early (CASSANDRA-2605)
 * snapshot_before_compaction directory name fix (CASSANDRA-2598)
 * Disable compaction throttling during bootstrap (CASSANDRA-2612)
 * fix CQL treatment of > and < operators in range slices (CASSANDRA-2592)
 * fix potential double-application of counter updates on commitlog replay
   by moving replay position from header to sstable metadata (CASSANDRA-2419)
 * JDBC CQL driver exposes getColumn for access to timestamp
 * JDBC ResultSetMetadata properties added to AbstractType
 * r/m clustertool (CASSANDRA-2607)
 * add support for presenting row key as a column in CQL result sets
   (CASSANDRA-2622)
 * Don't allow {LOCAL|EACH}_QUORUM unless strategy is NTS (CASSANDRA-2627)
 * validate keyspace strategy_options during CQL create (CASSANDRA-2624)
 * fix empty Result with secondary index when limit=1 (CASSANDRA-2628)
 * Fix regression where bootstrapping a node with no schema fails
   (CASSANDRA-2625)
 * Allow removing LocationInfo sstables (CASSANDRA-2632)
 * avoid attempting to replay mutations from dropped keyspaces (CASSANDRA-2631)
 * avoid using cached position of a key when GT is requested (CASSANDRA-2633)
 * fix counting bloom filter true positives (CASSANDRA-2637)
 * initialize local ep state prior to gossip startup if needed (CASSANDRA-2638)
 * fix counter increment lost after restart (CASSANDRA-2642)
 * add quote-escaping via backslash to CLI (CASSANDRA-2623)
 * fix pig example script (CASSANDRA-2487)
 * fix dynamic snitch race in adding latencies (CASSANDRA-2618)
 * Start/stop cassandra after more important services such as mdadm in
   debian packaging (CASSANDRA-2481)


0.8.0-beta2
 * fix NPE compacting index CFs (CASSANDRA-2528)
 * Remove checking all column families on startup for compaction candidates
   (CASSANDRA-2444)
 * validate CQL create keyspace options (CASSANDRA-2525)
 * fix nodetool setcompactionthroughput (CASSANDRA-2550)
 * move	gossip heartbeat back to its own thread (CASSANDRA-2554)
 * validate cql TRUNCATE columnfamily before truncating (CASSANDRA-2570)
 * fix batch_mutate for mixed standard-counter mutations (CASSANDRA-2457)
 * disallow making schema changes to system keyspace (CASSANDRA-2563)
 * fix sending mutation messages multiple times (CASSANDRA-2557)
 * fix incorrect use of NBHM.size in ReadCallback that could cause
   reads to time out even when responses were received (CASSANDRA-2552)
 * trigger read repair correctly for LOCAL_QUORUM reads (CASSANDRA-2556)
 * Allow configuring the number of compaction thread (CASSANDRA-2558)
 * forceUserDefinedCompaction will attempt to compact what it is given
   even if the pessimistic estimate is that there is not enough disk space;
   automatic compactions will only compact 2 or more sstables (CASSANDRA-2575)
 * refuse to apply migrations with older timestamps than the current
   schema (CASSANDRA-2536)
 * remove unframed Thrift transport option
 * include indexes in snapshots (CASSANDRA-2596)
 * improve ignoring of obsolete mutations in index maintenance (CASSANDRA-2401)
 * recognize attempt to drop just the index while leaving the column
   definition alone (CASSANDRA-2619)


0.8.0-beta1
 * remove Avro RPC support (CASSANDRA-926)
 * support for columns that act as incr/decr counters
   (CASSANDRA-1072, 1937, 1944, 1936, 2101, 2093, 2288, 2105, 2384, 2236, 2342,
   2454)
 * CQL (CASSANDRA-1703, 1704, 1705, 1706, 1707, 1708, 1710, 1711, 1940,
   2124, 2302, 2277, 2493)
 * avoid double RowMutation serialization on write path (CASSANDRA-1800)
 * make NetworkTopologyStrategy the default (CASSANDRA-1960)
 * configurable internode encryption (CASSANDRA-1567, 2152)
 * human readable column names in sstable2json output (CASSANDRA-1933)
 * change default JMX port to 7199 (CASSANDRA-2027)
 * backwards compatible internal messaging (CASSANDRA-1015)
 * atomic switch of memtables and sstables (CASSANDRA-2284)
 * add pluggable SeedProvider (CASSANDRA-1669)
 * Fix clustertool to not throw exception when calling get_endpoints (CASSANDRA-2437)
 * upgrade to thrift 0.6 (CASSANDRA-2412)
 * repair works on a token range instead of full ring (CASSANDRA-2324)
 * purge tombstones from row cache (CASSANDRA-2305)
 * push replication_factor into strategy_options (CASSANDRA-1263)
 * give snapshots the same name on each node (CASSANDRA-1791)
 * remove "nodetool loadbalance" (CASSANDRA-2448)
 * multithreaded compaction (CASSANDRA-2191)
 * compaction throttling (CASSANDRA-2156)
 * add key type information and alias (CASSANDRA-2311, 2396)
 * cli no longer divides read_repair_chance by 100 (CASSANDRA-2458)
 * made CompactionInfo.getTaskType return an enum (CASSANDRA-2482)
 * add a server-wide cap on measured memtable memory usage and aggressively
   flush to keep under that threshold (CASSANDRA-2006)
 * add unified UUIDType (CASSANDRA-2233)
 * add off-heap row cache support (CASSANDRA-1969)


0.7.5
 * improvements/fixes to PIG driver (CASSANDRA-1618, CASSANDRA-2387,
   CASSANDRA-2465, CASSANDRA-2484)
 * validate index names (CASSANDRA-1761)
 * reduce contention on Table.flusherLock (CASSANDRA-1954)
 * try harder to detect failures during streaming, cleaning up temporary
   files more reliably (CASSANDRA-2088)
 * shut down server for OOM on a Thrift thread (CASSANDRA-2269)
 * fix tombstone handling in repair and sstable2json (CASSANDRA-2279)
 * preserve version when streaming data from old sstables (CASSANDRA-2283)
 * don't start repair if a neighboring node is marked as dead (CASSANDRA-2290)
 * purge tombstones from row cache (CASSANDRA-2305)
 * Avoid seeking when sstable2json exports the entire file (CASSANDRA-2318)
 * clear Built flag in system table when dropping an index (CASSANDRA-2320)
 * don't allow arbitrary argument for stress.java (CASSANDRA-2323)
 * validate values for index predicates in get_indexed_slice (CASSANDRA-2328)
 * queue secondary indexes for flush before the parent (CASSANDRA-2330)
 * allow job configuration to set the CL used in Hadoop jobs (CASSANDRA-2331)
 * add memtable_flush_queue_size defaulting to 4 (CASSANDRA-2333)
 * Allow overriding of initial_token, storage_port and rpc_port from system
   properties (CASSANDRA-2343)
 * fix comparator used for non-indexed secondary expressions in index scan
   (CASSANDRA-2347)
 * ensure size calculation and write phase of large-row compaction use
   the same threshold for TTL expiration (CASSANDRA-2349)
 * fix race when iterating CFs during add/drop (CASSANDRA-2350)
 * add ConsistencyLevel command to CLI (CASSANDRA-2354)
 * allow negative numbers in the cli (CASSANDRA-2358)
 * hard code serialVersionUID for tokens class (CASSANDRA-2361)
 * fix potential infinite loop in ByteBufferUtil.inputStream (CASSANDRA-2365)
 * fix encoding bugs in HintedHandoffManager, SystemTable when default
   charset is not UTF8 (CASSANDRA-2367)
 * avoids having removed node reappearing in Gossip (CASSANDRA-2371)
 * fix incorrect truncation of long to int when reading columns via block
   index (CASSANDRA-2376)
 * fix NPE during stream session (CASSANDRA-2377)
 * fix race condition that could leave orphaned data files when dropping CF or
   KS (CASSANDRA-2381)
 * fsync statistics component on write (CASSANDRA-2382)
 * fix duplicate results from CFS.scan (CASSANDRA-2406)
 * add IntegerType to CLI help (CASSANDRA-2414)
 * avoid caching token-only decoratedkeys (CASSANDRA-2416)
 * convert mmap assertion to if/throw so scrub can catch it (CASSANDRA-2417)
 * don't overwrite gc log (CASSANDR-2418)
 * invalidate row cache for streamed row to avoid inconsitencies
   (CASSANDRA-2420)
 * avoid copies in range/index scans (CASSANDRA-2425)
 * make sure we don't wipe data during cleanup if the node has not join
   the ring (CASSANDRA-2428)
 * Try harder to close files after compaction (CASSANDRA-2431)
 * re-set bootstrapped flag after move finishes (CASSANDRA-2435)
 * display validation_class in CLI 'describe keyspace' (CASSANDRA-2442)
 * make cleanup compactions cleanup the row cache (CASSANDRA-2451)
 * add column fields validation to scrub (CASSANDRA-2460)
 * use 64KB flush buffer instead of in_memory_compaction_limit (CASSANDRA-2463)
 * fix backslash substitutions in CLI (CASSANDRA-2492)
 * disable cache saving for system CFS (CASSANDRA-2502)
 * fixes for verifying destination availability under hinted conditions
   so UE can be thrown intead of timing out (CASSANDRA-2514)
 * fix update of validation class in column metadata (CASSANDRA-2512)
 * support LOCAL_QUORUM, EACH_QUORUM CLs outside of NTS (CASSANDRA-2516)
 * preserve version when streaming data from old sstables (CASSANDRA-2283)
 * fix backslash substitutions in CLI (CASSANDRA-2492)
 * count a row deletion as one operation towards memtable threshold
   (CASSANDRA-2519)
 * support LOCAL_QUORUM, EACH_QUORUM CLs outside of NTS (CASSANDRA-2516)


0.7.4
 * add nodetool join command (CASSANDRA-2160)
 * fix secondary indexes on pre-existing or streamed data (CASSANDRA-2244)
 * initialize endpoint in gossiper earlier (CASSANDRA-2228)
 * add ability to write to Cassandra from Pig (CASSANDRA-1828)
 * add rpc_[min|max]_threads (CASSANDRA-2176)
 * add CL.TWO, CL.THREE (CASSANDRA-2013)
 * avoid exporting an un-requested row in sstable2json, when exporting
   a key that does not exist (CASSANDRA-2168)
 * add incremental_backups option (CASSANDRA-1872)
 * add configurable row limit to Pig loadfunc (CASSANDRA-2276)
 * validate column values in batches as well as single-Column inserts
   (CASSANDRA-2259)
 * move sample schema from cassandra.yaml to schema-sample.txt,
   a cli scripts (CASSANDRA-2007)
 * avoid writing empty rows when scrubbing tombstoned rows (CASSANDRA-2296)
 * fix assertion error in range and index scans for CL < ALL
   (CASSANDRA-2282)
 * fix commitlog replay when flush position refers to data that didn't
   get synced before server died (CASSANDRA-2285)
 * fix fd leak in sstable2json with non-mmap'd i/o (CASSANDRA-2304)
 * reduce memory use during streaming of multiple sstables (CASSANDRA-2301)
 * purge tombstoned rows from cache after GCGraceSeconds (CASSANDRA-2305)
 * allow zero replicas in a NTS datacenter (CASSANDRA-1924)
 * make range queries respect snitch for local replicas (CASSANDRA-2286)
 * fix HH delivery when column index is larger than 2GB (CASSANDRA-2297)
 * make 2ary indexes use parent CF flush thresholds during initial build
   (CASSANDRA-2294)
 * update memtable_throughput to be a long (CASSANDRA-2158)


0.7.3
 * Keep endpoint state until aVeryLongTime (CASSANDRA-2115)
 * lower-latency read repair (CASSANDRA-2069)
 * add hinted_handoff_throttle_delay_in_ms option (CASSANDRA-2161)
 * fixes for cache save/load (CASSANDRA-2172, -2174)
 * Handle whole-row deletions in CFOutputFormat (CASSANDRA-2014)
 * Make memtable_flush_writers flush in parallel (CASSANDRA-2178)
 * Add compaction_preheat_key_cache option (CASSANDRA-2175)
 * refactor stress.py to have only one copy of the format string
   used for creating row keys (CASSANDRA-2108)
 * validate index names for \w+ (CASSANDRA-2196)
 * Fix Cassandra cli to respect timeout if schema does not settle
   (CASSANDRA-2187)
 * fix for compaction and cleanup writing old-format data into new-version
   sstable (CASSANDRA-2211, -2216)
 * add nodetool scrub (CASSANDRA-2217, -2240)
 * fix sstable2json large-row pagination (CASSANDRA-2188)
 * fix EOFing on requests for the last bytes in a file (CASSANDRA-2213)
 * fix BufferedRandomAccessFile bugs (CASSANDRA-2218, -2241)
 * check for memtable flush_after_mins exceeded every 10s (CASSANDRA-2183)
 * fix cache saving on Windows (CASSANDRA-2207)
 * add validateSchemaAgreement call + synchronization to schema
   modification operations (CASSANDRA-2222)
 * fix for reversed slice queries on large rows (CASSANDRA-2212)
 * fat clients were writing local data (CASSANDRA-2223)
 * set DEFAULT_MEMTABLE_LIFETIME_IN_MINS to 24h
 * improve detection and cleanup of partially-written sstables
   (CASSANDRA-2206)
 * fix supercolumn de/serialization when subcolumn comparator is different
   from supercolumn's (CASSANDRA-2104)
 * fix starting up on Windows when CASSANDRA_HOME contains whitespace
   (CASSANDRA-2237)
 * add [get|set][row|key]cacheSavePeriod to JMX (CASSANDRA-2100)
 * fix Hadoop ColumnFamilyOutputFormat dropping of mutations
   when batch fills up (CASSANDRA-2255)
 * move file deletions off of scheduledtasks executor (CASSANDRA-2253)


0.7.2
 * copy DecoratedKey.key when inserting into caches to avoid retaining
   a reference to the underlying buffer (CASSANDRA-2102)
 * format subcolumn names with subcomparator (CASSANDRA-2136)
 * fix column bloom filter deserialization (CASSANDRA-2165)


0.7.1
 * refactor MessageDigest creation code. (CASSANDRA-2107)
 * buffer network stack to avoid inefficient small TCP messages while avoiding
   the nagle/delayed ack problem (CASSANDRA-1896)
 * check log4j configuration for changes every 10s (CASSANDRA-1525, 1907)
 * more-efficient cross-DC replication (CASSANDRA-1530, -2051, -2138)
 * avoid polluting page cache with commitlog or sstable writes
   and seq scan operations (CASSANDRA-1470)
 * add RMI authentication options to nodetool (CASSANDRA-1921)
 * make snitches configurable at runtime (CASSANDRA-1374)
 * retry hadoop split requests on connection failure (CASSANDRA-1927)
 * implement describeOwnership for BOP, COPP (CASSANDRA-1928)
 * make read repair behave as expected for ConsistencyLevel > ONE
   (CASSANDRA-982, 2038)
 * distributed test harness (CASSANDRA-1859, 1964)
 * reduce flush lock contention (CASSANDRA-1930)
 * optimize supercolumn deserialization (CASSANDRA-1891)
 * fix CFMetaData.apply to only compare objects of the same class
   (CASSANDRA-1962)
 * allow specifying specific SSTables to compact from JMX (CASSANDRA-1963)
 * fix race condition in MessagingService.targets (CASSANDRA-1959, 2094, 2081)
 * refuse to open sstables from a future version (CASSANDRA-1935)
 * zero-copy reads (CASSANDRA-1714)
 * fix copy bounds for word Text in wordcount demo (CASSANDRA-1993)
 * fixes for contrib/javautils (CASSANDRA-1979)
 * check more frequently for memtable expiration (CASSANDRA-2000)
 * fix writing SSTable column count statistics (CASSANDRA-1976)
 * fix streaming of multiple CFs during bootstrap (CASSANDRA-1992)
 * explicitly set JVM GC new generation size with -Xmn (CASSANDRA-1968)
 * add short options for CLI flags (CASSANDRA-1565)
 * make keyspace argument to "describe keyspace" in CLI optional
   when authenticated to keyspace already (CASSANDRA-2029)
 * added option to specify -Dcassandra.join_ring=false on startup
   to allow "warm spare" nodes or performing JMX maintenance before
   joining the ring (CASSANDRA-526)
 * log migrations at INFO (CASSANDRA-2028)
 * add CLI verbose option in file mode (CASSANDRA-2030)
 * add single-line "--" comments to CLI (CASSANDRA-2032)
 * message serialization tests (CASSANDRA-1923)
 * switch from ivy to maven-ant-tasks (CASSANDRA-2017)
 * CLI attempts to block for new schema to propagate (CASSANDRA-2044)
 * fix potential overflow in nodetool cfstats (CASSANDRA-2057)
 * add JVM shutdownhook to sync commitlog (CASSANDRA-1919)
 * allow nodes to be up without being part of  normal traffic (CASSANDRA-1951)
 * fix CLI "show keyspaces" with null options on NTS (CASSANDRA-2049)
 * fix possible ByteBuffer race conditions (CASSANDRA-2066)
 * reduce garbage generated by MessagingService to prevent load spikes
   (CASSANDRA-2058)
 * fix math in RandomPartitioner.describeOwnership (CASSANDRA-2071)
 * fix deletion of sstable non-data components (CASSANDRA-2059)
 * avoid blocking gossip while deleting handoff hints (CASSANDRA-2073)
 * ignore messages from newer versions, keep track of nodes in gossip
   regardless of version (CASSANDRA-1970)
 * cache writing moved to CompactionManager to reduce i/o contention and
   updated to use non-cache-polluting writes (CASSANDRA-2053)
 * page through large rows when exporting to JSON (CASSANDRA-2041)
 * add flush_largest_memtables_at and reduce_cache_sizes_at options
   (CASSANDRA-2142)
 * add cli 'describe cluster' command (CASSANDRA-2127)
 * add cli support for setting username/password at 'connect' command
   (CASSANDRA-2111)
 * add -D option to Stress.java to allow reading hosts from a file
   (CASSANDRA-2149)
 * bound hints CF throughput between 32M and 256M (CASSANDRA-2148)
 * continue starting when invalid saved cache entries are encountered
   (CASSANDRA-2076)
 * add max_hint_window_in_ms option (CASSANDRA-1459)


0.7.0-final
 * fix offsets to ByteBuffer.get (CASSANDRA-1939)


0.7.0-rc4
 * fix cli crash after backgrounding (CASSANDRA-1875)
 * count timeouts in storageproxy latencies, and include latency
   histograms in StorageProxyMBean (CASSANDRA-1893)
 * fix CLI get recognition of supercolumns (CASSANDRA-1899)
 * enable keepalive on intra-cluster sockets (CASSANDRA-1766)
 * count timeouts towards dynamicsnitch latencies (CASSANDRA-1905)
 * Expose index-building status in JMX + cli schema description
   (CASSANDRA-1871)
 * allow [LOCAL|EACH]_QUORUM to be used with non-NetworkTopology
   replication Strategies
 * increased amount of index locks for faster commitlog replay
 * collect secondary index tombstones immediately (CASSANDRA-1914)
 * revert commitlog changes from #1780 (CASSANDRA-1917)
 * change RandomPartitioner min token to -1 to avoid collision w/
   tokens on actual nodes (CASSANDRA-1901)
 * examine the right nibble when validating TimeUUID (CASSANDRA-1910)
 * include secondary indexes in cleanup (CASSANDRA-1916)
 * CFS.scrubDataDirectories should also cleanup invalid secondary indexes
   (CASSANDRA-1904)
 * ability to disable/enable gossip on nodes to force them down
   (CASSANDRA-1108)


0.7.0-rc3
 * expose getNaturalEndpoints in StorageServiceMBean taking byte[]
   key; RMI cannot serialize ByteBuffer (CASSANDRA-1833)
 * infer org.apache.cassandra.locator for replication strategy classes
   when not otherwise specified
 * validation that generates less garbage (CASSANDRA-1814)
 * add TTL support to CLI (CASSANDRA-1838)
 * cli defaults to bytestype for subcomparator when creating
   column families (CASSANDRA-1835)
 * unregister index MBeans when index is dropped (CASSANDRA-1843)
 * make ByteBufferUtil.clone thread-safe (CASSANDRA-1847)
 * change exception for read requests during bootstrap from
   InvalidRequest to Unavailable (CASSANDRA-1862)
 * respect row-level tombstones post-flush in range scans
   (CASSANDRA-1837)
 * ReadResponseResolver check digests against each other (CASSANDRA-1830)
 * return InvalidRequest when remove of subcolumn without supercolumn
   is requested (CASSANDRA-1866)
 * flush before repair (CASSANDRA-1748)
 * SSTableExport validates key order (CASSANDRA-1884)
 * large row support for SSTableExport (CASSANDRA-1867)
 * Re-cache hot keys post-compaction without hitting disk (CASSANDRA-1878)
 * manage read repair in coordinator instead of data source, to
   provide latency information to dynamic snitch (CASSANDRA-1873)


0.7.0-rc2
 * fix live-column-count of slice ranges including tombstoned supercolumn
   with live subcolumn (CASSANDRA-1591)
 * rename o.a.c.internal.AntientropyStage -> AntiEntropyStage,
   o.a.c.request.Request_responseStage -> RequestResponseStage,
   o.a.c.internal.Internal_responseStage -> InternalResponseStage
 * add AbstractType.fromString (CASSANDRA-1767)
 * require index_type to be present when specifying index_name
   on ColumnDef (CASSANDRA-1759)
 * fix add/remove index bugs in CFMetadata (CASSANDRA-1768)
 * rebuild Strategy during system_update_keyspace (CASSANDRA-1762)
 * cli updates prompt to ... in continuation lines (CASSANDRA-1770)
 * support multiple Mutations per key in hadoop ColumnFamilyOutputFormat
   (CASSANDRA-1774)
 * improvements to Debian init script (CASSANDRA-1772)
 * use local classloader to check for version.properties (CASSANDRA-1778)
 * Validate that column names in column_metadata are valid for the
   defined comparator, and decode properly in cli (CASSANDRA-1773)
 * use cross-platform newlines in cli (CASSANDRA-1786)
 * add ExpiringColumn support to sstable import/export (CASSANDRA-1754)
 * add flush for each append to periodic commitlog mode; added
   periodic_without_flush option to disable this (CASSANDRA-1780)
 * close file handle used for post-flush truncate (CASSANDRA-1790)
 * various code cleanup (CASSANDRA-1793, -1794, -1795)
 * fix range queries against wrapped range (CASSANDRA-1781)
 * fix consistencylevel calculations for NetworkTopologyStrategy
   (CASSANDRA-1804)
 * cli support index type enum names (CASSANDRA-1810)
 * improved validation of column_metadata (CASSANDRA-1813)
 * reads at ConsistencyLevel > 1 throw UnavailableException
   immediately if insufficient live nodes exist (CASSANDRA-1803)
 * copy bytebuffers for local writes to avoid retaining the entire
   Thrift frame (CASSANDRA-1801)
 * fix NPE adding index to column w/o prior metadata (CASSANDRA-1764)
 * reduce fat client timeout (CASSANDRA-1730)
 * fix botched merge of CASSANDRA-1316


0.7.0-rc1
 * fix compaction and flush races with schema updates (CASSANDRA-1715)
 * add clustertool, config-converter, sstablekeys, and schematool
   Windows .bat files (CASSANDRA-1723)
 * reject range queries received during bootstrap (CASSANDRA-1739)
 * fix wrapping-range queries on non-minimum token (CASSANDRA-1700)
 * add nodetool cfhistogram (CASSANDRA-1698)
 * limit repaired ranges to what the nodes have in common (CASSANDRA-1674)
 * index scan treats missing columns as not matching secondary
   expressions (CASSANDRA-1745)
 * Fix misuse of DataOutputBuffer.getData in AntiEntropyService
   (CASSANDRA-1729)
 * detect and warn when obsolete version of JNA is present (CASSANDRA-1760)
 * reduce fat client timeout (CASSANDRA-1730)
 * cleanup smallest CFs first to increase free temp space for larger ones
   (CASSANDRA-1811)
 * Update windows .bat files to work outside of main Cassandra
   directory (CASSANDRA-1713)
 * fix read repair regression from 0.6.7 (CASSANDRA-1727)
 * more-efficient read repair (CASSANDRA-1719)
 * fix hinted handoff replay (CASSANDRA-1656)
 * log type of dropped messages (CASSANDRA-1677)
 * upgrade to SLF4J 1.6.1
 * fix ByteBuffer bug in ExpiringColumn.updateDigest (CASSANDRA-1679)
 * fix IntegerType.getString (CASSANDRA-1681)
 * make -Djava.net.preferIPv4Stack=true the default (CASSANDRA-628)
 * add INTERNAL_RESPONSE verb to differentiate from responses related
   to client requests (CASSANDRA-1685)
 * log tpstats when dropping messages (CASSANDRA-1660)
 * include unreachable nodes in describeSchemaVersions (CASSANDRA-1678)
 * Avoid dropping messages off the client request path (CASSANDRA-1676)
 * fix jna errno reporting (CASSANDRA-1694)
 * add friendlier error for UnknownHostException on startup (CASSANDRA-1697)
 * include jna dependency in RPM package (CASSANDRA-1690)
 * add --skip-keys option to stress.py (CASSANDRA-1696)
 * improve cli handling of non-string keys and column names
   (CASSANDRA-1701, -1693)
 * r/m extra subcomparator line in cli keyspaces output (CASSANDRA-1712)
 * add read repair chance to cli "show keyspaces"
 * upgrade to ConcurrentLinkedHashMap 1.1 (CASSANDRA-975)
 * fix index scan routing (CASSANDRA-1722)
 * fix tombstoning of supercolumns in range queries (CASSANDRA-1734)
 * clear endpoint cache after updating keyspace metadata (CASSANDRA-1741)
 * fix wrapping-range queries on non-minimum token (CASSANDRA-1700)
 * truncate includes secondary indexes (CASSANDRA-1747)
 * retain reference to PendingFile sstables (CASSANDRA-1749)
 * fix sstableimport regression (CASSANDRA-1753)
 * fix for bootstrap when no non-system tables are defined (CASSANDRA-1732)
 * handle replica unavailability in index scan (CASSANDRA-1755)
 * fix service initialization order deadlock (CASSANDRA-1756)
 * multi-line cli commands (CASSANDRA-1742)
 * fix race between snapshot and compaction (CASSANDRA-1736)
 * add listEndpointsPendingHints, deleteHintsForEndpoint JMX methods
   (CASSANDRA-1551)


0.7.0-beta3
 * add strategy options to describe_keyspace output (CASSANDRA-1560)
 * log warning when using randomly generated token (CASSANDRA-1552)
 * re-organize JMX into .db, .net, .internal, .request (CASSANDRA-1217)
 * allow nodes to change IPs between restarts (CASSANDRA-1518)
 * remember ring state between restarts by default (CASSANDRA-1518)
 * flush index built flag so we can read it before log replay (CASSANDRA-1541)
 * lock row cache updates to prevent race condition (CASSANDRA-1293)
 * remove assertion causing rare (and harmless) error messages in
   commitlog (CASSANDRA-1330)
 * fix moving nodes with no keyspaces defined (CASSANDRA-1574)
 * fix unbootstrap when no data is present in a transfer range (CASSANDRA-1573)
 * take advantage of AVRO-495 to simplify our avro IDL (CASSANDRA-1436)
 * extend authorization hierarchy to column family (CASSANDRA-1554)
 * deletion support in secondary indexes (CASSANDRA-1571)
 * meaningful error message for invalid replication strategy class
   (CASSANDRA-1566)
 * allow keyspace creation with RF > N (CASSANDRA-1428)
 * improve cli error handling (CASSANDRA-1580)
 * add cache save/load ability (CASSANDRA-1417, 1606, 1647)
 * add StorageService.getDrainProgress (CASSANDRA-1588)
 * Disallow bootstrap to an in-use token (CASSANDRA-1561)
 * Allow dynamic secondary index creation and destruction (CASSANDRA-1532)
 * log auto-guessed memtable thresholds (CASSANDRA-1595)
 * add ColumnDef support to cli (CASSANDRA-1583)
 * reduce index sample time by 75% (CASSANDRA-1572)
 * add cli support for column, strategy metadata (CASSANDRA-1578, 1612)
 * add cli support for schema modification (CASSANDRA-1584)
 * delete temp files on failed compactions (CASSANDRA-1596)
 * avoid blocking for dead nodes during removetoken (CASSANDRA-1605)
 * remove ConsistencyLevel.ZERO (CASSANDRA-1607)
 * expose in-progress compaction type in jmx (CASSANDRA-1586)
 * removed IClock & related classes from internals (CASSANDRA-1502)
 * fix removing tokens from SystemTable on decommission and removetoken
   (CASSANDRA-1609)
 * include CF metadata in cli 'show keyspaces' (CASSANDRA-1613)
 * switch from Properties to HashMap in PropertyFileSnitch to
   avoid synchronization bottleneck (CASSANDRA-1481)
 * PropertyFileSnitch configuration file renamed to
   cassandra-topology.properties
 * add cli support for get_range_slices (CASSANDRA-1088, CASSANDRA-1619)
 * Make memtable flush thresholds per-CF instead of global
   (CASSANDRA-1007, 1637)
 * add cli support for binary data without CfDef hints (CASSANDRA-1603)
 * fix building SSTable statistics post-stream (CASSANDRA-1620)
 * fix potential infinite loop in 2ary index queries (CASSANDRA-1623)
 * allow creating NTS keyspaces with no replicas configured (CASSANDRA-1626)
 * add jmx histogram of sstables accessed per read (CASSANDRA-1624)
 * remove system_rename_column_family and system_rename_keyspace from the
   client API until races can be fixed (CASSANDRA-1630, CASSANDRA-1585)
 * add cli sanity tests (CASSANDRA-1582)
 * update GC settings in cassandra.bat (CASSANDRA-1636)
 * cli support for index queries (CASSANDRA-1635)
 * cli support for updating schema memtable settings (CASSANDRA-1634)
 * cli --file option (CASSANDRA-1616)
 * reduce automatically chosen memtable sizes by 50% (CASSANDRA-1641)
 * move endpoint cache from snitch to strategy (CASSANDRA-1643)
 * fix commitlog recovery deleting the newly-created segment as well as
   the old ones (CASSANDRA-1644)
 * upgrade to Thrift 0.5 (CASSANDRA-1367)
 * renamed CL.DCQUORUM to LOCAL_QUORUM and DCQUORUMSYNC to EACH_QUORUM
 * cli truncate support (CASSANDRA-1653)
 * update GC settings in cassandra.bat (CASSANDRA-1636)
 * avoid logging when a node's ip/token is gossipped back to it (CASSANDRA-1666)


0.7-beta2
 * always use UTF-8 for hint keys (CASSANDRA-1439)
 * remove cassandra.yaml dependency from Hadoop and Pig (CASSADRA-1322)
 * expose CfDef metadata in describe_keyspaces (CASSANDRA-1363)
 * restore use of mmap_index_only option (CASSANDRA-1241)
 * dropping a keyspace with no column families generated an error
   (CASSANDRA-1378)
 * rename RackAwareStrategy to OldNetworkTopologyStrategy, RackUnawareStrategy
   to SimpleStrategy, DatacenterShardStrategy to NetworkTopologyStrategy,
   AbstractRackAwareSnitch to AbstractNetworkTopologySnitch (CASSANDRA-1392)
 * merge StorageProxy.mutate, mutateBlocking (CASSANDRA-1396)
 * faster UUIDType, LongType comparisons (CASSANDRA-1386, 1393)
 * fix setting read_repair_chance from CLI addColumnFamily (CASSANDRA-1399)
 * fix updates to indexed columns (CASSANDRA-1373)
 * fix race condition leaving to FileNotFoundException (CASSANDRA-1382)
 * fix sharded lock hash on index write path (CASSANDRA-1402)
 * add support for GT/E, LT/E in subordinate index clauses (CASSANDRA-1401)
 * cfId counter got out of sync when CFs were added (CASSANDRA-1403)
 * less chatty schema updates (CASSANDRA-1389)
 * rename column family mbeans. 'type' will now include either
   'IndexColumnFamilies' or 'ColumnFamilies' depending on the CFS type.
   (CASSANDRA-1385)
 * disallow invalid keyspace and column family names. This includes name that
   matches a '^\w+' regex. (CASSANDRA-1377)
 * use JNA, if present, to take snapshots (CASSANDRA-1371)
 * truncate hints if starting 0.7 for the first time (CASSANDRA-1414)
 * fix FD leak in single-row slicepredicate queries (CASSANDRA-1416)
 * allow index expressions against columns that are not part of the
   SlicePredicate (CASSANDRA-1410)
 * config-converter properly handles snitches and framed support
   (CASSANDRA-1420)
 * remove keyspace argument from multiget_count (CASSANDRA-1422)
 * allow specifying cassandra.yaml location as (local or remote) URL
   (CASSANDRA-1126)
 * fix using DynamicEndpointSnitch with NetworkTopologyStrategy
   (CASSANDRA-1429)
 * Add CfDef.default_validation_class (CASSANDRA-891)
 * fix EstimatedHistogram.max (CASSANDRA-1413)
 * quorum read optimization (CASSANDRA-1622)
 * handle zero-length (or missing) rows during HH paging (CASSANDRA-1432)
 * include secondary indexes during schema migrations (CASSANDRA-1406)
 * fix commitlog header race during schema change (CASSANDRA-1435)
 * fix ColumnFamilyStoreMBeanIterator to use new type name (CASSANDRA-1433)
 * correct filename generated by xml->yaml converter (CASSANDRA-1419)
 * add CMSInitiatingOccupancyFraction=75 and UseCMSInitiatingOccupancyOnly
   to default JVM options
 * decrease jvm heap for cassandra-cli (CASSANDRA-1446)
 * ability to modify keyspaces and column family definitions on a live cluster
   (CASSANDRA-1285)
 * support for Hadoop Streaming [non-jvm map/reduce via stdin/out]
   (CASSANDRA-1368)
 * Move persistent sstable stats from the system table to an sstable component
   (CASSANDRA-1430)
 * remove failed bootstrap attempt from pending ranges when gossip times
   it out after 1h (CASSANDRA-1463)
 * eager-create tcp connections to other cluster members (CASSANDRA-1465)
 * enumerate stages and derive stage from message type instead of
   transmitting separately (CASSANDRA-1465)
 * apply reversed flag during collation from different data sources
   (CASSANDRA-1450)
 * make failure to remove commitlog segment non-fatal (CASSANDRA-1348)
 * correct ordering of drain operations so CL.recover is no longer
   necessary (CASSANDRA-1408)
 * removed keyspace from describe_splits method (CASSANDRA-1425)
 * rename check_schema_agreement to describe_schema_versions
   (CASSANDRA-1478)
 * fix QUORUM calculation for RF > 3 (CASSANDRA-1487)
 * remove tombstones during non-major compactions when bloom filter
   verifies that row does not exist in other sstables (CASSANDRA-1074)
 * nodes that coordinated a loadbalance in the past could not be seen by
   newly added nodes (CASSANDRA-1467)
 * exposed endpoint states (gossip details) via jmx (CASSANDRA-1467)
 * ensure that compacted sstables are not included when new readers are
   instantiated (CASSANDRA-1477)
 * by default, calculate heap size and memtable thresholds at runtime (CASSANDRA-1469)
 * fix races dealing with adding/dropping keyspaces and column families in
   rapid succession (CASSANDRA-1477)
 * clean up of Streaming system (CASSANDRA-1503, 1504, 1506)
 * add options to configure Thrift socket keepalive and buffer sizes (CASSANDRA-1426)
 * make contrib CassandraServiceDataCleaner recursive (CASSANDRA-1509)
 * min, max compaction threshold are configurable and persistent
   per-ColumnFamily (CASSANDRA-1468)
 * fix replaying the last mutation in a commitlog unnecessarily
   (CASSANDRA-1512)
 * invoke getDefaultUncaughtExceptionHandler from DTPE with the original
   exception rather than the ExecutionException wrapper (CASSANDRA-1226)
 * remove Clock from the Thrift (and Avro) API (CASSANDRA-1501)
 * Close intra-node sockets when connection is broken (CASSANDRA-1528)
 * RPM packaging spec file (CASSANDRA-786)
 * weighted request scheduler (CASSANDRA-1485)
 * treat expired columns as deleted (CASSANDRA-1539)
 * make IndexInterval configurable (CASSANDRA-1488)
 * add describe_snitch to Thrift API (CASSANDRA-1490)
 * MD5 authenticator compares plain text submitted password with MD5'd
   saved property, instead of vice versa (CASSANDRA-1447)
 * JMX MessagingService pending and completed counts (CASSANDRA-1533)
 * fix race condition processing repair responses (CASSANDRA-1511)
 * make repair blocking (CASSANDRA-1511)
 * create EndpointSnitchInfo and MBean to expose rack and DC (CASSANDRA-1491)
 * added option to contrib/word_count to output results back to Cassandra
   (CASSANDRA-1342)
 * rewrite Hadoop ColumnFamilyRecordWriter to pool connections, retry to
   multiple Cassandra nodes, and smooth impact on the Cassandra cluster
   by using smaller batch sizes (CASSANDRA-1434)
 * fix setting gc_grace_seconds via CLI (CASSANDRA-1549)
 * support TTL'd index values (CASSANDRA-1536)
 * make removetoken work like decommission (CASSANDRA-1216)
 * make cli comparator-aware and improve quote rules (CASSANDRA-1523,-1524)
 * make nodetool compact and cleanup blocking (CASSANDRA-1449)
 * add memtable, cache information to GCInspector logs (CASSANDRA-1558)
 * enable/disable HintedHandoff via JMX (CASSANDRA-1550)
 * Ignore stray files in the commit log directory (CASSANDRA-1547)
 * Disallow bootstrap to an in-use token (CASSANDRA-1561)


0.7-beta1
 * sstable versioning (CASSANDRA-389)
 * switched to slf4j logging (CASSANDRA-625)
 * add (optional) expiration time for column (CASSANDRA-699)
 * access levels for authentication/authorization (CASSANDRA-900)
 * add ReadRepairChance to CF definition (CASSANDRA-930)
 * fix heisenbug in system tests, especially common on OS X (CASSANDRA-944)
 * convert to byte[] keys internally and all public APIs (CASSANDRA-767)
 * ability to alter schema definitions on a live cluster (CASSANDRA-44)
 * renamed configuration file to cassandra.xml, and log4j.properties to
   log4j-server.properties, which must now be loaded from
   the classpath (which is how our scripts in bin/ have always done it)
   (CASSANDRA-971)
 * change get_count to require a SlicePredicate. create multi_get_count
   (CASSANDRA-744)
 * re-organized endpointsnitch implementations and added SimpleSnitch
   (CASSANDRA-994)
 * Added preload_row_cache option (CASSANDRA-946)
 * add CRC to commitlog header (CASSANDRA-999)
 * removed deprecated batch_insert and get_range_slice methods (CASSANDRA-1065)
 * add truncate thrift method (CASSANDRA-531)
 * http mini-interface using mx4j (CASSANDRA-1068)
 * optimize away copy of sliced row on memtable read path (CASSANDRA-1046)
 * replace constant-size 2GB mmaped segments and special casing for index
   entries spanning segment boundaries, with SegmentedFile that computes
   segments that always contain entire entries/rows (CASSANDRA-1117)
 * avoid reading large rows into memory during compaction (CASSANDRA-16)
 * added hadoop OutputFormat (CASSANDRA-1101)
 * efficient Streaming (no more anticompaction) (CASSANDRA-579)
 * split commitlog header into separate file and add size checksum to
   mutations (CASSANDRA-1179)
 * avoid allocating a new byte[] for each mutation on replay (CASSANDRA-1219)
 * revise HH schema to be per-endpoint (CASSANDRA-1142)
 * add joining/leaving status to nodetool ring (CASSANDRA-1115)
 * allow multiple repair sessions per node (CASSANDRA-1190)
 * optimize away MessagingService for local range queries (CASSANDRA-1261)
 * make framed transport the default so malformed requests can't OOM the
   server (CASSANDRA-475)
 * significantly faster reads from row cache (CASSANDRA-1267)
 * take advantage of row cache during range queries (CASSANDRA-1302)
 * make GCGraceSeconds a per-ColumnFamily value (CASSANDRA-1276)
 * keep persistent row size and column count statistics (CASSANDRA-1155)
 * add IntegerType (CASSANDRA-1282)
 * page within a single row during hinted handoff (CASSANDRA-1327)
 * push DatacenterShardStrategy configuration into keyspace definition,
   eliminating datacenter.properties. (CASSANDRA-1066)
 * optimize forward slices starting with '' and single-index-block name
   queries by skipping the column index (CASSANDRA-1338)
 * streaming refactor (CASSANDRA-1189)
 * faster comparison for UUID types (CASSANDRA-1043)
 * secondary index support (CASSANDRA-749 and subtasks)
 * make compaction buckets deterministic (CASSANDRA-1265)


0.6.6
 * Allow using DynamicEndpointSnitch with RackAwareStrategy (CASSANDRA-1429)
 * remove the remaining vestiges of the unfinished DatacenterShardStrategy
   (replaced by NetworkTopologyStrategy in 0.7)


0.6.5
 * fix key ordering in range query results with RandomPartitioner
   and ConsistencyLevel > ONE (CASSANDRA-1145)
 * fix for range query starting with the wrong token range (CASSANDRA-1042)
 * page within a single row during hinted handoff (CASSANDRA-1327)
 * fix compilation on non-sun JDKs (CASSANDRA-1061)
 * remove String.trim() call on row keys in batch mutations (CASSANDRA-1235)
 * Log summary of dropped messages instead of spamming log (CASSANDRA-1284)
 * add dynamic endpoint snitch (CASSANDRA-981)
 * fix streaming for keyspaces with hyphens in their name (CASSANDRA-1377)
 * fix errors in hard-coded bloom filter optKPerBucket by computing it
   algorithmically (CASSANDRA-1220
 * remove message deserialization stage, and uncap read/write stages
   so slow reads/writes don't block gossip processing (CASSANDRA-1358)
 * add jmx port configuration to Debian package (CASSANDRA-1202)
 * use mlockall via JNA, if present, to prevent Linux from swapping
   out parts of the JVM (CASSANDRA-1214)


0.6.4
 * avoid queuing multiple hint deliveries for the same endpoint
   (CASSANDRA-1229)
 * better performance for and stricter checking of UTF8 column names
   (CASSANDRA-1232)
 * extend option to lower compaction priority to hinted handoff
   as well (CASSANDRA-1260)
 * log errors in gossip instead of re-throwing (CASSANDRA-1289)
 * avoid aborting commitlog replay prematurely if a flushed-but-
   not-removed commitlog segment is encountered (CASSANDRA-1297)
 * fix duplicate rows being read during mapreduce (CASSANDRA-1142)
 * failure detection wasn't closing command sockets (CASSANDRA-1221)
 * cassandra-cli.bat works on windows (CASSANDRA-1236)
 * pre-emptively drop requests that cannot be processed within RPCTimeout
   (CASSANDRA-685)
 * add ack to Binary write verb and update CassandraBulkLoader
   to wait for acks for each row (CASSANDRA-1093)
 * added describe_partitioner Thrift method (CASSANDRA-1047)
 * Hadoop jobs no longer require the Cassandra storage-conf.xml
   (CASSANDRA-1280, CASSANDRA-1047)
 * log thread pool stats when GC is excessive (CASSANDRA-1275)
 * remove gossip message size limit (CASSANDRA-1138)
 * parallelize local and remote reads during multiget, and respect snitch
   when determining whether to do local read for CL.ONE (CASSANDRA-1317)
 * fix read repair to use requested consistency level on digest mismatch,
   rather than assuming QUORUM (CASSANDRA-1316)
 * process digest mismatch re-reads in parallel (CASSANDRA-1323)
 * switch hints CF comparator to BytesType (CASSANDRA-1274)


0.6.3
 * retry to make streaming connections up to 8 times. (CASSANDRA-1019)
 * reject describe_ring() calls on invalid keyspaces (CASSANDRA-1111)
 * fix cache size calculation for size of 100% (CASSANDRA-1129)
 * fix cache capacity only being recalculated once (CASSANDRA-1129)
 * remove hourly scan of all hints on the off chance that the gossiper
   missed a status change; instead, expose deliverHintsToEndpoint to JMX
   so it can be done manually, if necessary (CASSANDRA-1141)
 * don't reject reads at CL.ALL (CASSANDRA-1152)
 * reject deletions to supercolumns in CFs containing only standard
   columns (CASSANDRA-1139)
 * avoid preserving login information after client disconnects
   (CASSANDRA-1057)
 * prefer sun jdk to openjdk in debian init script (CASSANDRA-1174)
 * detect partioner config changes between restarts and fail fast
   (CASSANDRA-1146)
 * use generation time to resolve node token reassignment disagreements
   (CASSANDRA-1118)
 * restructure the startup ordering of Gossiper and MessageService to avoid
   timing anomalies (CASSANDRA-1160)
 * detect incomplete commit log hearders (CASSANDRA-1119)
 * force anti-entropy service to stream files on the stream stage to avoid
   sending streams out of order (CASSANDRA-1169)
 * remove inactive stream managers after AES streams files (CASSANDRA-1169)
 * allow removing entire row through batch_mutate Deletion (CASSANDRA-1027)
 * add JMX metrics for row-level bloom filter false positives (CASSANDRA-1212)
 * added a redhat init script to contrib (CASSANDRA-1201)
 * use midpoint when bootstrapping a new machine into range with not
   much data yet instead of random token (CASSANDRA-1112)
 * kill server on OOM in executor stage as well as Thrift (CASSANDRA-1226)
 * remove opportunistic repairs, when two machines with overlapping replica
   responsibilities happen to finish major compactions of the same CF near
   the same time.  repairs are now fully manual (CASSANDRA-1190)
 * add ability to lower compaction priority (default is no change from 0.6.2)
   (CASSANDRA-1181)


0.6.2
 * fix contrib/word_count build. (CASSANDRA-992)
 * split CommitLogExecutorService into BatchCommitLogExecutorService and
   PeriodicCommitLogExecutorService (CASSANDRA-1014)
 * add latency histograms to CFSMBean (CASSANDRA-1024)
 * make resolving timestamp ties deterministic by using value bytes
   as a tiebreaker (CASSANDRA-1039)
 * Add option to turn off Hinted Handoff (CASSANDRA-894)
 * fix windows startup (CASSANDRA-948)
 * make concurrent_reads, concurrent_writes configurable at runtime via JMX
   (CASSANDRA-1060)
 * disable GCInspector on non-Sun JVMs (CASSANDRA-1061)
 * fix tombstone handling in sstable rows with no other data (CASSANDRA-1063)
 * fix size of row in spanned index entries (CASSANDRA-1056)
 * install json2sstable, sstable2json, and sstablekeys to Debian package
 * StreamingService.StreamDestinations wouldn't empty itself after streaming
   finished (CASSANDRA-1076)
 * added Collections.shuffle(splits) before returning the splits in
   ColumnFamilyInputFormat (CASSANDRA-1096)
 * do not recalculate cache capacity post-compaction if it's been manually
   modified (CASSANDRA-1079)
 * better defaults for flush sorter + writer executor queue sizes
   (CASSANDRA-1100)
 * windows scripts for SSTableImport/Export (CASSANDRA-1051)
 * windows script for nodetool (CASSANDRA-1113)
 * expose PhiConvictThreshold (CASSANDRA-1053)
 * make repair of RF==1 a no-op (CASSANDRA-1090)
 * improve default JVM GC options (CASSANDRA-1014)
 * fix SlicePredicate serialization inside Hadoop jobs (CASSANDRA-1049)
 * close Thrift sockets in Hadoop ColumnFamilyRecordReader (CASSANDRA-1081)


0.6.1
 * fix NPE in sstable2json when no excluded keys are given (CASSANDRA-934)
 * keep the replica set constant throughout the read repair process
   (CASSANDRA-937)
 * allow querying getAllRanges with empty token list (CASSANDRA-933)
 * fix command line arguments inversion in clustertool (CASSANDRA-942)
 * fix race condition that could trigger a false-positive assertion
   during post-flush discard of old commitlog segments (CASSANDRA-936)
 * fix neighbor calculation for anti-entropy repair (CASSANDRA-924)
 * perform repair even for small entropy differences (CASSANDRA-924)
 * Use hostnames in CFInputFormat to allow Hadoop's naive string-based
   locality comparisons to work (CASSANDRA-955)
 * cache read-only BufferedRandomAccessFile length to avoid
   3 system calls per invocation (CASSANDRA-950)
 * nodes with IPv6 (and no IPv4) addresses could not join cluster
   (CASSANDRA-969)
 * Retrieve the correct number of undeleted columns, if any, from
   a supercolumn in a row that had been deleted previously (CASSANDRA-920)
 * fix index scans that cross the 2GB mmap boundaries for both mmap
   and standard i/o modes (CASSANDRA-866)
 * expose drain via nodetool (CASSANDRA-978)


0.6.0-RC1
 * JMX drain to flush memtables and run through commit log (CASSANDRA-880)
 * Bootstrapping can skip ranges under the right conditions (CASSANDRA-902)
 * fix merging row versions in range_slice for CL > ONE (CASSANDRA-884)
 * default write ConsistencyLeven chaned from ZERO to ONE
 * fix for index entries spanning mmap buffer boundaries (CASSANDRA-857)
 * use lexical comparison if time part of TimeUUIDs are the same
   (CASSANDRA-907)
 * bound read, mutation, and response stages to fix possible OOM
   during log replay (CASSANDRA-885)
 * Use microseconds-since-epoch (UTC) in cli, instead of milliseconds
 * Treat batch_mutate Deletion with null supercolumn as "apply this predicate
   to top level supercolumns" (CASSANDRA-834)
 * Streaming destination nodes do not update their JMX status (CASSANDRA-916)
 * Fix internal RPC timeout calculation (CASSANDRA-911)
 * Added Pig loadfunc to contrib/pig (CASSANDRA-910)


0.6.0-beta3
 * fix compaction bucketing bug (CASSANDRA-814)
 * update windows batch file (CASSANDRA-824)
 * deprecate KeysCachedFraction configuration directive in favor
   of KeysCached; move to unified-per-CF key cache (CASSANDRA-801)
 * add invalidateRowCache to ColumnFamilyStoreMBean (CASSANDRA-761)
 * send Handoff hints to natural locations to reduce load on
   remaining nodes in a failure scenario (CASSANDRA-822)
 * Add RowWarningThresholdInMB configuration option to warn before very
   large rows get big enough to threaten node stability, and -x option to
   be able to remove them with sstable2json if the warning is unheeded
   until it's too late (CASSANDRA-843)
 * Add logging of GC activity (CASSANDRA-813)
 * fix ConcurrentModificationException in commitlog discard (CASSANDRA-853)
 * Fix hardcoded row count in Hadoop RecordReader (CASSANDRA-837)
 * Add a jmx status to the streaming service and change several DEBUG
   messages to INFO (CASSANDRA-845)
 * fix classpath in cassandra-cli.bat for Windows (CASSANDRA-858)
 * allow re-specifying host, port to cassandra-cli if invalid ones
   are first tried (CASSANDRA-867)
 * fix race condition handling rpc timeout in the coordinator
   (CASSANDRA-864)
 * Remove CalloutLocation and StagingFileDirectory from storage-conf files
   since those settings are no longer used (CASSANDRA-878)
 * Parse a long from RowWarningThresholdInMB instead of an int (CASSANDRA-882)
 * Remove obsolete ControlPort code from DatabaseDescriptor (CASSANDRA-886)
 * move skipBytes side effect out of assert (CASSANDRA-899)
 * add "double getLoad" to StorageServiceMBean (CASSANDRA-898)
 * track row stats per CF at compaction time (CASSANDRA-870)
 * disallow CommitLogDirectory matching a DataFileDirectory (CASSANDRA-888)
 * default key cache size is 200k entries, changed from 10% (CASSANDRA-863)
 * add -Dcassandra-foreground=yes to cassandra.bat
 * exit if cluster name is changed unexpectedly (CASSANDRA-769)


0.6.0-beta1/beta2
 * add batch_mutate thrift command, deprecating batch_insert (CASSANDRA-336)
 * remove get_key_range Thrift API, deprecated in 0.5 (CASSANDRA-710)
 * add optional login() Thrift call for authentication (CASSANDRA-547)
 * support fat clients using gossiper and StorageProxy to perform
   replication in-process [jvm-only] (CASSANDRA-535)
 * support mmapped I/O for reads, on by default on 64bit JVMs
   (CASSANDRA-408, CASSANDRA-669)
 * improve insert concurrency, particularly during Hinted Handoff
   (CASSANDRA-658)
 * faster network code (CASSANDRA-675)
 * stress.py moved to contrib (CASSANDRA-635)
 * row caching [must be explicitly enabled per-CF in config] (CASSANDRA-678)
 * present a useful measure of compaction progress in JMX (CASSANDRA-599)
 * add bin/sstablekeys (CASSNADRA-679)
 * add ConsistencyLevel.ANY (CASSANDRA-687)
 * make removetoken remove nodes from gossip entirely (CASSANDRA-644)
 * add ability to set cache sizes at runtime (CASSANDRA-708)
 * report latency and cache hit rate statistics with lifetime totals
   instead of average over the last minute (CASSANDRA-702)
 * support get_range_slice for RandomPartitioner (CASSANDRA-745)
 * per-keyspace replication factory and replication strategy (CASSANDRA-620)
 * track latency in microseconds (CASSANDRA-733)
 * add describe_ Thrift methods, deprecating get_string_property and
   get_string_list_property
 * jmx interface for tracking operation mode and streams in general.
   (CASSANDRA-709)
 * keep memtables in sorted order to improve range query performance
   (CASSANDRA-799)
 * use while loop instead of recursion when trimming sstables compaction list
   to avoid blowing stack in pathological cases (CASSANDRA-804)
 * basic Hadoop map/reduce support (CASSANDRA-342)


0.5.1
 * ensure all files for an sstable are streamed to the same directory.
   (CASSANDRA-716)
 * more accurate load estimate for bootstrapping (CASSANDRA-762)
 * tolerate dead or unavailable bootstrap target on write (CASSANDRA-731)
 * allow larger numbers of keys (> 140M) in a sstable bloom filter
   (CASSANDRA-790)
 * include jvm argument improvements from CASSANDRA-504 in debian package
 * change streaming chunk size to 32MB to accomodate Windows XP limitations
   (was 64MB) (CASSANDRA-795)
 * fix get_range_slice returning results in the wrong order (CASSANDRA-781)


0.5.0 final
 * avoid attempting to delete temporary bootstrap files twice (CASSANDRA-681)
 * fix bogus NaN in nodeprobe cfstats output (CASSANDRA-646)
 * provide a policy for dealing with single thread executors w/ a full queue
   (CASSANDRA-694)
 * optimize inner read in MessagingService, vastly improving multiple-node
   performance (CASSANDRA-675)
 * wait for table flush before streaming data back to a bootstrapping node.
   (CASSANDRA-696)
 * keep track of bootstrapping sources by table so that bootstrapping doesn't
   give the indication of finishing early (CASSANDRA-673)


0.5.0 RC3
 * commit the correct version of the patch for CASSANDRA-663


0.5.0 RC2 (unreleased)
 * fix bugs in converting get_range_slice results to Thrift
   (CASSANDRA-647, CASSANDRA-649)
 * expose java.util.concurrent.TimeoutException in StorageProxy methods
   (CASSANDRA-600)
 * TcpConnectionManager was holding on to disconnected connections,
   giving the false indication they were being used. (CASSANDRA-651)
 * Remove duplicated write. (CASSANDRA-662)
 * Abort bootstrap if IP is already in the token ring (CASSANDRA-663)
 * increase default commitlog sync period, and wait for last sync to
   finish before submitting another (CASSANDRA-668)


0.5.0 RC1
 * Fix potential NPE in get_range_slice (CASSANDRA-623)
 * add CRC32 to commitlog entries (CASSANDRA-605)
 * fix data streaming on windows (CASSANDRA-630)
 * GC compacted sstables after cleanup and compaction (CASSANDRA-621)
 * Speed up anti-entropy validation (CASSANDRA-629)
 * Fix anti-entropy assertion error (CASSANDRA-639)
 * Fix pending range conflicts when bootstapping or moving
   multiple nodes at once (CASSANDRA-603)
 * Handle obsolete gossip related to node movement in the case where
   one or more nodes is down when the movement occurs (CASSANDRA-572)
 * Include dead nodes in gossip to avoid a variety of problems
   and fix HH to removed nodes (CASSANDRA-634)
 * return an InvalidRequestException for mal-formed SlicePredicates
   (CASSANDRA-643)
 * fix bug determining closest neighbor for use in multiple datacenters
   (CASSANDRA-648)
 * Vast improvements in anticompaction speed (CASSANDRA-607)
 * Speed up log replay and writes by avoiding redundant serializations
   (CASSANDRA-652)


0.5.0 beta 2
 * Bootstrap improvements (several tickets)
 * add nodeprobe repair anti-entropy feature (CASSANDRA-193, CASSANDRA-520)
 * fix possibility of partition when many nodes restart at once
   in clusters with multiple seeds (CASSANDRA-150)
 * fix NPE in get_range_slice when no data is found (CASSANDRA-578)
 * fix potential NPE in hinted handoff (CASSANDRA-585)
 * fix cleanup of local "system" keyspace (CASSANDRA-576)
 * improve computation of cluster load balance (CASSANDRA-554)
 * added super column read/write, column count, and column/row delete to
   cassandra-cli (CASSANDRA-567, CASSANDRA-594)
 * fix returning live subcolumns of deleted supercolumns (CASSANDRA-583)
 * respect JAVA_HOME in bin/ scripts (several tickets)
 * add StorageService.initClient for fat clients on the JVM (CASSANDRA-535)
   (see contrib/client_only for an example of use)
 * make consistency_level functional in get_range_slice (CASSANDRA-568)
 * optimize key deserialization for RandomPartitioner (CASSANDRA-581)
 * avoid GCing tombstones except on major compaction (CASSANDRA-604)
 * increase failure conviction threshold, resulting in less nodes
   incorrectly (and temporarily) marked as down (CASSANDRA-610)
 * respect memtable thresholds during log replay (CASSANDRA-609)
 * support ConsistencyLevel.ALL on read (CASSANDRA-584)
 * add nodeprobe removetoken command (CASSANDRA-564)


0.5.0 beta
 * Allow multiple simultaneous flushes, improving flush throughput
   on multicore systems (CASSANDRA-401)
 * Split up locks to improve write and read throughput on multicore systems
   (CASSANDRA-444, CASSANDRA-414)
 * More efficient use of memory during compaction (CASSANDRA-436)
 * autobootstrap option: when enabled, all non-seed nodes will attempt
   to bootstrap when started, until bootstrap successfully
   completes. -b option is removed.  (CASSANDRA-438)
 * Unless a token is manually specified in the configuration xml,
   a bootstraping node will use a token that gives it half the
   keys from the most-heavily-loaded node in the cluster,
   instead of generating a random token.
   (CASSANDRA-385, CASSANDRA-517)
 * Miscellaneous bootstrap fixes (several tickets)
 * Ability to change a node's token even after it has data on it
   (CASSANDRA-541)
 * Ability to decommission a live node from the ring (CASSANDRA-435)
 * Semi-automatic loadbalancing via nodeprobe (CASSANDRA-192)
 * Add ability to set compaction thresholds at runtime via
   JMX / nodeprobe.  (CASSANDRA-465)
 * Add "comment" field to ColumnFamily definition. (CASSANDRA-481)
 * Additional JMX metrics (CASSANDRA-482)
 * JSON based export and import tools (several tickets)
 * Hinted Handoff fixes (several tickets)
 * Add key cache to improve read performance (CASSANDRA-423)
 * Simplified construction of custom ReplicationStrategy classes
   (CASSANDRA-497)
 * Graphical application (Swing) for ring integrity verification and
   visualization was added to contrib (CASSANDRA-252)
 * Add DCQUORUM, DCQUORUMSYNC consistency levels and corresponding
   ReplicationStrategy / EndpointSnitch classes.  Experimental.
   (CASSANDRA-492)
 * Web client interface added to contrib (CASSANDRA-457)
 * More-efficient flush for Random, CollatedOPP partitioners
   for normal writes (CASSANDRA-446) and bulk load (CASSANDRA-420)
 * Add MemtableFlushAfterMinutes, a global replacement for the old
   per-CF FlushPeriodInMinutes setting (CASSANDRA-463)
 * optimizations to slice reading (CASSANDRA-350) and supercolumn
   queries (CASSANDRA-510)
 * force binding to given listenaddress for nodes with multiple
   interfaces (CASSANDRA-546)
 * stress.py benchmarking tool improvements (several tickets)
 * optimized replica placement code (CASSANDRA-525)
 * faster log replay on restart (CASSANDRA-539, CASSANDRA-540)
 * optimized local-node writes (CASSANDRA-558)
 * added get_range_slice, deprecating get_key_range (CASSANDRA-344)
 * expose TimedOutException to thrift (CASSANDRA-563)


0.4.2
 * Add validation disallowing null keys (CASSANDRA-486)
 * Fix race conditions in TCPConnectionManager (CASSANDRA-487)
 * Fix using non-utf8-aware comparison as a sanity check.
   (CASSANDRA-493)
 * Improve default garbage collector options (CASSANDRA-504)
 * Add "nodeprobe flush" (CASSANDRA-505)
 * remove NotFoundException from get_slice throws list (CASSANDRA-518)
 * fix get (not get_slice) of entire supercolumn (CASSANDRA-508)
 * fix null token during bootstrap (CASSANDRA-501)


0.4.1
 * Fix FlushPeriod columnfamily configuration regression
   (CASSANDRA-455)
 * Fix long column name support (CASSANDRA-460)
 * Fix for serializing a row that only contains tombstones
   (CASSANDRA-458)
 * Fix for discarding unneeded commitlog segments (CASSANDRA-459)
 * Add SnapshotBeforeCompaction configuration option (CASSANDRA-426)
 * Fix compaction abort under insufficient disk space (CASSANDRA-473)
 * Fix reading subcolumn slice from tombstoned CF (CASSANDRA-484)
 * Fix race condition in RVH causing occasional NPE (CASSANDRA-478)


0.4.0
 * fix get_key_range problems when a node is down (CASSANDRA-440)
   and add UnavailableException to more Thrift methods
 * Add example EndPointSnitch contrib code (several tickets)


0.4.0 RC2
 * fix SSTable generation clash during compaction (CASSANDRA-418)
 * reject method calls with null parameters (CASSANDRA-308)
 * properly order ranges in nodeprobe output (CASSANDRA-421)
 * fix logging of certain errors on executor threads (CASSANDRA-425)


0.4.0 RC1
 * Bootstrap feature is live; use -b on startup (several tickets)
 * Added multiget api (CASSANDRA-70)
 * fix Deadlock with SelectorManager.doProcess and TcpConnection.write
   (CASSANDRA-392)
 * remove key cache b/c of concurrency bugs in third-party
   CLHM library (CASSANDRA-405)
 * update non-major compaction logic to use two threshold values
   (CASSANDRA-407)
 * add periodic / batch commitlog sync modes (several tickets)
 * inline BatchMutation into batch_insert params (CASSANDRA-403)
 * allow setting the logging level at runtime via mbean (CASSANDRA-402)
 * change default comparator to BytesType (CASSANDRA-400)
 * add forwards-compatible ConsistencyLevel parameter to get_key_range
   (CASSANDRA-322)
 * r/m special case of blocking for local destination when writing with
   ConsistencyLevel.ZERO (CASSANDRA-399)
 * Fixes to make BinaryMemtable [bulk load interface] useful (CASSANDRA-337);
   see contrib/bmt_example for an example of using it.
 * More JMX properties added (several tickets)
 * Thrift changes (several tickets)
    - Merged _super get methods with the normal ones; return values
      are now of ColumnOrSuperColumn.
    - Similarly, merged batch_insert_super into batch_insert.



0.4.0 beta
 * On-disk data format has changed to allow billions of keys/rows per
   node instead of only millions
 * Multi-keyspace support
 * Scan all sstables for all queries to avoid situations where
   different types of operation on the same ColumnFamily could
   disagree on what data was present
 * Snapshot support via JMX
 * Thrift API has changed a _lot_:
    - removed time-sorted CFs; instead, user-defined comparators
      may be defined on the column names, which are now byte arrays.
      Default comparators are provided for UTF8, Bytes, Ascii, Long (i64),
      and UUID types.
    - removed colon-delimited strings in thrift api in favor of explicit
      structs such as ColumnPath, ColumnParent, etc.  Also normalized
      thrift struct and argument naming.
    - Added columnFamily argument to get_key_range.
    - Change signature of get_slice to accept starting and ending
      columns as well as an offset.  (This allows use of indexes.)
      Added "ascending" flag to allow reasonably-efficient reverse
      scans as well.  Removed get_slice_by_range as redundant.
    - get_key_range operates on one CF at a time
    - changed `block` boolean on insert methods to ConsistencyLevel enum,
      with options of NONE, ONE, QUORUM, and ALL.
    - added similar consistency_level parameter to read methods
    - column-name-set slice with no names given now returns zero columns
      instead of all of them.  ("all" can run your server out of memory.
      use a range-based slice with a high max column count instead.)
 * Removed the web interface. Node information can now be obtained by
   using the newly introduced nodeprobe utility.
 * More JMX stats
 * Remove magic values from internals (e.g. special key to indicate
   when to flush memtables)
 * Rename configuration "table" to "keyspace"
 * Moved to crash-only design; no more shutdown (just kill the process)
 * Lots of bug fixes

Full list of issues resolved in 0.4 is at https://issues.apache.org/jira/secure/IssueNavigator.jspa?reset=true&&pid=12310865&fixfor=12313862&resolution=1&sorter/field=issuekey&sorter/order=DESC


0.3.0 RC3
 * Fix potential deadlock under load in TCPConnection.
   (CASSANDRA-220)


0.3.0 RC2
 * Fix possible data loss when server is stopped after replaying
   log but before new inserts force memtable flush.
   (CASSANDRA-204)
 * Added BUGS file


0.3.0 RC1
 * Range queries on keys, including user-defined key collation
 * Remove support
 * Workarounds for a weird bug in JDK select/register that seems
   particularly common on VM environments. Cassandra should deploy
   fine on EC2 now
 * Much improved infrastructure: the beginnings of a decent test suite
   ("ant test" for unit tests; "nosetests" for system tests), code
   coverage reporting, etc.
 * Expanded node status reporting via JMX
 * Improved error reporting/logging on both server and client
 * Reduced memory footprint in default configuration
 * Combined blocking and non-blocking versions of insert APIs
 * Added FlushPeriodInMinutes configuration parameter to force
   flushing of infrequently-updated ColumnFamilies<|MERGE_RESOLUTION|>--- conflicted
+++ resolved
@@ -1,10 +1,6 @@
-<<<<<<< HEAD
 3.11.4
 Merged from 3.0:
-=======
-3.0.18
  * Move TWCS message 'No compaction necessary for bucket size' to Trace level (CASSANDRA-14884)
->>>>>>> a270ee78
  * Sstable min/max metadata can cause data loss (CASSANDRA-14861)
  * Dropped columns can cause reverse sstable iteration to return prematurely (CASSANDRA-14838)
  * Legacy sstables with  multi block range tombstones create invalid bound sequences (CASSANDRA-14823)
