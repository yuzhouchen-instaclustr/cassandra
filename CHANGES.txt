<<<<<<< HEAD
2.0.2
 * Add configurable metrics reporting (CASSANDRA-4430)
 * drop queries exceeding a configurable number of tombstones (CASSANDRA-6117)
 * Track and persist sstable read activity (CASSANDRA-5515)
 * Fixes for speculative retry (CASSANDRA-5932)
 * Improve memory usage of metadata min/max column names (CASSANDRA-6077)
 * Fix thrift validation refusing row markers on CQL3 tables (CASSANDRA-6081)
 * Fix insertion of collections with CAS (CASSANDRA-6069)
 * Correctly send metadata on SELECT COUNT (CASSANDRA-6080)
 * Track clients' remote addresses in ClientState (CASSANDRA-6070)
 * Create snapshot dir if it does not exist when migrating
   leveled manifest (CASSANDRA-6093)
 * make sequential nodetool repair the default (CASSANDRA-5950)
 * Add more hooks for compaction strategy implementations (CASSANDRA-6111)
 * Fix potential NPE on composite 2ndary indexes (CASSANDRA-6098)
 * Delete can potentially be skipped in batch (CASSANDRA-6115)
 * Allow alter keyspace on system_traces (CASSANDRA-6016)
Merged from 1.2:
=======
1.2.11
 * Never return WriteTimeout for CL.ANY (CASSANDRA-6032)
>>>>>>> 6b587450
 * Tracing should log write failure rather than raw exceptions (CASSANDRA-6133)
 * lock access to TM.endpointToHostIdMap (CASSANDRA-6103)
 * Allow estimated memtable size to exceed slab allocator size (CASSANDRA-6078)
 * Start MeteredFlusher earlier to prevent OOM during CL replay (CASSANDRA-6087)
 * Avoid sending Truncate command to fat clients (CASSANDRA-6088)
 * Allow cache-keys-to-save to be set at runtime (CASSANDRA-5980)
 * Allow where clause conditions to be in parenthesis (CASSANDRA-6037)
 * Do not open non-ssl storage port if encryption option is all (CASSANDRA-3916)
 * Move batchlog replay to its own executor (CASSANDRA-6079)
 * Add tombstone debug threshold and histogram (CASSANDRA-6042, 6057)
 * Enable tcp keepalive on incoming connections (CASSANDRA-4053)
 * Fix fat client schema pull NPE (CASSANDRA-6089)
 * Fix memtable flushing for indexed tables (CASSANDRA-6112)


2.0.1
 * Fix bug that could allow reading deleted data temporarily (CASSANDRA-6025)
 * Improve memory use defaults (CASSANDRA-5069)
 * Make ThriftServer more easlly extensible (CASSANDRA-6058)
 * Remove Hadoop dependency from ITransportFactory (CASSANDRA-6062)
 * add file_cache_size_in_mb setting (CASSANDRA-5661)
 * Improve error message when yaml contains invalid properties (CASSANDRA-5958)
 * Improve leveled compaction's ability to find non-overlapping L0 compactions
   to work on concurrently (CASSANDRA-5921)
 * Notify indexer of columns shadowed by range tombstones (CASSANDRA-5614)
 * Log Merkle tree stats (CASSANDRA-2698)
 * Switch from crc32 to adler32 for compressed sstable checksums (CASSANDRA-5862)
 * Improve offheap memcpy performance (CASSANDRA-5884)
 * Use a range aware scanner for cleanup (CASSANDRA-2524)
 * Cleanup doesn't need to inspect sstables that contain only local data
   (CASSANDRA-5722)
 * Add ability for CQL3 to list partition keys (CASSANDRA-4536)
 * Improve native protocol serialization (CASSANDRA-5664)
 * Upgrade Thrift to 0.9.1 (CASSANDRA-5923)
 * Require superuser status for adding triggers (CASSANDRA-5963)
 * Make standalone scrubber handle old and new style leveled manifest
   (CASSANDRA-6005)
 * Fix paxos bugs (CASSANDRA-6012, 6013, 6023)
 * Fix paged ranges with multiple replicas (CASSANDRA-6004)
 * Fix potential AssertionError during tracing (CASSANDRA-6041)
 * Fix NPE in sstablesplit (CASSANDRA-6027)
 * Migrate pre-2.0 key/value/column aliases to system.schema_columns
   (CASSANDRA-6009)
 * Paging filter empty rows too agressively (CASSANDRA-6040)
 * Support variadic parameters for IN clauses (CASSANDRA-4210)
 * cqlsh: return the result of CAS writes (CASSANDRA-5796)
 * Fix validation of IN clauses with 2ndary indexes (CASSANDRA-6050)
 * Support named bind variables in CQL (CASSANDRA-6033)
Merged from 1.2:
 * Allow cache-keys-to-save to be set at runtime (CASSANDRA-5980)
 * Avoid second-guessing out-of-space state (CASSANDRA-5605)
 * Tuning knobs for dealing with large blobs and many CFs (CASSANDRA-5982)
 * (Hadoop) Fix CQLRW for thrift tables (CASSANDRA-6002)
 * Fix possible divide-by-zero in HHOM (CASSANDRA-5990)
 * Allow local batchlog writes for CL.ANY (CASSANDRA-5967)
 * Upgrade metrics-core to version 2.2.0 (CASSANDRA-5947)
 * Add snitch, schema version, cluster, partitioner to JMX (CASSANDRA-5881)
 * Fix CqlRecordWriter with composite keys (CASSANDRA-5949)
 * Add snitch, schema version, cluster, partitioner to JMX (CASSANDRA-5881)
 * Allow disabling SlabAllocator (CASSANDRA-5935)
 * Make user-defined compaction JMX blocking (CASSANDRA-4952)
 * Fix streaming does not transfer wrapped range (CASSANDRA-5948)
 * Fix loading index summary containing empty key (CASSANDRA-5965)
 * Correctly handle limits in CompositesSearcher (CASSANDRA-5975)
 * Pig: handle CQL collections (CASSANDRA-5867)
 * Pass the updated cf to the PRSI index() method (CASSANDRA-5999)
 * Allow empty CQL3 batches (as no-op) (CASSANDRA-5994)
 * Support null in CQL3 functions (CASSANDRA-5910)
 * Replace the deprecated MapMaker with CacheLoader (CASSANDRA-6007)
 * Add SSTableDeletingNotification to DataTracker (CASSANDRA-6010)
 * Fix snapshots in use get deleted during snapshot repair (CASSANDRA-6011)
 * Move hints and exception count to o.a.c.metrics (CASSANDRA-6017)
 * Fix memory leak in snapshot repair (CASSANDRA-6047)
 * Fix sstable2sjon for CQL3 tables (CASSANDRA-5852)


2.0.0
 * Fix thrift validation when inserting into CQL3 tables (CASSANDRA-5138)
 * Fix periodic memtable flushing behavior with clean memtables (CASSANDRA-5931)
 * Fix dateOf() function for pre-2.0 timestamp columns (CASSANDRA-5928)
 * Fix SSTable unintentionally loads BF when opened for batch (CASSANDRA-5938)
 * Add stream session progress to JMX (CASSANDRA-4757)
 * Fix NPE during CAS operation (CASSANDRA-5925)
Merged from 1.2:
 * Fix getBloomFilterDiskSpaceUsed for AlwaysPresentFilter (CASSANDRA-5900)
 * Don't announce schema version until we've loaded the changes locally
   (CASSANDRA-5904)
 * Fix to support off heap bloom filters size greater than 2 GB (CASSANDRA-5903)
 * Properly handle parsing huge map and set literals (CASSANDRA-5893)


2.0.0-rc2
 * enable vnodes by default (CASSANDRA-5869)
 * fix CAS contention timeout (CASSANDRA-5830)
 * fix HsHa to respect max frame size (CASSANDRA-4573)
 * Fix (some) 2i on composite components omissions (CASSANDRA-5851)
 * cqlsh: add DESCRIBE FULL SCHEMA variant (CASSANDRA-5880)
Merged from 1.2:
 * Correctly validate sparse composite cells in scrub (CASSANDRA-5855)
 * Add KeyCacheHitRate metric to CF metrics (CASSANDRA-5868)
 * cqlsh: add support for multiline comments (CASSANDRA-5798)
 * Handle CQL3 SELECT duplicate IN restrictions on clustering columns
   (CASSANDRA-5856)


2.0.0-rc1
 * improve DecimalSerializer performance (CASSANDRA-5837)
 * fix potential spurious wakeup in AsyncOneResponse (CASSANDRA-5690)
 * fix schema-related trigger issues (CASSANDRA-5774)
 * Better validation when accessing CQL3 table from thrift (CASSANDRA-5138)
 * Fix assertion error during repair (CASSANDRA-5801)
 * Fix range tombstone bug (CASSANDRA-5805)
 * DC-local CAS (CASSANDRA-5797)
 * Add a native_protocol_version column to the system.local table (CASSANRDA-5819)
 * Use index_interval from cassandra.yaml when upgraded (CASSANDRA-5822)
 * Fix buffer underflow on socket close (CASSANDRA-5792)
Merged from 1.2:
 * Fix reading DeletionTime from 1.1-format sstables (CASSANDRA-5814)
 * cqlsh: add collections support to COPY (CASSANDRA-5698)
 * retry important messages for any IOException (CASSANDRA-5804)
 * Allow empty IN relations in SELECT/UPDATE/DELETE statements (CASSANDRA-5626)
 * cqlsh: fix crashing on Windows due to libedit detection (CASSANDRA-5812)
 * fix bulk-loading compressed sstables (CASSANDRA-5820)
 * (Hadoop) fix quoting in CqlPagingRecordReader and CqlRecordWriter 
   (CASSANDRA-5824)
 * update default LCS sstable size to 160MB (CASSANDRA-5727)
 * Allow compacting 2Is via nodetool (CASSANDRA-5670)
 * Hex-encode non-String keys in OPP (CASSANDRA-5793)
 * nodetool history logging (CASSANDRA-5823)
 * (Hadoop) fix support for Thrift tables in CqlPagingRecordReader 
   (CASSANDRA-5752)
 * add "all time blocked" to StatusLogger output (CASSANDRA-5825)
 * Future-proof inter-major-version schema migrations (CASSANDRA-5845)
 * (Hadoop) add CqlPagingRecordReader support for ReversedType in Thrift table
   (CASSANDRA-5718)
 * Add -no-snapshot option to scrub (CASSANDRA-5891)
 * Fix to support off heap bloom filters size greater than 2 GB (CASSANDRA-5903)
 * Properly handle parsing huge map and set literals (CASSANDRA-5893)
 * Fix LCS L0 compaction may overlap in L1 (CASSANDRA-5907)
 * New sstablesplit tool to split large sstables offline (CASSANDRA-4766)
 * Fix potential deadlock in native protocol server (CASSANDRA-5926)
 * Disallow incompatible type change in CQL3 (CASSANDRA-5882)
Merged from 1.1:
 * Correctly validate sparse composite cells in scrub (CASSANDRA-5855)


2.0.0-beta2
 * Replace countPendingHints with Hints Created metric (CASSANDRA-5746)
 * Allow nodetool with no args, and with help to run without a server (CASSANDRA-5734)
 * Cleanup AbstractType/TypeSerializer classes (CASSANDRA-5744)
 * Remove unimplemented cli option schema-mwt (CASSANDRA-5754)
 * Support range tombstones in thrift (CASSANDRA-5435)
 * Normalize table-manipulating CQL3 statements' class names (CASSANDRA-5759)
 * cqlsh: add missing table options to DESCRIBE output (CASSANDRA-5749)
 * Fix assertion error during repair (CASSANDRA-5757)
 * Fix bulkloader (CASSANDRA-5542)
 * Add LZ4 compression to the native protocol (CASSANDRA-5765)
 * Fix bugs in the native protocol v2 (CASSANDRA-5770)
 * CAS on 'primary key only' table (CASSANDRA-5715)
 * Support streaming SSTables of old versions (CASSANDRA-5772)
 * Always respect protocol version in native protocol (CASSANDRA-5778)
 * Fix ConcurrentModificationException during streaming (CASSANDRA-5782)
 * Update deletion timestamp in Commit#updatesWithPaxosTime (CASSANDRA-5787)
 * Thrift cas() method crashes if input columns are not sorted (CASSANDRA-5786)
 * Order columns names correctly when querying for CAS (CASSANDRA-5788)
 * Fix streaming retry (CASSANDRA-5775)
Merged from 1.2:
 * if no seeds can be a reached a node won't start in a ring by itself (CASSANDRA-5768)
 * add cassandra.unsafesystem property (CASSANDRA-5704)
 * (Hadoop) quote identifiers in CqlPagingRecordReader (CASSANDRA-5763)
 * Add replace_node functionality for vnodes (CASSANDRA-5337)
 * Add timeout events to query traces (CASSANDRA-5520)
 * Fix serialization of the LEFT gossip value (CASSANDRA-5696)
 * Expose native protocol server status in nodetool info (CASSANDRA-5735)
 * Fix pathetic performance of range tombstones (CASSANDRA-5677)
 * Fix querying with an empty (impossible) range (CASSANDRA-5573)
 * cqlsh: handle CUSTOM 2i in DESCRIBE output (CASSANDRA-5760)
 * Fix minor bug in Range.intersects(Bound) (CASSANDRA-5771)
 * cqlsh: handle disabled compression in DESCRIBE output (CASSANDRA-5766)
 * Ensure all UP events are notified on the native protocol (CASSANDRA-5769)
 * Fix formatting of sstable2json with multiple -k arguments (CASSANDRA-5781)
 * Don't rely on row marker for queries in general to hide lost markers
   after TTL expires (CASSANDRA-5762)
 * Sort nodetool help output (CASSANDRA-5776)
 * Fix column expiring during 2 phases compaction (CASSANDRA-5799)
 * now() is being rejected in INSERTs when inside collections (CASSANDRA-5795)


2.0.0-beta1
 * Removed on-heap row cache (CASSANDRA-5348)
 * use nanotime consistently for node-local timeouts (CASSANDRA-5581)
 * Avoid unnecessary second pass on name-based queries (CASSANDRA-5577)
 * Experimental triggers (CASSANDRA-1311)
 * JEMalloc support for off-heap allocation (CASSANDRA-3997)
 * Single-pass compaction (CASSANDRA-4180)
 * Removed token range bisection (CASSANDRA-5518)
 * Removed compatibility with pre-1.2.5 sstables and network messages
   (CASSANDRA-5511)
 * removed PBSPredictor (CASSANDRA-5455)
 * CAS support (CASSANDRA-5062, 5441, 5442, 5443, 5619, 5667)
 * Leveled compaction performs size-tiered compactions in L0 
   (CASSANDRA-5371, 5439)
 * Add yaml network topology snitch for mixed ec2/other envs (CASSANDRA-5339)
 * Log when a node is down longer than the hint window (CASSANDRA-4554)
 * Optimize tombstone creation for ExpiringColumns (CASSANDRA-4917)
 * Improve LeveledScanner work estimation (CASSANDRA-5250, 5407)
 * Replace compaction lock with runWithCompactionsDisabled (CASSANDRA-3430)
 * Change Message IDs to ints (CASSANDRA-5307)
 * Move sstable level information into the Stats component, removing the
   need for a separate Manifest file (CASSANDRA-4872)
 * avoid serializing to byte[] on commitlog append (CASSANDRA-5199)
 * make index_interval configurable per columnfamily (CASSANDRA-3961, CASSANDRA-5650)
 * add default_time_to_live (CASSANDRA-3974)
 * add memtable_flush_period_in_ms (CASSANDRA-4237)
 * replace supercolumns internally by composites (CASSANDRA-3237, 5123)
 * upgrade thrift to 0.9.0 (CASSANDRA-3719)
 * drop unnecessary keyspace parameter from user-defined compaction API 
   (CASSANDRA-5139)
 * more robust solution to incomplete compactions + counters (CASSANDRA-5151)
 * Change order of directory searching for c*.in.sh (CASSANDRA-3983)
 * Add tool to reset SSTable compaction level for LCS (CASSANDRA-5271)
 * Allow custom configuration loader (CASSANDRA-5045)
 * Remove memory emergency pressure valve logic (CASSANDRA-3534)
 * Reduce request latency with eager retry (CASSANDRA-4705)
 * cqlsh: Remove ASSUME command (CASSANDRA-5331)
 * Rebuild BF when loading sstables if bloom_filter_fp_chance
   has changed since compaction (CASSANDRA-5015)
 * remove row-level bloom filters (CASSANDRA-4885)
 * Change Kernel Page Cache skipping into row preheating (disabled by default)
   (CASSANDRA-4937)
 * Improve repair by deciding on a gcBefore before sending
   out TreeRequests (CASSANDRA-4932)
 * Add an official way to disable compactions (CASSANDRA-5074)
 * Reenable ALTER TABLE DROP with new semantics (CASSANDRA-3919)
 * Add binary protocol versioning (CASSANDRA-5436)
 * Swap THshaServer for TThreadedSelectorServer (CASSANDRA-5530)
 * Add alias support to SELECT statement (CASSANDRA-5075)
 * Don't create empty RowMutations in CommitLogReplayer (CASSANDRA-5541)
 * Use range tombstones when dropping cfs/columns from schema (CASSANDRA-5579)
 * cqlsh: drop CQL2/CQL3-beta support (CASSANDRA-5585)
 * Track max/min column names in sstables to be able to optimize slice
   queries (CASSANDRA-5514, CASSANDRA-5595, CASSANDRA-5600)
 * Binary protocol: allow batching already prepared statements (CASSANDRA-4693)
 * Allow preparing timestamp, ttl and limit in CQL3 queries (CASSANDRA-4450)
 * Support native link w/o JNA in Java7 (CASSANDRA-3734)
 * Use SASL authentication in binary protocol v2 (CASSANDRA-5545)
 * Replace Thrift HsHa with LMAX Disruptor based implementation (CASSANDRA-5582)
 * cqlsh: Add row count to SELECT output (CASSANDRA-5636)
 * Include a timestamp with all read commands to determine column expiration
   (CASSANDRA-5149)
 * Streaming 2.0 (CASSANDRA-5286, 5699)
 * Conditional create/drop ks/table/index statements in CQL3 (CASSANDRA-2737)
 * more pre-table creation property validation (CASSANDRA-5693)
 * Redesign repair messages (CASSANDRA-5426)
 * Fix ALTER RENAME post-5125 (CASSANDRA-5702)
 * Disallow renaming a 2ndary indexed column (CASSANDRA-5705)
 * Rename Table to Keyspace (CASSANDRA-5613)
 * Ensure changing column_index_size_in_kb on different nodes don't corrupt the
   sstable (CASSANDRA-5454)
 * Move resultset type information into prepare, not execute (CASSANDRA-5649)
 * Auto paging in binary protocol (CASSANDRA-4415, 5714)
 * Don't tie client side use of AbstractType to JDBC (CASSANDRA-4495)
 * Adds new TimestampType to replace DateType (CASSANDRA-5723, CASSANDRA-5729)
Merged from 1.2:
 * make starting native protocol server idempotent (CASSANDRA-5728)
 * Fix loading key cache when a saved entry is no longer valid (CASSANDRA-5706)
 * Fix serialization of the LEFT gossip value (CASSANDRA-5696)
 * cqlsh: Don't show 'null' in place of empty values (CASSANDRA-5675)
 * Race condition in detecting version on a mixed 1.1/1.2 cluster
   (CASSANDRA-5692)
 * Fix skipping range tombstones with reverse queries (CASSANDRA-5712)
 * Expire entries out of ThriftSessionManager (CASSANRDA-5719)
 * Don't keep ancestor information in memory (CASSANDRA-5342)
 * cqlsh: fix handling of semicolons inside BATCH queries (CASSANDRA-5697)


1.2.6
 * Fix tracing when operation completes before all responses arrive 
   (CASSANDRA-5668)
 * Fix cross-DC mutation forwarding (CASSANDRA-5632)
 * Reduce SSTableLoader memory usage (CASSANDRA-5555)
 * Scale hinted_handoff_throttle_in_kb to cluster size (CASSANDRA-5272)
 * (Hadoop) Add CQL3 input/output formats (CASSANDRA-4421, 5622)
 * (Hadoop) Fix InputKeyRange in CFIF (CASSANDRA-5536)
 * Fix dealing with ridiculously large max sstable sizes in LCS (CASSANDRA-5589)
 * Ignore pre-truncate hints (CASSANDRA-4655)
 * Move System.exit on OOM into a separate thread (CASSANDRA-5273)
 * Write row markers when serializing schema (CASSANDRA-5572)
 * Check only SSTables for the requested range when streaming (CASSANDRA-5569)
 * Improve batchlog replay behavior and hint ttl handling (CASSANDRA-5314)
 * Exclude localTimestamp from validation for tombstones (CASSANDRA-5398)
 * cqlsh: add custom prompt support (CASSANDRA-5539)
 * Reuse prepared statements in hot auth queries (CASSANDRA-5594)
 * cqlsh: add vertical output option (see EXPAND) (CASSANDRA-5597)
 * Add a rate limit option to stress (CASSANDRA-5004)
 * have BulkLoader ignore snapshots directories (CASSANDRA-5587) 
 * fix SnitchProperties logging context (CASSANDRA-5602)
 * Expose whether jna is enabled and memory is locked via JMX (CASSANDRA-5508)
 * cqlsh: fix COPY FROM with ReversedType (CASSANDRA-5610)
 * Allow creating CUSTOM indexes on collections (CASSANDRA-5615)
 * Evaluate now() function at execution time (CASSANDRA-5616)
 * Expose detailed read repair metrics (CASSANDRA-5618)
 * Correct blob literal + ReversedType parsing (CASSANDRA-5629)
 * Allow GPFS to prefer the internal IP like EC2MRS (CASSANDRA-5630)
 * fix help text for -tspw cassandra-cli (CASSANDRA-5643)
 * don't throw away initial causes exceptions for internode encryption issues 
   (CASSANDRA-5644)
 * Fix message spelling errors for cql select statements (CASSANDRA-5647)
 * Suppress custom exceptions thru jmx (CASSANDRA-5652)
 * Update CREATE CUSTOM INDEX syntax (CASSANDRA-5639)
 * Fix PermissionDetails.equals() method (CASSANDRA-5655)
 * Never allow partition key ranges in CQL3 without token() (CASSANDRA-5666)
 * Gossiper incorrectly drops AppState for an upgrading node (CASSANDRA-5660)
 * Connection thrashing during multi-region ec2 during upgrade, due to 
   messaging version (CASSANDRA-5669)
 * Avoid over reconnecting in EC2MRS (CASSANDRA-5678)
 * Fix ReadResponseSerializer.serializedSize() for digest reads (CASSANDRA-5476)
 * allow sstable2json on 2i CFs (CASSANDRA-5694)
Merged from 1.1:
 * Remove buggy thrift max message length option (CASSANDRA-5529)
 * Fix NPE in Pig's widerow mode (CASSANDRA-5488)
 * Add split size parameter to Pig and disable split combination (CASSANDRA-5544)


1.2.5
 * make BytesToken.toString only return hex bytes (CASSANDRA-5566)
 * Ensure that submitBackground enqueues at least one task (CASSANDRA-5554)
 * fix 2i updates with identical values and timestamps (CASSANDRA-5540)
 * fix compaction throttling bursty-ness (CASSANDRA-4316)
 * reduce memory consumption of IndexSummary (CASSANDRA-5506)
 * remove per-row column name bloom filters (CASSANDRA-5492)
 * Include fatal errors in trace events (CASSANDRA-5447)
 * Ensure that PerRowSecondaryIndex is notified of row-level deletes
   (CASSANDRA-5445)
 * Allow empty blob literals in CQL3 (CASSANDRA-5452)
 * Fix streaming RangeTombstones at column index boundary (CASSANDRA-5418)
 * Fix preparing statements when current keyspace is not set (CASSANDRA-5468)
 * Fix SemanticVersion.isSupportedBy minor/patch handling (CASSANDRA-5496)
 * Don't provide oldCfId for post-1.1 system cfs (CASSANDRA-5490)
 * Fix primary range ignores replication strategy (CASSANDRA-5424)
 * Fix shutdown of binary protocol server (CASSANDRA-5507)
 * Fix repair -snapshot not working (CASSANDRA-5512)
 * Set isRunning flag later in binary protocol server (CASSANDRA-5467)
 * Fix use of CQL3 functions with descending clustering order (CASSANDRA-5472)
 * Disallow renaming columns one at a time for thrift table in CQL3
   (CASSANDRA-5531)
 * cqlsh: add CLUSTERING ORDER BY support to DESCRIBE (CASSANDRA-5528)
 * Add custom secondary index support to CQL3 (CASSANDRA-5484)
 * Fix repair hanging silently on unexpected error (CASSANDRA-5229)
 * Fix Ec2Snitch regression introduced by CASSANDRA-5171 (CASSANDRA-5432)
 * Add nodetool enablebackup/disablebackup (CASSANDRA-5556)
 * cqlsh: fix DESCRIBE after case insensitive USE (CASSANDRA-5567)
Merged from 1.1
 * Remove buggy thrift max message length option (CASSANDRA-5529)
 * Add retry mechanism to OTC for non-droppable_verbs (CASSANDRA-5393)
 * Use allocator information to improve memtable memory usage estimate
   (CASSANDRA-5497)
 * Fix trying to load deleted row into row cache on startup (CASSANDRA-4463)
 * fsync leveled manifest to avoid corruption (CASSANDRA-5535)
 * Fix Bound intersection computation (CASSANDRA-5551)
 * sstablescrub now respects max memory size in cassandra.in.sh (CASSANDRA-5562)


1.2.4
 * Ensure that PerRowSecondaryIndex updates see the most recent values
   (CASSANDRA-5397)
 * avoid duplicate index entries ind PrecompactedRow and 
   ParallelCompactionIterable (CASSANDRA-5395)
 * remove the index entry on oldColumn when new column is a tombstone 
   (CASSANDRA-5395)
 * Change default stream throughput from 400 to 200 mbps (CASSANDRA-5036)
 * Gossiper logs DOWN for symmetry with UP (CASSANDRA-5187)
 * Fix mixing prepared statements between keyspaces (CASSANDRA-5352)
 * Fix consistency level during bootstrap - strike 3 (CASSANDRA-5354)
 * Fix transposed arguments in AlreadyExistsException (CASSANDRA-5362)
 * Improve asynchronous hint delivery (CASSANDRA-5179)
 * Fix Guava dependency version (12.0 -> 13.0.1) for Maven (CASSANDRA-5364)
 * Validate that provided CQL3 collection value are < 64K (CASSANDRA-5355)
 * Make upgradeSSTable skip current version sstables by default (CASSANDRA-5366)
 * Optimize min/max timestamp collection (CASSANDRA-5373)
 * Invalid streamId in cql binary protocol when using invalid CL 
   (CASSANDRA-5164)
 * Fix validation for IN where clauses with collections (CASSANDRA-5376)
 * Copy resultSet on count query to avoid ConcurrentModificationException 
   (CASSANDRA-5382)
 * Correctly typecheck in CQL3 even with ReversedType (CASSANDRA-5386)
 * Fix streaming compressed files when using encryption (CASSANDRA-5391)
 * cassandra-all 1.2.0 pom missing netty dependency (CASSANDRA-5392)
 * Fix writetime/ttl functions on null values (CASSANDRA-5341)
 * Fix NPE during cql3 select with token() (CASSANDRA-5404)
 * IndexHelper.skipBloomFilters won't skip non-SHA filters (CASSANDRA-5385)
 * cqlsh: Print maps ordered by key, sort sets (CASSANDRA-5413)
 * Add null syntax support in CQL3 for inserts (CASSANDRA-3783)
 * Allow unauthenticated set_keyspace() calls (CASSANDRA-5423)
 * Fix potential incremental backups race (CASSANDRA-5410)
 * Fix prepared BATCH statements with batch-level timestamps (CASSANDRA-5415)
 * Allow overriding superuser setup delay (CASSANDRA-5430)
 * cassandra-shuffle with JMX usernames and passwords (CASSANDRA-5431)
Merged from 1.1:
 * cli: Quote ks and cf names in schema output when needed (CASSANDRA-5052)
 * Fix bad default for min/max timestamp in SSTableMetadata (CASSANDRA-5372)
 * Fix cf name extraction from manifest in Directories.migrateFile() 
   (CASSANDRA-5242)
 * Support pluggable internode authentication (CASSANDRA-5401)


1.2.3
 * add check for sstable overlap within a level on startup (CASSANDRA-5327)
 * replace ipv6 colons in jmx object names (CASSANDRA-5298, 5328)
 * Avoid allocating SSTableBoundedScanner during repair when the range does 
   not intersect the sstable (CASSANDRA-5249)
 * Don't lowercase property map keys (this breaks NTS) (CASSANDRA-5292)
 * Fix composite comparator with super columns (CASSANDRA-5287)
 * Fix insufficient validation of UPDATE queries against counter cfs
   (CASSANDRA-5300)
 * Fix PropertyFileSnitch default DC/Rack behavior (CASSANDRA-5285)
 * Handle null values when executing prepared statement (CASSANDRA-5081)
 * Add netty to pom dependencies (CASSANDRA-5181)
 * Include type arguments in Thrift CQLPreparedResult (CASSANDRA-5311)
 * Fix compaction not removing columns when bf_fp_ratio is 1 (CASSANDRA-5182)
 * cli: Warn about missing CQL3 tables in schema descriptions (CASSANDRA-5309)
 * Re-enable unknown option in replication/compaction strategies option for
   backward compatibility (CASSANDRA-4795)
 * Add binary protocol support to stress (CASSANDRA-4993)
 * cqlsh: Fix COPY FROM value quoting and null handling (CASSANDRA-5305)
 * Fix repair -pr for vnodes (CASSANDRA-5329)
 * Relax CL for auth queries for non-default users (CASSANDRA-5310)
 * Fix AssertionError during repair (CASSANDRA-5245)
 * Don't announce migrations to pre-1.2 nodes (CASSANDRA-5334)
Merged from 1.1:
 * Fix trying to load deleted row into row cache on startup (CASSANDRA-4463)
 * Update offline scrub for 1.0 -> 1.1 directory structure (CASSANDRA-5195)
 * add tmp flag to Descriptor hashcode (CASSANDRA-4021)
 * fix logging of "Found table data in data directories" when only system tables
   are present (CASSANDRA-5289)
 * cli: Add JMX authentication support (CASSANDRA-5080)
 * nodetool: ability to repair specific range (CASSANDRA-5280)
 * Fix possible assertion triggered in SliceFromReadCommand (CASSANDRA-5284)
 * cqlsh: Add inet type support on Windows (ipv4-only) (CASSANDRA-4801)
 * Fix race when initializing ColumnFamilyStore (CASSANDRA-5350)
 * Add UseTLAB JVM flag (CASSANDRA-5361)


1.2.2
 * fix potential for multiple concurrent compactions of the same sstables
   (CASSANDRA-5256)
 * avoid no-op caching of byte[] on commitlog append (CASSANDRA-5199)
 * fix symlinks under data dir not working (CASSANDRA-5185)
 * fix bug in compact storage metadata handling (CASSANDRA-5189)
 * Validate login for USE queries (CASSANDRA-5207)
 * cli: remove default username and password (CASSANDRA-5208)
 * configure populate_io_cache_on_flush per-CF (CASSANDRA-4694)
 * allow configuration of internode socket buffer (CASSANDRA-3378)
 * Make sstable directory picking blacklist-aware again (CASSANDRA-5193)
 * Correctly expire gossip states for edge cases (CASSANDRA-5216)
 * Improve handling of directory creation failures (CASSANDRA-5196)
 * Expose secondary indicies to the rest of nodetool (CASSANDRA-4464)
 * Binary protocol: avoid sending notification for 0.0.0.0 (CASSANDRA-5227)
 * add UseCondCardMark XX jvm settings on jdk 1.7 (CASSANDRA-4366)
 * CQL3 refactor to allow conversion function (CASSANDRA-5226)
 * Fix drop of sstables in some circumstance (CASSANDRA-5232)
 * Implement caching of authorization results (CASSANDRA-4295)
 * Add support for LZ4 compression (CASSANDRA-5038)
 * Fix missing columns in wide rows queries (CASSANDRA-5225)
 * Simplify auth setup and make system_auth ks alterable (CASSANDRA-5112)
 * Stop compactions from hanging during bootstrap (CASSANDRA-5244)
 * fix compressed streaming sending extra chunk (CASSANDRA-5105)
 * Add CQL3-based implementations of IAuthenticator and IAuthorizer
   (CASSANDRA-4898)
 * Fix timestamp-based tomstone removal logic (CASSANDRA-5248)
 * cli: Add JMX authentication support (CASSANDRA-5080)
 * Fix forceFlush behavior (CASSANDRA-5241)
 * cqlsh: Add username autocompletion (CASSANDRA-5231)
 * Fix CQL3 composite partition key error (CASSANDRA-5240)
 * Allow IN clause on last clustering key (CASSANDRA-5230)
Merged from 1.1:
 * fix start key/end token validation for wide row iteration (CASSANDRA-5168)
 * add ConfigHelper support for Thrift frame and max message sizes (CASSANDRA-5188)
 * fix nodetool repair not fail on node down (CASSANDRA-5203)
 * always collect tombstone hints (CASSANDRA-5068)
 * Fix error when sourcing file in cqlsh (CASSANDRA-5235)


1.2.1
 * stream undelivered hints on decommission (CASSANDRA-5128)
 * GossipingPropertyFileSnitch loads saved dc/rack info if needed (CASSANDRA-5133)
 * drain should flush system CFs too (CASSANDRA-4446)
 * add inter_dc_tcp_nodelay setting (CASSANDRA-5148)
 * re-allow wrapping ranges for start_token/end_token range pairitspwng (CASSANDRA-5106)
 * fix validation compaction of empty rows (CASSADRA-5136)
 * nodetool methods to enable/disable hint storage/delivery (CASSANDRA-4750)
 * disallow bloom filter false positive chance of 0 (CASSANDRA-5013)
 * add threadpool size adjustment methods to JMXEnabledThreadPoolExecutor and 
   CompactionManagerMBean (CASSANDRA-5044)
 * fix hinting for dropped local writes (CASSANDRA-4753)
 * off-heap cache doesn't need mutable column container (CASSANDRA-5057)
 * apply disk_failure_policy to bad disks on initial directory creation 
   (CASSANDRA-4847)
 * Optimize name-based queries to use ArrayBackedSortedColumns (CASSANDRA-5043)
 * Fall back to old manifest if most recent is unparseable (CASSANDRA-5041)
 * pool [Compressed]RandomAccessReader objects on the partitioned read path
   (CASSANDRA-4942)
 * Add debug logging to list filenames processed by Directories.migrateFile 
   method (CASSANDRA-4939)
 * Expose black-listed directories via JMX (CASSANDRA-4848)
 * Log compaction merge counts (CASSANDRA-4894)
 * Minimize byte array allocation by AbstractData{Input,Output} (CASSANDRA-5090)
 * Add SSL support for the binary protocol (CASSANDRA-5031)
 * Allow non-schema system ks modification for shuffle to work (CASSANDRA-5097)
 * cqlsh: Add default limit to SELECT statements (CASSANDRA-4972)
 * cqlsh: fix DESCRIBE for 1.1 cfs in CQL3 (CASSANDRA-5101)
 * Correctly gossip with nodes >= 1.1.7 (CASSANDRA-5102)
 * Ensure CL guarantees on digest mismatch (CASSANDRA-5113)
 * Validate correctly selects on composite partition key (CASSANDRA-5122)
 * Fix exception when adding collection (CASSANDRA-5117)
 * Handle states for non-vnode clusters correctly (CASSANDRA-5127)
 * Refuse unrecognized replication and compaction strategy options (CASSANDRA-4795)
 * Pick the correct value validator in sstable2json for cql3 tables (CASSANDRA-5134)
 * Validate login for describe_keyspace, describe_keyspaces and set_keyspace
   (CASSANDRA-5144)
 * Fix inserting empty maps (CASSANDRA-5141)
 * Don't remove tokens from System table for node we know (CASSANDRA-5121)
 * fix streaming progress report for compresed files (CASSANDRA-5130)
 * Coverage analysis for low-CL queries (CASSANDRA-4858)
 * Stop interpreting dates as valid timeUUID value (CASSANDRA-4936)
 * Adds E notation for floating point numbers (CASSANDRA-4927)
 * Detect (and warn) unintentional use of the cql2 thrift methods when cql3 was
   intended (CASSANDRA-5172)
 * cli: Quote ks and cf names in schema output when needed (CASSANDRA-5052)
 * Fix bad default for min/max timestamp in SSTableMetadata (CASSANDRA-5372)
 * Fix cf name extraction from manifest in Directories.migrateFile() (CASSANDRA-5242)
 * Support pluggable internode authentication (CASSANDRA-5401)
 * Replace mistaken usage of commons-logging with slf4j (CASSANDRA-5464)
 * Ensure Jackson dependency matches lib (CASSANDRA-5126)
 * Expose droppable tombstone ratio stats over JMX (CASSANDRA-5159)
Merged from 1.1:
 * Simplify CompressedRandomAccessReader to work around JDK FD bug (CASSANDRA-5088)
 * Improve handling a changing target throttle rate mid-compaction (CASSANDRA-5087)
 * Pig: correctly decode row keys in widerow mode (CASSANDRA-5098)
 * nodetool repair command now prints progress (CASSANDRA-4767)
 * fix user defined compaction to run against 1.1 data directory (CASSANDRA-5118)
 * Fix CQL3 BATCH authorization caching (CASSANDRA-5145)
 * fix get_count returns incorrect value with TTL (CASSANDRA-5099)
 * better handling for mid-compaction failure (CASSANDRA-5137)
 * convert default marshallers list to map for better readability (CASSANDRA-5109)
 * fix ConcurrentModificationException in getBootstrapSource (CASSANDRA-5170)
 * fix sstable maxtimestamp for row deletes and pre-1.1.1 sstables (CASSANDRA-5153)
 * Fix thread growth on node removal (CASSANDRA-5175)
 * Make Ec2Region's datacenter name configurable (CASSANDRA-5155)


1.2.0
 * Disallow counters in collections (CASSANDRA-5082)
 * cqlsh: add unit tests (CASSANDRA-3920)
 * fix default bloom_filter_fp_chance for LeveledCompactionStrategy (CASSANDRA-5093)
Merged from 1.1:
 * add validation for get_range_slices with start_key and end_token (CASSANDRA-5089)


1.2.0-rc2
 * fix nodetool ownership display with vnodes (CASSANDRA-5065)
 * cqlsh: add DESCRIBE KEYSPACES command (CASSANDRA-5060)
 * Fix potential infinite loop when reloading CFS (CASSANDRA-5064)
 * Fix SimpleAuthorizer example (CASSANDRA-5072)
 * cqlsh: force CL.ONE for tracing and system.schema* queries (CASSANDRA-5070)
 * Includes cassandra-shuffle in the debian package (CASSANDRA-5058)
Merged from 1.1:
 * fix multithreaded compaction deadlock (CASSANDRA-4492)
 * fix temporarily missing schema after upgrade from pre-1.1.5 (CASSANDRA-5061)
 * Fix ALTER TABLE overriding compression options with defaults
   (CASSANDRA-4996, 5066)
 * fix specifying and altering crc_check_chance (CASSANDRA-5053)
 * fix Murmur3Partitioner ownership% calculation (CASSANDRA-5076)
 * Don't expire columns sooner than they should in 2ndary indexes (CASSANDRA-5079)


1.2-rc1
 * rename rpc_timeout settings to request_timeout (CASSANDRA-5027)
 * add BF with 0.1 FP to LCS by default (CASSANDRA-5029)
 * Fix preparing insert queries (CASSANDRA-5016)
 * Fix preparing queries with counter increment (CASSANDRA-5022)
 * Fix preparing updates with collections (CASSANDRA-5017)
 * Don't generate UUID based on other node address (CASSANDRA-5002)
 * Fix message when trying to alter a clustering key type (CASSANDRA-5012)
 * Update IAuthenticator to match the new IAuthorizer (CASSANDRA-5003)
 * Fix inserting only a key in CQL3 (CASSANDRA-5040)
 * Fix CQL3 token() function when used with strings (CASSANDRA-5050)
Merged from 1.1:
 * reduce log spam from invalid counter shards (CASSANDRA-5026)
 * Improve schema propagation performance (CASSANDRA-5025)
 * Fix for IndexHelper.IndexFor throws OOB Exception (CASSANDRA-5030)
 * cqlsh: make it possible to describe thrift CFs (CASSANDRA-4827)
 * cqlsh: fix timestamp formatting on some platforms (CASSANDRA-5046)


1.2-beta3
 * make consistency level configurable in cqlsh (CASSANDRA-4829)
 * fix cqlsh rendering of blob fields (CASSANDRA-4970)
 * fix cqlsh DESCRIBE command (CASSANDRA-4913)
 * save truncation position in system table (CASSANDRA-4906)
 * Move CompressionMetadata off-heap (CASSANDRA-4937)
 * allow CLI to GET cql3 columnfamily data (CASSANDRA-4924)
 * Fix rare race condition in getExpireTimeForEndpoint (CASSANDRA-4402)
 * acquire references to overlapping sstables during compaction so bloom filter
   doesn't get free'd prematurely (CASSANDRA-4934)
 * Don't share slice query filter in CQL3 SelectStatement (CASSANDRA-4928)
 * Separate tracing from Log4J (CASSANDRA-4861)
 * Exclude gcable tombstones from merkle-tree computation (CASSANDRA-4905)
 * Better printing of AbstractBounds for tracing (CASSANDRA-4931)
 * Optimize mostRecentTombstone check in CC.collectAllData (CASSANDRA-4883)
 * Change stream session ID to UUID to avoid collision from same node (CASSANDRA-4813)
 * Use Stats.db when bulk loading if present (CASSANDRA-4957)
 * Skip repair on system_trace and keyspaces with RF=1 (CASSANDRA-4956)
 * (cql3) Remove arbitrary SELECT limit (CASSANDRA-4918)
 * Correctly handle prepared operation on collections (CASSANDRA-4945)
 * Fix CQL3 LIMIT (CASSANDRA-4877)
 * Fix Stress for CQL3 (CASSANDRA-4979)
 * Remove cassandra specific exceptions from JMX interface (CASSANDRA-4893)
 * (CQL3) Force using ALLOW FILTERING on potentially inefficient queries (CASSANDRA-4915)
 * (cql3) Fix adding column when the table has collections (CASSANDRA-4982)
 * (cql3) Fix allowing collections with compact storage (CASSANDRA-4990)
 * (cql3) Refuse ttl/writetime function on collections (CASSANDRA-4992)
 * Replace IAuthority with new IAuthorizer (CASSANDRA-4874)
 * clqsh: fix KEY pseudocolumn escaping when describing Thrift tables
   in CQL3 mode (CASSANDRA-4955)
 * add basic authentication support for Pig CassandraStorage (CASSANDRA-3042)
 * fix CQL2 ALTER TABLE compaction_strategy_class altering (CASSANDRA-4965)
Merged from 1.1:
 * Fall back to old describe_splits if d_s_ex is not available (CASSANDRA-4803)
 * Improve error reporting when streaming ranges fail (CASSANDRA-5009)
 * Fix cqlsh timestamp formatting of timezone info (CASSANDRA-4746)
 * Fix assertion failure with leveled compaction (CASSANDRA-4799)
 * Check for null end_token in get_range_slice (CASSANDRA-4804)
 * Remove all remnants of removed nodes (CASSANDRA-4840)
 * Add aut-reloading of the log4j file in debian package (CASSANDRA-4855)
 * Fix estimated row cache entry size (CASSANDRA-4860)
 * reset getRangeSlice filter after finishing a row for get_paged_slice
   (CASSANDRA-4919)
 * expunge row cache post-truncate (CASSANDRA-4940)
 * Allow static CF definition with compact storage (CASSANDRA-4910)
 * Fix endless loop/compaction of schema_* CFs due to broken timestamps (CASSANDRA-4880)
 * Fix 'wrong class type' assertion in CounterColumn (CASSANDRA-4976)


1.2-beta2
 * fp rate of 1.0 disables BF entirely; LCS defaults to 1.0 (CASSANDRA-4876)
 * off-heap bloom filters for row keys (CASSANDRA_4865)
 * add extension point for sstable components (CASSANDRA-4049)
 * improve tracing output (CASSANDRA-4852, 4862)
 * make TRACE verb droppable (CASSANDRA-4672)
 * fix BulkLoader recognition of CQL3 columnfamilies (CASSANDRA-4755)
 * Sort commitlog segments for replay by id instead of mtime (CASSANDRA-4793)
 * Make hint delivery asynchronous (CASSANDRA-4761)
 * Pluggable Thrift transport factories for CLI and cqlsh (CASSANDRA-4609, 4610)
 * cassandra-cli: allow Double value type to be inserted to a column (CASSANDRA-4661)
 * Add ability to use custom TServerFactory implementations (CASSANDRA-4608)
 * optimize batchlog flushing to skip successful batches (CASSANDRA-4667)
 * include metadata for system keyspace itself in schema tables (CASSANDRA-4416)
 * add check to PropertyFileSnitch to verify presence of location for
   local node (CASSANDRA-4728)
 * add PBSPredictor consistency modeler (CASSANDRA-4261)
 * remove vestiges of Thrift unframed mode (CASSANDRA-4729)
 * optimize single-row PK lookups (CASSANDRA-4710)
 * adjust blockFor calculation to account for pending ranges due to node 
   movement (CASSANDRA-833)
 * Change CQL version to 3.0.0 and stop accepting 3.0.0-beta1 (CASSANDRA-4649)
 * (CQL3) Make prepared statement global instead of per connection 
   (CASSANDRA-4449)
 * Fix scrubbing of CQL3 created tables (CASSANDRA-4685)
 * (CQL3) Fix validation when using counter and regular columns in the same 
   table (CASSANDRA-4706)
 * Fix bug starting Cassandra with simple authentication (CASSANDRA-4648)
 * Add support for batchlog in CQL3 (CASSANDRA-4545, 4738)
 * Add support for multiple column family outputs in CFOF (CASSANDRA-4208)
 * Support repairing only the local DC nodes (CASSANDRA-4747)
 * Use rpc_address for binary protocol and change default port (CASSANRA-4751)
 * Fix use of collections in prepared statements (CASSANDRA-4739)
 * Store more information into peers table (CASSANDRA-4351, 4814)
 * Configurable bucket size for size tiered compaction (CASSANDRA-4704)
 * Run leveled compaction in parallel (CASSANDRA-4310)
 * Fix potential NPE during CFS reload (CASSANDRA-4786)
 * Composite indexes may miss results (CASSANDRA-4796)
 * Move consistency level to the protocol level (CASSANDRA-4734, 4824)
 * Fix Subcolumn slice ends not respected (CASSANDRA-4826)
 * Fix Assertion error in cql3 select (CASSANDRA-4783)
 * Fix list prepend logic (CQL3) (CASSANDRA-4835)
 * Add booleans as literals in CQL3 (CASSANDRA-4776)
 * Allow renaming PK columns in CQL3 (CASSANDRA-4822)
 * Fix binary protocol NEW_NODE event (CASSANDRA-4679)
 * Fix potential infinite loop in tombstone compaction (CASSANDRA-4781)
 * Remove system tables accounting from schema (CASSANDRA-4850)
 * (cql3) Force provided columns in clustering key order in 
   'CLUSTERING ORDER BY' (CASSANDRA-4881)
 * Fix composite index bug (CASSANDRA-4884)
 * Fix short read protection for CQL3 (CASSANDRA-4882)
 * Add tracing support to the binary protocol (CASSANDRA-4699)
 * (cql3) Don't allow prepared marker inside collections (CASSANDRA-4890)
 * Re-allow order by on non-selected columns (CASSANDRA-4645)
 * Bug when composite index is created in a table having collections (CASSANDRA-4909)
 * log index scan subject in CompositesSearcher (CASSANDRA-4904)
Merged from 1.1:
 * add get[Row|Key]CacheEntries to CacheServiceMBean (CASSANDRA-4859)
 * fix get_paged_slice to wrap to next row correctly (CASSANDRA-4816)
 * fix indexing empty column values (CASSANDRA-4832)
 * allow JdbcDate to compose null Date objects (CASSANDRA-4830)
 * fix possible stackoverflow when compacting 1000s of sstables
   (CASSANDRA-4765)
 * fix wrong leveled compaction progress calculation (CASSANDRA-4807)
 * add a close() method to CRAR to prevent leaking file descriptors (CASSANDRA-4820)
 * fix potential infinite loop in get_count (CASSANDRA-4833)
 * fix compositeType.{get/from}String methods (CASSANDRA-4842)
 * (CQL) fix CREATE COLUMNFAMILY permissions check (CASSANDRA-4864)
 * Fix DynamicCompositeType same type comparison (CASSANDRA-4711)
 * Fix duplicate SSTable reference when stream session failed (CASSANDRA-3306)
 * Allow static CF definition with compact storage (CASSANDRA-4910)
 * Fix endless loop/compaction of schema_* CFs due to broken timestamps (CASSANDRA-4880)
 * Fix 'wrong class type' assertion in CounterColumn (CASSANDRA-4976)


1.2-beta1
 * add atomic_batch_mutate (CASSANDRA-4542, -4635)
 * increase default max_hint_window_in_ms to 3h (CASSANDRA-4632)
 * include message initiation time to replicas so they can more
   accurately drop timed-out requests (CASSANDRA-2858)
 * fix clientutil.jar dependencies (CASSANDRA-4566)
 * optimize WriteResponse (CASSANDRA-4548)
 * new metrics (CASSANDRA-4009)
 * redesign KEYS indexes to avoid read-before-write (CASSANDRA-2897)
 * debug tracing (CASSANDRA-1123)
 * parallelize row cache loading (CASSANDRA-4282)
 * Make compaction, flush JBOD-aware (CASSANDRA-4292)
 * run local range scans on the read stage (CASSANDRA-3687)
 * clean up ioexceptions (CASSANDRA-2116)
 * add disk_failure_policy (CASSANDRA-2118)
 * Introduce new json format with row level deletion (CASSANDRA-4054)
 * remove redundant "name" column from schema_keyspaces (CASSANDRA-4433)
 * improve "nodetool ring" handling of multi-dc clusters (CASSANDRA-3047)
 * update NTS calculateNaturalEndpoints to be O(N log N) (CASSANDRA-3881)
 * split up rpc timeout by operation type (CASSANDRA-2819)
 * rewrite key cache save/load to use only sequential i/o (CASSANDRA-3762)
 * update MS protocol with a version handshake + broadcast address id
   (CASSANDRA-4311)
 * multithreaded hint replay (CASSANDRA-4189)
 * add inter-node message compression (CASSANDRA-3127)
 * remove COPP (CASSANDRA-2479)
 * Track tombstone expiration and compact when tombstone content is
   higher than a configurable threshold, default 20% (CASSANDRA-3442, 4234)
 * update MurmurHash to version 3 (CASSANDRA-2975)
 * (CLI) track elapsed time for `delete' operation (CASSANDRA-4060)
 * (CLI) jline version is bumped to 1.0 to properly  support
   'delete' key function (CASSANDRA-4132)
 * Save IndexSummary into new SSTable 'Summary' component (CASSANDRA-2392, 4289)
 * Add support for range tombstones (CASSANDRA-3708)
 * Improve MessagingService efficiency (CASSANDRA-3617)
 * Avoid ID conflicts from concurrent schema changes (CASSANDRA-3794)
 * Set thrift HSHA server thread limit to unlimited by default (CASSANDRA-4277)
 * Avoids double serialization of CF id in RowMutation messages
   (CASSANDRA-4293)
 * stream compressed sstables directly with java nio (CASSANDRA-4297)
 * Support multiple ranges in SliceQueryFilter (CASSANDRA-3885)
 * Add column metadata to system column families (CASSANDRA-4018)
 * (cql3) Always use composite types by default (CASSANDRA-4329)
 * (cql3) Add support for set, map and list (CASSANDRA-3647)
 * Validate date type correctly (CASSANDRA-4441)
 * (cql3) Allow definitions with only a PK (CASSANDRA-4361)
 * (cql3) Add support for row key composites (CASSANDRA-4179)
 * improve DynamicEndpointSnitch by using reservoir sampling (CASSANDRA-4038)
 * (cql3) Add support for 2ndary indexes (CASSANDRA-3680)
 * (cql3) fix defining more than one PK to be invalid (CASSANDRA-4477)
 * remove schema agreement checking from all external APIs (Thrift, CQL and CQL3) (CASSANDRA-4487)
 * add Murmur3Partitioner and make it default for new installations (CASSANDRA-3772, 4621)
 * (cql3) update pseudo-map syntax to use map syntax (CASSANDRA-4497)
 * Finer grained exceptions hierarchy and provides error code with exceptions (CASSANDRA-3979)
 * Adds events push to binary protocol (CASSANDRA-4480)
 * Rewrite nodetool help (CASSANDRA-2293)
 * Make CQL3 the default for CQL (CASSANDRA-4640)
 * update stress tool to be able to use CQL3 (CASSANDRA-4406)
 * Accept all thrift update on CQL3 cf but don't expose their metadata (CASSANDRA-4377)
 * Replace Throttle with Guava's RateLimiter for HintedHandOff (CASSANDRA-4541)
 * fix counter add/get using CQL2 and CQL3 in stress tool (CASSANDRA-4633)
 * Add sstable count per level to cfstats (CASSANDRA-4537)
 * (cql3) Add ALTER KEYSPACE statement (CASSANDRA-4611)
 * (cql3) Allow defining default consistency levels (CASSANDRA-4448)
 * (cql3) Fix queries using LIMIT missing results (CASSANDRA-4579)
 * fix cross-version gossip messaging (CASSANDRA-4576)
 * added inet data type (CASSANDRA-4627)


1.1.6
 * Wait for writes on synchronous read digest mismatch (CASSANDRA-4792)
 * fix commitlog replay for nanotime-infected sstables (CASSANDRA-4782)
 * preflight check ttl for maximum of 20 years (CASSANDRA-4771)
 * (Pig) fix widerow input with single column rows (CASSANDRA-4789)
 * Fix HH to compact with correct gcBefore, which avoids wiping out
   undelivered hints (CASSANDRA-4772)
 * LCS will merge up to 32 L0 sstables as intended (CASSANDRA-4778)
 * NTS will default unconfigured DC replicas to zero (CASSANDRA-4675)
 * use default consistency level in counter validation if none is
   explicitly provide (CASSANDRA-4700)
 * Improve IAuthority interface by introducing fine-grained
   access permissions and grant/revoke commands (CASSANDRA-4490, 4644)
 * fix assumption error in CLI when updating/describing keyspace 
   (CASSANDRA-4322)
 * Adds offline sstablescrub to debian packaging (CASSANDRA-4642)
 * Automatic fixing of overlapping leveled sstables (CASSANDRA-4644)
 * fix error when using ORDER BY with extended selections (CASSANDRA-4689)
 * (CQL3) Fix validation for IN queries for non-PK cols (CASSANDRA-4709)
 * fix re-created keyspace disappering after 1.1.5 upgrade 
   (CASSANDRA-4698, 4752)
 * (CLI) display elapsed time in 2 fraction digits (CASSANDRA-3460)
 * add authentication support to sstableloader (CASSANDRA-4712)
 * Fix CQL3 'is reversed' logic (CASSANDRA-4716, 4759)
 * (CQL3) Don't return ReversedType in result set metadata (CASSANDRA-4717)
 * Backport adding AlterKeyspace statement (CASSANDRA-4611)
 * (CQL3) Correcty accept upper-case data types (CASSANDRA-4770)
 * Add binary protocol events for schema changes (CASSANDRA-4684)
Merged from 1.0:
 * Switch from NBHM to CHM in MessagingService's callback map, which
   prevents OOM in long-running instances (CASSANDRA-4708)


1.1.5
 * add SecondaryIndex.reload API (CASSANDRA-4581)
 * use millis + atomicint for commitlog segment creation instead of
   nanotime, which has issues under some hypervisors (CASSANDRA-4601)
 * fix FD leak in slice queries (CASSANDRA-4571)
 * avoid recursion in leveled compaction (CASSANDRA-4587)
 * increase stack size under Java7 to 180K
 * Log(info) schema changes (CASSANDRA-4547)
 * Change nodetool setcachecapcity to manipulate global caches (CASSANDRA-4563)
 * (cql3) fix setting compaction strategy (CASSANDRA-4597)
 * fix broken system.schema_* timestamps on system startup (CASSANDRA-4561)
 * fix wrong skip of cache saving (CASSANDRA-4533)
 * Avoid NPE when lost+found is in data dir (CASSANDRA-4572)
 * Respect five-minute flush moratorium after initial CL replay (CASSANDRA-4474)
 * Adds ntp as recommended in debian packaging (CASSANDRA-4606)
 * Configurable transport in CF Record{Reader|Writer} (CASSANDRA-4558)
 * (cql3) fix potential NPE with both equal and unequal restriction (CASSANDRA-4532)
 * (cql3) improves ORDER BY validation (CASSANDRA-4624)
 * Fix potential deadlock during counter writes (CASSANDRA-4578)
 * Fix cql error with ORDER BY when using IN (CASSANDRA-4612)
Merged from 1.0:
 * increase Xss to 160k to accomodate latest 1.6 JVMs (CASSANDRA-4602)
 * fix toString of hint destination tokens (CASSANDRA-4568)
 * Fix multiple values for CurrentLocal NodeID (CASSANDRA-4626)


1.1.4
 * fix offline scrub to catch >= out of order rows (CASSANDRA-4411)
 * fix cassandra-env.sh on RHEL and other non-dash-based systems 
   (CASSANDRA-4494)
Merged from 1.0:
 * (Hadoop) fix setting key length for old-style mapred api (CASSANDRA-4534)
 * (Hadoop) fix iterating through a resultset consisting entirely
   of tombstoned rows (CASSANDRA-4466)
 * Fix multiple values for CurrentLocal NodeID (CASSANDRA-4626)


1.1.3
 * (cqlsh) add COPY TO (CASSANDRA-4434)
 * munmap commitlog segments before rename (CASSANDRA-4337)
 * (JMX) rename getRangeKeySample to sampleKeyRange to avoid returning
   multi-MB results as an attribute (CASSANDRA-4452)
 * flush based on data size, not throughput; overwritten columns no 
   longer artificially inflate liveRatio (CASSANDRA-4399)
 * update default commitlog segment size to 32MB and total commitlog
   size to 32/1024 MB for 32/64 bit JVMs, respectively (CASSANDRA-4422)
 * avoid using global partitioner to estimate ranges in index sstables
   (CASSANDRA-4403)
 * restore pre-CASSANDRA-3862 approach to removing expired tombstones
   from row cache during compaction (CASSANDRA-4364)
 * (stress) support for CQL prepared statements (CASSANDRA-3633)
 * Correctly catch exception when Snappy cannot be loaded (CASSANDRA-4400)
 * (cql3) Support ORDER BY when IN condition is given in WHERE clause (CASSANDRA-4327)
 * (cql3) delete "component_index" column on DROP TABLE call (CASSANDRA-4420)
 * change nanoTime() to currentTimeInMillis() in schema related code (CASSANDRA-4432)
 * add a token generation tool (CASSANDRA-3709)
 * Fix LCS bug with sstable containing only 1 row (CASSANDRA-4411)
 * fix "Can't Modify Index Name" problem on CF update (CASSANDRA-4439)
 * Fix assertion error in getOverlappingSSTables during repair (CASSANDRA-4456)
 * fix nodetool's setcompactionthreshold command (CASSANDRA-4455)
 * Ensure compacted files are never used, to avoid counter overcount (CASSANDRA-4436)
Merged from 1.0:
 * Push the validation of secondary index values to the SecondaryIndexManager (CASSANDRA-4240)
 * (Hadoop) fix iterating through a resultset consisting entirely
   of tombstoned rows (CASSANDRA-4466)
 * allow dropping columns shadowed by not-yet-expired supercolumn or row
   tombstones in PrecompactedRow (CASSANDRA-4396)


1.1.2
 * Fix cleanup not deleting index entries (CASSANDRA-4379)
 * Use correct partitioner when saving + loading caches (CASSANDRA-4331)
 * Check schema before trying to export sstable (CASSANDRA-2760)
 * Raise a meaningful exception instead of NPE when PFS encounters
   an unconfigured node + no default (CASSANDRA-4349)
 * fix bug in sstable blacklisting with LCS (CASSANDRA-4343)
 * LCS no longer promotes tiny sstables out of L0 (CASSANDRA-4341)
 * skip tombstones during hint replay (CASSANDRA-4320)
 * fix NPE in compactionstats (CASSANDRA-4318)
 * enforce 1m min keycache for auto (CASSANDRA-4306)
 * Have DeletedColumn.isMFD always return true (CASSANDRA-4307)
 * (cql3) exeption message for ORDER BY constraints said primary filter can be
    an IN clause, which is misleading (CASSANDRA-4319)
 * (cql3) Reject (not yet supported) creation of 2ndardy indexes on tables with
   composite primary keys (CASSANDRA-4328)
 * Set JVM stack size to 160k for java 7 (CASSANDRA-4275)
 * cqlsh: add COPY command to load data from CSV flat files (CASSANDRA-4012)
 * CFMetaData.fromThrift to throw ConfigurationException upon error (CASSANDRA-4353)
 * Use CF comparator to sort indexed columns in SecondaryIndexManager
   (CASSANDRA-4365)
 * add strategy_options to the KSMetaData.toString() output (CASSANDRA-4248)
 * (cql3) fix range queries containing unqueried results (CASSANDRA-4372)
 * (cql3) allow updating column_alias types (CASSANDRA-4041)
 * (cql3) Fix deletion bug (CASSANDRA-4193)
 * Fix computation of overlapping sstable for leveled compaction (CASSANDRA-4321)
 * Improve scrub and allow to run it offline (CASSANDRA-4321)
 * Fix assertionError in StorageService.bulkLoad (CASSANDRA-4368)
 * (cqlsh) add option to authenticate to a keyspace at startup (CASSANDRA-4108)
 * (cqlsh) fix ASSUME functionality (CASSANDRA-4352)
 * Fix ColumnFamilyRecordReader to not return progress > 100% (CASSANDRA-3942)
Merged from 1.0:
 * Set gc_grace on index CF to 0 (CASSANDRA-4314)


1.1.1
 * allow larger cache capacities than 2GB (CASSANDRA-4150)
 * add getsstables command to nodetool (CASSANDRA-4199)
 * apply parent CF compaction settings to secondary index CFs (CASSANDRA-4280)
 * preserve commitlog size cap when recycling segments at startup
   (CASSANDRA-4201)
 * (Hadoop) fix split generation regression (CASSANDRA-4259)
 * ignore min/max compactions settings in LCS, while preserving
   behavior that min=max=0 disables autocompaction (CASSANDRA-4233)
 * log number of rows read from saved cache (CASSANDRA-4249)
 * calculate exact size required for cleanup operations (CASSANDRA-1404)
 * avoid blocking additional writes during flush when the commitlog
   gets behind temporarily (CASSANDRA-1991)
 * enable caching on index CFs based on data CF cache setting (CASSANDRA-4197)
 * warn on invalid replication strategy creation options (CASSANDRA-4046)
 * remove [Freeable]Memory finalizers (CASSANDRA-4222)
 * include tombstone size in ColumnFamily.size, which can prevent OOM
   during sudden mass delete operations by yielding a nonzero liveRatio
   (CASSANDRA-3741)
 * Open 1 sstableScanner per level for leveled compaction (CASSANDRA-4142)
 * Optimize reads when row deletion timestamps allow us to restrict
   the set of sstables we check (CASSANDRA-4116)
 * add support for commitlog archiving and point-in-time recovery
   (CASSANDRA-3690)
 * avoid generating redundant compaction tasks during streaming
   (CASSANDRA-4174)
 * add -cf option to nodetool snapshot, and takeColumnFamilySnapshot to
   StorageService mbean (CASSANDRA-556)
 * optimize cleanup to drop entire sstables where possible (CASSANDRA-4079)
 * optimize truncate when autosnapshot is disabled (CASSANDRA-4153)
 * update caches to use byte[] keys to reduce memory overhead (CASSANDRA-3966)
 * add column limit to cli (CASSANDRA-3012, 4098)
 * clean up and optimize DataOutputBuffer, used by CQL compression and
   CompositeType (CASSANDRA-4072)
 * optimize commitlog checksumming (CASSANDRA-3610)
 * identify and blacklist corrupted SSTables from future compactions 
   (CASSANDRA-2261)
 * Move CfDef and KsDef validation out of thrift (CASSANDRA-4037)
 * Expose API to repair a user provided range (CASSANDRA-3912)
 * Add way to force the cassandra-cli to refresh its schema (CASSANDRA-4052)
 * Avoid having replicate on write tasks stacking up at CL.ONE (CASSANDRA-2889)
 * (cql3) Backwards compatibility for composite comparators in non-cql3-aware
   clients (CASSANDRA-4093)
 * (cql3) Fix order by for reversed queries (CASSANDRA-4160)
 * (cql3) Add ReversedType support (CASSANDRA-4004)
 * (cql3) Add timeuuid type (CASSANDRA-4194)
 * (cql3) Minor fixes (CASSANDRA-4185)
 * (cql3) Fix prepared statement in BATCH (CASSANDRA-4202)
 * (cql3) Reduce the list of reserved keywords (CASSANDRA-4186)
 * (cql3) Move max/min compaction thresholds to compaction strategy options
   (CASSANDRA-4187)
 * Fix exception during move when localhost is the only source (CASSANDRA-4200)
 * (cql3) Allow paging through non-ordered partitioner results (CASSANDRA-3771)
 * (cql3) Fix drop index (CASSANDRA-4192)
 * (cql3) Don't return range ghosts anymore (CASSANDRA-3982)
 * fix re-creating Keyspaces/ColumnFamilies with the same name as dropped
   ones (CASSANDRA-4219)
 * fix SecondaryIndex LeveledManifest save upon snapshot (CASSANDRA-4230)
 * fix missing arrayOffset in FBUtilities.hash (CASSANDRA-4250)
 * (cql3) Add name of parameters in CqlResultSet (CASSANDRA-4242)
 * (cql3) Correctly validate order by queries (CASSANDRA-4246)
 * rename stress to cassandra-stress for saner packaging (CASSANDRA-4256)
 * Fix exception on colum metadata with non-string comparator (CASSANDRA-4269)
 * Check for unknown/invalid compression options (CASSANDRA-4266)
 * (cql3) Adds simple access to column timestamp and ttl (CASSANDRA-4217)
 * (cql3) Fix range queries with secondary indexes (CASSANDRA-4257)
 * Better error messages from improper input in cli (CASSANDRA-3865)
 * Try to stop all compaction upon Keyspace or ColumnFamily drop (CASSANDRA-4221)
 * (cql3) Allow keyspace properties to contain hyphens (CASSANDRA-4278)
 * (cql3) Correctly validate keyspace access in create table (CASSANDRA-4296)
 * Avoid deadlock in migration stage (CASSANDRA-3882)
 * Take supercolumn names and deletion info into account in memtable throughput
   (CASSANDRA-4264)
 * Add back backward compatibility for old style replication factor (CASSANDRA-4294)
 * Preserve compatibility with pre-1.1 index queries (CASSANDRA-4262)
Merged from 1.0:
 * Fix super columns bug where cache is not updated (CASSANDRA-4190)
 * fix maxTimestamp to include row tombstones (CASSANDRA-4116)
 * (CLI) properly handle quotes in create/update keyspace commands (CASSANDRA-4129)
 * Avoids possible deadlock during bootstrap (CASSANDRA-4159)
 * fix stress tool that hangs forever on timeout or error (CASSANDRA-4128)
 * stress tool to return appropriate exit code on failure (CASSANDRA-4188)
 * fix compaction NPE when out of disk space and assertions disabled
   (CASSANDRA-3985)
 * synchronize LCS getEstimatedTasks to avoid CME (CASSANDRA-4255)
 * ensure unique streaming session id's (CASSANDRA-4223)
 * kick off background compaction when min/max thresholds change 
   (CASSANDRA-4279)
 * improve ability of STCS.getBuckets to deal with 100s of 1000s of
   sstables, such as when convertinb back from LCS (CASSANDRA-4287)
 * Oversize integer in CQL throws NumberFormatException (CASSANDRA-4291)
 * fix 1.0.x node join to mixed version cluster, other nodes >= 1.1 (CASSANDRA-4195)
 * Fix LCS splitting sstable base on uncompressed size (CASSANDRA-4419)
 * Push the validation of secondary index values to the SecondaryIndexManager (CASSANDRA-4240)
 * Don't purge columns during upgradesstables (CASSANDRA-4462)
 * Make cqlsh work with piping (CASSANDRA-4113)
 * Validate arguments for nodetool decommission (CASSANDRA-4061)
 * Report thrift status in nodetool info (CASSANDRA-4010)


1.1.0-final
 * average a reduced liveRatio estimate with the previous one (CASSANDRA-4065)
 * Allow KS and CF names up to 48 characters (CASSANDRA-4157)
 * fix stress build (CASSANDRA-4140)
 * add time remaining estimate to nodetool compactionstats (CASSANDRA-4167)
 * (cql) fix NPE in cql3 ALTER TABLE (CASSANDRA-4163)
 * (cql) Add support for CL.TWO and CL.THREE in CQL (CASSANDRA-4156)
 * (cql) Fix type in CQL3 ALTER TABLE preventing update (CASSANDRA-4170)
 * (cql) Throw invalid exception from CQL3 on obsolete options (CASSANDRA-4171)
 * (cqlsh) fix recognizing uppercase SELECT keyword (CASSANDRA-4161)
 * Pig: wide row support (CASSANDRA-3909)
Merged from 1.0:
 * avoid streaming empty files with bulk loader if sstablewriter errors out
   (CASSANDRA-3946)


1.1-rc1
 * Include stress tool in binary builds (CASSANDRA-4103)
 * (Hadoop) fix wide row iteration when last row read was deleted
   (CASSANDRA-4154)
 * fix read_repair_chance to really default to 0.1 in the cli (CASSANDRA-4114)
 * Adds caching and bloomFilterFpChange to CQL options (CASSANDRA-4042)
 * Adds posibility to autoconfigure size of the KeyCache (CASSANDRA-4087)
 * fix KEYS index from skipping results (CASSANDRA-3996)
 * Remove sliced_buffer_size_in_kb dead option (CASSANDRA-4076)
 * make loadNewSStable preserve sstable version (CASSANDRA-4077)
 * Respect 1.0 cache settings as much as possible when upgrading 
   (CASSANDRA-4088)
 * relax path length requirement for sstable files when upgrading on 
   non-Windows platforms (CASSANDRA-4110)
 * fix terminination of the stress.java when errors were encountered
   (CASSANDRA-4128)
 * Move CfDef and KsDef validation out of thrift (CASSANDRA-4037)
 * Fix get_paged_slice (CASSANDRA-4136)
 * CQL3: Support slice with exclusive start and stop (CASSANDRA-3785)
Merged from 1.0:
 * support PropertyFileSnitch in bulk loader (CASSANDRA-4145)
 * add auto_snapshot option allowing disabling snapshot before drop/truncate
   (CASSANDRA-3710)
 * allow short snitch names (CASSANDRA-4130)


1.1-beta2
 * rename loaded sstables to avoid conflicts with local snapshots
   (CASSANDRA-3967)
 * start hint replay as soon as FD notifies that the target is back up
   (CASSANDRA-3958)
 * avoid unproductive deserializing of cached rows during compaction
   (CASSANDRA-3921)
 * fix concurrency issues with CQL keyspace creation (CASSANDRA-3903)
 * Show Effective Owership via Nodetool ring <keyspace> (CASSANDRA-3412)
 * Update ORDER BY syntax for CQL3 (CASSANDRA-3925)
 * Fix BulkRecordWriter to not throw NPE if reducer gets no map data from Hadoop (CASSANDRA-3944)
 * Fix bug with counters in super columns (CASSANDRA-3821)
 * Remove deprecated merge_shard_chance (CASSANDRA-3940)
 * add a convenient way to reset a node's schema (CASSANDRA-2963)
 * fix for intermittent SchemaDisagreementException (CASSANDRA-3884)
 * CLI `list <CF>` to limit number of columns and their order (CASSANDRA-3012)
 * ignore deprecated KsDef/CfDef/ColumnDef fields in native schema (CASSANDRA-3963)
 * CLI to report when unsupported column_metadata pair was given (CASSANDRA-3959)
 * reincarnate removed and deprecated KsDef/CfDef attributes (CASSANDRA-3953)
 * Fix race between writes and read for cache (CASSANDRA-3862)
 * perform static initialization of StorageProxy on start-up (CASSANDRA-3797)
 * support trickling fsync() on writes (CASSANDRA-3950)
 * expose counters for unavailable/timeout exceptions given to thrift clients (CASSANDRA-3671)
 * avoid quadratic startup time in LeveledManifest (CASSANDRA-3952)
 * Add type information to new schema_ columnfamilies and remove thrift
   serialization for schema (CASSANDRA-3792)
 * add missing column validator options to the CLI help (CASSANDRA-3926)
 * skip reading saved key cache if CF's caching strategy is NONE or ROWS_ONLY (CASSANDRA-3954)
 * Unify migration code (CASSANDRA-4017)
Merged from 1.0:
 * cqlsh: guess correct version of Python for Arch Linux (CASSANDRA-4090)
 * (CLI) properly handle quotes in create/update keyspace commands (CASSANDRA-4129)
 * Avoids possible deadlock during bootstrap (CASSANDRA-4159)
 * fix stress tool that hangs forever on timeout or error (CASSANDRA-4128)
 * Fix super columns bug where cache is not updated (CASSANDRA-4190)
 * stress tool to return appropriate exit code on failure (CASSANDRA-4188)


1.0.9
 * improve index sampling performance (CASSANDRA-4023)
 * always compact away deleted hints immediately after handoff (CASSANDRA-3955)
 * delete hints from dropped ColumnFamilies on handoff instead of
   erroring out (CASSANDRA-3975)
 * add CompositeType ref to the CLI doc for create/update column family (CASSANDRA-3980)
 * Pig: support Counter ColumnFamilies (CASSANDRA-3973)
 * Pig: Composite column support (CASSANDRA-3684)
 * Avoid NPE during repair when a keyspace has no CFs (CASSANDRA-3988)
 * Fix division-by-zero error on get_slice (CASSANDRA-4000)
 * don't change manifest level for cleanup, scrub, and upgradesstables
   operations under LeveledCompactionStrategy (CASSANDRA-3989, 4112)
 * fix race leading to super columns assertion failure (CASSANDRA-3957)
 * fix NPE on invalid CQL delete command (CASSANDRA-3755)
 * allow custom types in CLI's assume command (CASSANDRA-4081)
 * fix totalBytes count for parallel compactions (CASSANDRA-3758)
 * fix intermittent NPE in get_slice (CASSANDRA-4095)
 * remove unnecessary asserts in native code interfaces (CASSANDRA-4096)
 * Validate blank keys in CQL to avoid assertion errors (CASSANDRA-3612)
 * cqlsh: fix bad decoding of some column names (CASSANDRA-4003)
 * cqlsh: fix incorrect padding with unicode chars (CASSANDRA-4033)
 * Fix EC2 snitch incorrectly reporting region (CASSANDRA-4026)
 * Shut down thrift during decommission (CASSANDRA-4086)
 * Expose nodetool cfhistograms for 2ndary indexes (CASSANDRA-4063)
Merged from 0.8:
 * Fix ConcurrentModificationException in gossiper (CASSANDRA-4019)


1.1-beta1
 * (cqlsh)
   + add SOURCE and CAPTURE commands, and --file option (CASSANDRA-3479)
   + add ALTER COLUMNFAMILY WITH (CASSANDRA-3523)
   + bundle Python dependencies with Cassandra (CASSANDRA-3507)
   + added to Debian package (CASSANDRA-3458)
   + display byte data instead of erroring out on decode failure 
     (CASSANDRA-3874)
 * add nodetool rebuild_index (CASSANDRA-3583)
 * add nodetool rangekeysample (CASSANDRA-2917)
 * Fix streaming too much data during move operations (CASSANDRA-3639)
 * Nodetool and CLI connect to localhost by default (CASSANDRA-3568)
 * Reduce memory used by primary index sample (CASSANDRA-3743)
 * (Hadoop) separate input/output configurations (CASSANDRA-3197, 3765)
 * avoid returning internal Cassandra classes over JMX (CASSANDRA-2805)
 * add row-level isolation via SnapTree (CASSANDRA-2893)
 * Optimize key count estimation when opening sstable on startup
   (CASSANDRA-2988)
 * multi-dc replication optimization supporting CL > ONE (CASSANDRA-3577)
 * add command to stop compactions (CASSANDRA-1740, 3566, 3582)
 * multithreaded streaming (CASSANDRA-3494)
 * removed in-tree redhat spec (CASSANDRA-3567)
 * "defragment" rows for name-based queries under STCS, again (CASSANDRA-2503)
 * Recycle commitlog segments for improved performance 
   (CASSANDRA-3411, 3543, 3557, 3615)
 * update size-tiered compaction to prioritize small tiers (CASSANDRA-2407)
 * add message expiration logic to OutboundTcpConnection (CASSANDRA-3005)
 * off-heap cache to use sun.misc.Unsafe instead of JNA (CASSANDRA-3271)
 * EACH_QUORUM is only supported for writes (CASSANDRA-3272)
 * replace compactionlock use in schema migration by checking CFS.isValid
   (CASSANDRA-3116)
 * recognize that "SELECT first ... *" isn't really "SELECT *" (CASSANDRA-3445)
 * Use faster bytes comparison (CASSANDRA-3434)
 * Bulk loader is no longer a fat client, (HADOOP) bulk load output format
   (CASSANDRA-3045)
 * (Hadoop) add support for KeyRange.filter
 * remove assumption that keys and token are in bijection
   (CASSANDRA-1034, 3574, 3604)
 * always remove endpoints from delevery queue in HH (CASSANDRA-3546)
 * fix race between cf flush and its 2ndary indexes flush (CASSANDRA-3547)
 * fix potential race in AES when a repair fails (CASSANDRA-3548)
 * Remove columns shadowed by a deleted container even when we cannot purge
   (CASSANDRA-3538)
 * Improve memtable slice iteration performance (CASSANDRA-3545)
 * more efficient allocation of small bloom filters (CASSANDRA-3618)
 * Use separate writer thread in SSTableSimpleUnsortedWriter (CASSANDRA-3619)
 * fsync the directory after new sstable or commitlog segment are created (CASSANDRA-3250)
 * fix minor issues reported by FindBugs (CASSANDRA-3658)
 * global key/row caches (CASSANDRA-3143, 3849)
 * optimize memtable iteration during range scan (CASSANDRA-3638)
 * introduce 'crc_check_chance' in CompressionParameters to support
   a checksum percentage checking chance similarly to read-repair (CASSANDRA-3611)
 * a way to deactivate global key/row cache on per-CF basis (CASSANDRA-3667)
 * fix LeveledCompactionStrategy broken because of generation pre-allocation
   in LeveledManifest (CASSANDRA-3691)
 * finer-grained control over data directories (CASSANDRA-2749)
 * Fix ClassCastException during hinted handoff (CASSANDRA-3694)
 * Upgrade Thrift to 0.7 (CASSANDRA-3213)
 * Make stress.java insert operation to use microseconds (CASSANDRA-3725)
 * Allows (internally) doing a range query with a limit of columns instead of
   rows (CASSANDRA-3742)
 * Allow rangeSlice queries to be start/end inclusive/exclusive (CASSANDRA-3749)
 * Fix BulkLoader to support new SSTable layout and add stream
   throttling to prevent an NPE when there is no yaml config (CASSANDRA-3752)
 * Allow concurrent schema migrations (CASSANDRA-1391, 3832)
 * Add SnapshotCommand to trigger snapshot on remote node (CASSANDRA-3721)
 * Make CFMetaData conversions to/from thrift/native schema inverses
   (CASSANDRA_3559)
 * Add initial code for CQL 3.0-beta (CASSANDRA-2474, 3781, 3753)
 * Add wide row support for ColumnFamilyInputFormat (CASSANDRA-3264)
 * Allow extending CompositeType comparator (CASSANDRA-3657)
 * Avoids over-paging during get_count (CASSANDRA-3798)
 * Add new command to rebuild a node without (repair) merkle tree calculations
   (CASSANDRA-3483, 3922)
 * respect not only row cache capacity but caching mode when
   trying to read data (CASSANDRA-3812)
 * fix system tests (CASSANDRA-3827)
 * CQL support for altering row key type in ALTER TABLE (CASSANDRA-3781)
 * turn compression on by default (CASSANDRA-3871)
 * make hexToBytes refuse invalid input (CASSANDRA-2851)
 * Make secondary indexes CF inherit compression and compaction from their
   parent CF (CASSANDRA-3877)
 * Finish cleanup up tombstone purge code (CASSANDRA-3872)
 * Avoid NPE on aboarted stream-out sessions (CASSANDRA-3904)
 * BulkRecordWriter throws NPE for counter columns (CASSANDRA-3906)
 * Support compression using BulkWriter (CASSANDRA-3907)


1.0.8
 * fix race between cleanup and flush on secondary index CFSes (CASSANDRA-3712)
 * avoid including non-queried nodes in rangeslice read repair
   (CASSANDRA-3843)
 * Only snapshot CF being compacted for snapshot_before_compaction 
   (CASSANDRA-3803)
 * Log active compactions in StatusLogger (CASSANDRA-3703)
 * Compute more accurate compaction score per level (CASSANDRA-3790)
 * Return InvalidRequest when using a keyspace that doesn't exist
   (CASSANDRA-3764)
 * disallow user modification of System keyspace (CASSANDRA-3738)
 * allow using sstable2json on secondary index data (CASSANDRA-3738)
 * (cqlsh) add DESCRIBE COLUMNFAMILIES (CASSANDRA-3586)
 * (cqlsh) format blobs correctly and use colors to improve output
   readability (CASSANDRA-3726)
 * synchronize BiMap of bootstrapping tokens (CASSANDRA-3417)
 * show index options in CLI (CASSANDRA-3809)
 * add optional socket timeout for streaming (CASSANDRA-3838)
 * fix truncate not to leave behind non-CFS backed secondary indexes
   (CASSANDRA-3844)
 * make CLI `show schema` to use output stream directly instead
   of StringBuilder (CASSANDRA-3842)
 * remove the wait on hint future during write (CASSANDRA-3870)
 * (cqlsh) ignore missing CfDef opts (CASSANDRA-3933)
 * (cqlsh) look for cqlshlib relative to realpath (CASSANDRA-3767)
 * Fix short read protection (CASSANDRA-3934)
 * Make sure infered and actual schema match (CASSANDRA-3371)
 * Fix NPE during HH delivery (CASSANDRA-3677)
 * Don't put boostrapping node in 'hibernate' status (CASSANDRA-3737)
 * Fix double quotes in windows bat files (CASSANDRA-3744)
 * Fix bad validator lookup (CASSANDRA-3789)
 * Fix soft reset in EC2MultiRegionSnitch (CASSANDRA-3835)
 * Don't leave zombie connections with THSHA thrift server (CASSANDRA-3867)
 * (cqlsh) fix deserialization of data (CASSANDRA-3874)
 * Fix removetoken force causing an inconsistent state (CASSANDRA-3876)
 * Fix ahndling of some types with Pig (CASSANDRA-3886)
 * Don't allow to drop the system keyspace (CASSANDRA-3759)
 * Make Pig deletes disabled by default and configurable (CASSANDRA-3628)
Merged from 0.8:
 * (Pig) fix CassandraStorage to use correct comparator in Super ColumnFamily
   case (CASSANDRA-3251)
 * fix thread safety issues in commitlog replay, primarily affecting
   systems with many (100s) of CF definitions (CASSANDRA-3751)
 * Fix relevant tombstone ignored with super columns (CASSANDRA-3875)


1.0.7
 * fix regression in HH page size calculation (CASSANDRA-3624)
 * retry failed stream on IOException (CASSANDRA-3686)
 * allow configuring bloom_filter_fp_chance (CASSANDRA-3497)
 * attempt hint delivery every ten minutes, or when failure detector
   notifies us that a node is back up, whichever comes first.  hint
   handoff throttle delay default changed to 1ms, from 50 (CASSANDRA-3554)
 * add nodetool setstreamthroughput (CASSANDRA-3571)
 * fix assertion when dropping a columnfamily with no sstables (CASSANDRA-3614)
 * more efficient allocation of small bloom filters (CASSANDRA-3618)
 * CLibrary.createHardLinkWithExec() to check for errors (CASSANDRA-3101)
 * Avoid creating empty and non cleaned writer during compaction (CASSANDRA-3616)
 * stop thrift service in shutdown hook so we can quiesce MessagingService
   (CASSANDRA-3335)
 * (CQL) compaction_strategy_options and compression_parameters for
   CREATE COLUMNFAMILY statement (CASSANDRA-3374)
 * Reset min/max compaction threshold when creating size tiered compaction
   strategy (CASSANDRA-3666)
 * Don't ignore IOException during compaction (CASSANDRA-3655)
 * Fix assertion error for CF with gc_grace=0 (CASSANDRA-3579)
 * Shutdown ParallelCompaction reducer executor after use (CASSANDRA-3711)
 * Avoid < 0 value for pending tasks in leveled compaction (CASSANDRA-3693)
 * (Hadoop) Support TimeUUID in Pig CassandraStorage (CASSANDRA-3327)
 * Check schema is ready before continuing boostrapping (CASSANDRA-3629)
 * Catch overflows during parsing of chunk_length_kb (CASSANDRA-3644)
 * Improve stream protocol mismatch errors (CASSANDRA-3652)
 * Avoid multiple thread doing HH to the same target (CASSANDRA-3681)
 * Add JMX property for rp_timeout_in_ms (CASSANDRA-2940)
 * Allow DynamicCompositeType to compare component of different types
   (CASSANDRA-3625)
 * Flush non-cfs backed secondary indexes (CASSANDRA-3659)
 * Secondary Indexes should report memory consumption (CASSANDRA-3155)
 * fix for SelectStatement start/end key are not set correctly
   when a key alias is involved (CASSANDRA-3700)
 * fix CLI `show schema` command insert of an extra comma in
   column_metadata (CASSANDRA-3714)
Merged from 0.8:
 * avoid logging (harmless) exception when GC takes < 1ms (CASSANDRA-3656)
 * prevent new nodes from thinking down nodes are up forever (CASSANDRA-3626)
 * use correct list of replicas for LOCAL_QUORUM reads when read repair
   is disabled (CASSANDRA-3696)
 * block on flush before compacting hints (may prevent OOM) (CASSANDRA-3733)


1.0.6
 * (CQL) fix cqlsh support for replicate_on_write (CASSANDRA-3596)
 * fix adding to leveled manifest after streaming (CASSANDRA-3536)
 * filter out unavailable cipher suites when using encryption (CASSANDRA-3178)
 * (HADOOP) add old-style api support for CFIF and CFRR (CASSANDRA-2799)
 * Support TimeUUIDType column names in Stress.java tool (CASSANDRA-3541)
 * (CQL) INSERT/UPDATE/DELETE/TRUNCATE commands should allow CF names to
   be qualified by keyspace (CASSANDRA-3419)
 * always remove endpoints from delevery queue in HH (CASSANDRA-3546)
 * fix race between cf flush and its 2ndary indexes flush (CASSANDRA-3547)
 * fix potential race in AES when a repair fails (CASSANDRA-3548)
 * fix default value validation usage in CLI SET command (CASSANDRA-3553)
 * Optimize componentsFor method for compaction and startup time
   (CASSANDRA-3532)
 * (CQL) Proper ColumnFamily metadata validation on CREATE COLUMNFAMILY 
   (CASSANDRA-3565)
 * fix compression "chunk_length_kb" option to set correct kb value for 
   thrift/avro (CASSANDRA-3558)
 * fix missing response during range slice repair (CASSANDRA-3551)
 * 'describe ring' moved from CLI to nodetool and available through JMX (CASSANDRA-3220)
 * add back partitioner to sstable metadata (CASSANDRA-3540)
 * fix NPE in get_count for counters (CASSANDRA-3601)
Merged from 0.8:
 * remove invalid assertion that table was opened before dropping it
   (CASSANDRA-3580)
 * range and index scans now only send requests to enough replicas to
   satisfy requested CL + RR (CASSANDRA-3598)
 * use cannonical host for local node in nodetool info (CASSANDRA-3556)
 * remove nonlocal DC write optimization since it only worked with
   CL.ONE or CL.LOCAL_QUORUM (CASSANDRA-3577, 3585)
 * detect misuses of CounterColumnType (CASSANDRA-3422)
 * turn off string interning in json2sstable, take 2 (CASSANDRA-2189)
 * validate compression parameters on add/update of the ColumnFamily 
   (CASSANDRA-3573)
 * Check for 0.0.0.0 is incorrect in CFIF (CASSANDRA-3584)
 * Increase vm.max_map_count in debian packaging (CASSANDRA-3563)
 * gossiper will never add itself to saved endpoints (CASSANDRA-3485)


1.0.5
 * revert CASSANDRA-3407 (see CASSANDRA-3540)
 * fix assertion error while forwarding writes to local nodes (CASSANDRA-3539)


1.0.4
 * fix self-hinting of timed out read repair updates and make hinted handoff
   less prone to OOMing a coordinator (CASSANDRA-3440)
 * expose bloom filter sizes via JMX (CASSANDRA-3495)
 * enforce RP tokens 0..2**127 (CASSANDRA-3501)
 * canonicalize paths exposed through JMX (CASSANDRA-3504)
 * fix "liveSize" stat when sstables are removed (CASSANDRA-3496)
 * add bloom filter FP rates to nodetool cfstats (CASSANDRA-3347)
 * record partitioner in sstable metadata component (CASSANDRA-3407)
 * add new upgradesstables nodetool command (CASSANDRA-3406)
 * skip --debug requirement to see common exceptions in CLI (CASSANDRA-3508)
 * fix incorrect query results due to invalid max timestamp (CASSANDRA-3510)
 * make sstableloader recognize compressed sstables (CASSANDRA-3521)
 * avoids race in OutboundTcpConnection in multi-DC setups (CASSANDRA-3530)
 * use SETLOCAL in cassandra.bat (CASANDRA-3506)
 * fix ConcurrentModificationException in Table.all() (CASSANDRA-3529)
Merged from 0.8:
 * fix concurrence issue in the FailureDetector (CASSANDRA-3519)
 * fix array out of bounds error in counter shard removal (CASSANDRA-3514)
 * avoid dropping tombstones when they might still be needed to shadow
   data in a different sstable (CASSANDRA-2786)


1.0.3
 * revert name-based query defragmentation aka CASSANDRA-2503 (CASSANDRA-3491)
 * fix invalidate-related test failures (CASSANDRA-3437)
 * add next-gen cqlsh to bin/ (CASSANDRA-3188, 3131, 3493)
 * (CQL) fix handling of rows with no columns (CASSANDRA-3424, 3473)
 * fix querying supercolumns by name returning only a subset of
   subcolumns or old subcolumn versions (CASSANDRA-3446)
 * automatically compute sha1 sum for uncompressed data files (CASSANDRA-3456)
 * fix reading metadata/statistics component for version < h (CASSANDRA-3474)
 * add sstable forward-compatibility (CASSANDRA-3478)
 * report compression ratio in CFSMBean (CASSANDRA-3393)
 * fix incorrect size exception during streaming of counters (CASSANDRA-3481)
 * (CQL) fix for counter decrement syntax (CASSANDRA-3418)
 * Fix race introduced by CASSANDRA-2503 (CASSANDRA-3482)
 * Fix incomplete deletion of delivered hints (CASSANDRA-3466)
 * Avoid rescheduling compactions when no compaction was executed 
   (CASSANDRA-3484)
 * fix handling of the chunk_length_kb compression options (CASSANDRA-3492)
Merged from 0.8:
 * fix updating CF row_cache_provider (CASSANDRA-3414)
 * CFMetaData.convertToThrift method to set RowCacheProvider (CASSANDRA-3405)
 * acquire compactionlock during truncate (CASSANDRA-3399)
 * fix displaying cfdef entries for super columnfamilies (CASSANDRA-3415)
 * Make counter shard merging thread safe (CASSANDRA-3178)
 * Revert CASSANDRA-2855
 * Fix bug preventing the use of efficient cross-DC writes (CASSANDRA-3472)
 * `describe ring` command for CLI (CASSANDRA-3220)
 * (Hadoop) skip empty rows when entire row is requested, redux (CASSANDRA-2855)


1.0.2
 * "defragment" rows for name-based queries under STCS (CASSANDRA-2503)
 * Add timing information to cassandra-cli GET/SET/LIST queries (CASSANDRA-3326)
 * Only create one CompressionMetadata object per sstable (CASSANDRA-3427)
 * cleanup usage of StorageService.setMode() (CASANDRA-3388)
 * Avoid large array allocation for compressed chunk offsets (CASSANDRA-3432)
 * fix DecimalType bytebuffer marshalling (CASSANDRA-3421)
 * fix bug that caused first column in per row indexes to be ignored 
   (CASSANDRA-3441)
 * add JMX call to clean (failed) repair sessions (CASSANDRA-3316)
 * fix sstableloader reference acquisition bug (CASSANDRA-3438)
 * fix estimated row size regression (CASSANDRA-3451)
 * make sure we don't return more columns than asked (CASSANDRA-3303, 3395)
Merged from 0.8:
 * acquire compactionlock during truncate (CASSANDRA-3399)
 * fix displaying cfdef entries for super columnfamilies (CASSANDRA-3415)


1.0.1
 * acquire references during index build to prevent delete problems
   on Windows (CASSANDRA-3314)
 * describe_ring should include datacenter/topology information (CASSANDRA-2882)
 * Thrift sockets are not properly buffered (CASSANDRA-3261)
 * performance improvement for bytebufferutil compare function (CASSANDRA-3286)
 * add system.versions ColumnFamily (CASSANDRA-3140)
 * reduce network copies (CASSANDRA-3333, 3373)
 * limit nodetool to 32MB of heap (CASSANDRA-3124)
 * (CQL) update parser to accept "timestamp" instead of "date" (CASSANDRA-3149)
 * Fix CLI `show schema` to include "compression_options" (CASSANDRA-3368)
 * Snapshot to include manifest under LeveledCompactionStrategy (CASSANDRA-3359)
 * (CQL) SELECT query should allow CF name to be qualified by keyspace (CASSANDRA-3130)
 * (CQL) Fix internal application error specifying 'using consistency ...'
   in lower case (CASSANDRA-3366)
 * fix Deflate compression when compression actually makes the data bigger
   (CASSANDRA-3370)
 * optimize UUIDGen to avoid lock contention on InetAddress.getLocalHost 
   (CASSANDRA-3387)
 * tolerate index being dropped mid-mutation (CASSANDRA-3334, 3313)
 * CompactionManager is now responsible for checking for new candidates
   post-task execution, enabling more consistent leveled compaction 
   (CASSANDRA-3391)
 * Cache HSHA threads (CASSANDRA-3372)
 * use CF/KS names as snapshot prefix for drop + truncate operations
   (CASSANDRA-2997)
 * Break bloom filters up to avoid heap fragmentation (CASSANDRA-2466)
 * fix cassandra hanging on jsvc stop (CASSANDRA-3302)
 * Avoid leveled compaction getting blocked on errors (CASSANDRA-3408)
 * Make reloading the compaction strategy safe (CASSANDRA-3409)
 * ignore 0.8 hints even if compaction begins before we try to purge
   them (CASSANDRA-3385)
 * remove procrun (bin\daemon) from Cassandra source tree and 
   artifacts (CASSANDRA-3331)
 * make cassandra compile under JDK7 (CASSANDRA-3275)
 * remove dependency of clientutil.jar to FBUtilities (CASSANDRA-3299)
 * avoid truncation errors by using long math on long values (CASSANDRA-3364)
 * avoid clock drift on some Windows machine (CASSANDRA-3375)
 * display cache provider in cli 'describe keyspace' command (CASSANDRA-3384)
 * fix incomplete topology information in describe_ring (CASSANDRA-3403)
 * expire dead gossip states based on time (CASSANDRA-2961)
 * improve CompactionTask extensibility (CASSANDRA-3330)
 * Allow one leveled compaction task to kick off another (CASSANDRA-3363)
 * allow encryption only between datacenters (CASSANDRA-2802)
Merged from 0.8:
 * fix truncate allowing data to be replayed post-restart (CASSANDRA-3297)
 * make iwriter final in IndexWriter to avoid NPE (CASSANDRA-2863)
 * (CQL) update grammar to require key clause in DELETE statement
   (CASSANDRA-3349)
 * (CQL) allow numeric keyspace names in USE statement (CASSANDRA-3350)
 * (Hadoop) skip empty rows when slicing the entire row (CASSANDRA-2855)
 * Fix handling of tombstone by SSTableExport/Import (CASSANDRA-3357)
 * fix ColumnIndexer to use long offsets (CASSANDRA-3358)
 * Improved CLI exceptions (CASSANDRA-3312)
 * Fix handling of tombstone by SSTableExport/Import (CASSANDRA-3357)
 * Only count compaction as active (for throttling) when they have
   successfully acquired the compaction lock (CASSANDRA-3344)
 * Display CLI version string on startup (CASSANDRA-3196)
 * (Hadoop) make CFIF try rpc_address or fallback to listen_address
   (CASSANDRA-3214)
 * (Hadoop) accept comma delimited lists of initial thrift connections
   (CASSANDRA-3185)
 * ColumnFamily min_compaction_threshold should be >= 2 (CASSANDRA-3342)
 * (Pig) add 0.8+ types and key validation type in schema (CASSANDRA-3280)
 * Fix completely removing column metadata using CLI (CASSANDRA-3126)
 * CLI `describe cluster;` output should be on separate lines for separate versions
   (CASSANDRA-3170)
 * fix changing durable_writes keyspace option during CF creation
   (CASSANDRA-3292)
 * avoid locking on update when no indexes are involved (CASSANDRA-3386)
 * fix assertionError during repair with ordered partitioners (CASSANDRA-3369)
 * correctly serialize key_validation_class for avro (CASSANDRA-3391)
 * don't expire counter tombstone after streaming (CASSANDRA-3394)
 * prevent nodes that failed to join from hanging around forever 
   (CASSANDRA-3351)
 * remove incorrect optimization from slice read path (CASSANDRA-3390)
 * Fix race in AntiEntropyService (CASSANDRA-3400)


1.0.0-final
 * close scrubbed sstable fd before deleting it (CASSANDRA-3318)
 * fix bug preventing obsolete commitlog segments from being removed
   (CASSANDRA-3269)
 * tolerate whitespace in seed CDL (CASSANDRA-3263)
 * Change default heap thresholds to max(min(1/2 ram, 1G), min(1/4 ram, 8GB))
   (CASSANDRA-3295)
 * Fix broken CompressedRandomAccessReaderTest (CASSANDRA-3298)
 * (CQL) fix type information returned for wildcard queries (CASSANDRA-3311)
 * add estimated tasks to LeveledCompactionStrategy (CASSANDRA-3322)
 * avoid including compaction cache-warming in keycache stats (CASSANDRA-3325)
 * run compaction and hinted handoff threads at MIN_PRIORITY (CASSANDRA-3308)
 * default hsha thrift server to cpu core count in rpc pool (CASSANDRA-3329)
 * add bin\daemon to binary tarball for Windows service (CASSANDRA-3331)
 * Fix places where uncompressed size of sstables was use in place of the
   compressed one (CASSANDRA-3338)
 * Fix hsha thrift server (CASSANDRA-3346)
 * Make sure repair only stream needed sstables (CASSANDRA-3345)


1.0.0-rc2
 * Log a meaningful warning when a node receives a message for a repair session
   that doesn't exist anymore (CASSANDRA-3256)
 * test for NUMA policy support as well as numactl presence (CASSANDRA-3245)
 * Fix FD leak when internode encryption is enabled (CASSANDRA-3257)
 * Remove incorrect assertion in mergeIterator (CASSANDRA-3260)
 * FBUtilities.hexToBytes(String) to throw NumberFormatException when string
   contains non-hex characters (CASSANDRA-3231)
 * Keep SimpleSnitch proximity ordering unchanged from what the Strategy
   generates, as intended (CASSANDRA-3262)
 * remove Scrub from compactionstats when finished (CASSANDRA-3255)
 * fix counter entry in jdbc TypesMap (CASSANDRA-3268)
 * fix full queue scenario for ParallelCompactionIterator (CASSANDRA-3270)
 * fix bootstrap process (CASSANDRA-3285)
 * don't try delivering hints if when there isn't any (CASSANDRA-3176)
 * CLI documentation change for ColumnFamily `compression_options` (CASSANDRA-3282)
 * ignore any CF ids sent by client for adding CF/KS (CASSANDRA-3288)
 * remove obsolete hints on first startup (CASSANDRA-3291)
 * use correct ISortedColumns for time-optimized reads (CASSANDRA-3289)
 * Evict gossip state immediately when a token is taken over by a new IP 
   (CASSANDRA-3259)


1.0.0-rc1
 * Update CQL to generate microsecond timestamps by default (CASSANDRA-3227)
 * Fix counting CFMetadata towards Memtable liveRatio (CASSANDRA-3023)
 * Kill server on wrapped OOME such as from FileChannel.map (CASSANDRA-3201)
 * remove unnecessary copy when adding to row cache (CASSANDRA-3223)
 * Log message when a full repair operation completes (CASSANDRA-3207)
 * Fix streamOutSession keeping sstables references forever if the remote end
   dies (CASSANDRA-3216)
 * Remove dynamic_snitch boolean from example configuration (defaulting to 
   true) and set default badness threshold to 0.1 (CASSANDRA-3229)
 * Base choice of random or "balanced" token on bootstrap on whether
   schema definitions were found (CASSANDRA-3219)
 * Fixes for LeveledCompactionStrategy score computation, prioritization,
   scheduling, and performance (CASSANDRA-3224, 3234)
 * parallelize sstable open at server startup (CASSANDRA-2988)
 * fix handling of exceptions writing to OutboundTcpConnection (CASSANDRA-3235)
 * Allow using quotes in "USE <keyspace>;" CLI command (CASSANDRA-3208)
 * Don't allow any cache loading exceptions to halt startup (CASSANDRA-3218)
 * Fix sstableloader --ignores option (CASSANDRA-3247)
 * File descriptor limit increased in packaging (CASSANDRA-3206)
 * Fix deadlock in commit log during flush (CASSANDRA-3253) 


1.0.0-beta1
 * removed binarymemtable (CASSANDRA-2692)
 * add commitlog_total_space_in_mb to prevent fragmented logs (CASSANDRA-2427)
 * removed commitlog_rotation_threshold_in_mb configuration (CASSANDRA-2771)
 * make AbstractBounds.normalize de-overlapp overlapping ranges (CASSANDRA-2641)
 * replace CollatingIterator, ReducingIterator with MergeIterator 
   (CASSANDRA-2062)
 * Fixed the ability to set compaction strategy in cli using create column 
   family command (CASSANDRA-2778)
 * clean up tmp files after failed compaction (CASSANDRA-2468)
 * restrict repair streaming to specific columnfamilies (CASSANDRA-2280)
 * don't bother persisting columns shadowed by a row tombstone (CASSANDRA-2589)
 * reset CF and SC deletion times after gc_grace (CASSANDRA-2317)
 * optimize away seek when compacting wide rows (CASSANDRA-2879)
 * single-pass streaming (CASSANDRA-2677, 2906, 2916, 3003)
 * use reference counting for deleting sstables instead of relying on GC
   (CASSANDRA-2521, 3179)
 * store hints as serialized mutations instead of pointers to data row
   (CASSANDRA-2045)
 * store hints in the coordinator node instead of in the closest replica 
   (CASSANDRA-2914)
 * add row_cache_keys_to_save CF option (CASSANDRA-1966)
 * check column family validity in nodetool repair (CASSANDRA-2933)
 * use lazy initialization instead of class initialization in NodeId
   (CASSANDRA-2953)
 * add paging to get_count (CASSANDRA-2894)
 * fix "short reads" in [multi]get (CASSANDRA-2643, 3157, 3192)
 * add optional compression for sstables (CASSANDRA-47, 2994, 3001, 3128)
 * add scheduler JMX metrics (CASSANDRA-2962)
 * add block level checksum for compressed data (CASSANDRA-1717)
 * make column family backed column map pluggable and introduce unsynchronized
   ArrayList backed one to speedup reads (CASSANDRA-2843, 3165, 3205)
 * refactoring of the secondary index api (CASSANDRA-2982)
 * make CL > ONE reads wait for digest reconciliation before returning
   (CASSANDRA-2494)
 * fix missing logging for some exceptions (CASSANDRA-2061)
 * refactor and optimize ColumnFamilyStore.files(...) and Descriptor.fromFilename(String)
   and few other places responsible for work with SSTable files (CASSANDRA-3040)
 * Stop reading from sstables once we know we have the most recent columns,
   for query-by-name requests (CASSANDRA-2498)
 * Add query-by-column mode to stress.java (CASSANDRA-3064)
 * Add "install" command to cassandra.bat (CASSANDRA-292)
 * clean up KSMetadata, CFMetadata from unnecessary
   Thrift<->Avro conversion methods (CASSANDRA-3032)
 * Add timeouts to client request schedulers (CASSANDRA-3079, 3096)
 * Cli to use hashes rather than array of hashes for strategy options (CASSANDRA-3081)
 * LeveledCompactionStrategy (CASSANDRA-1608, 3085, 3110, 3087, 3145, 3154, 3182)
 * Improvements of the CLI `describe` command (CASSANDRA-2630)
 * reduce window where dropped CF sstables may not be deleted (CASSANDRA-2942)
 * Expose gossip/FD info to JMX (CASSANDRA-2806)
 * Fix streaming over SSL when compressed SSTable involved (CASSANDRA-3051)
 * Add support for pluggable secondary index implementations (CASSANDRA-3078)
 * remove compaction_thread_priority setting (CASSANDRA-3104)
 * generate hints for replicas that timeout, not just replicas that are known
   to be down before starting (CASSANDRA-2034)
 * Add throttling for internode streaming (CASSANDRA-3080)
 * make the repair of a range repair all replica (CASSANDRA-2610, 3194)
 * expose the ability to repair the first range (as returned by the
   partitioner) of a node (CASSANDRA-2606)
 * Streams Compression (CASSANDRA-3015)
 * add ability to use multiple threads during a single compaction
   (CASSANDRA-2901)
 * make AbstractBounds.normalize support overlapping ranges (CASSANDRA-2641)
 * fix of the CQL count() behavior (CASSANDRA-3068)
 * use TreeMap backed column families for the SSTable simple writers
   (CASSANDRA-3148)
 * fix inconsistency of the CLI syntax when {} should be used instead of [{}]
   (CASSANDRA-3119)
 * rename CQL type names to match expected SQL behavior (CASSANDRA-3149, 3031)
 * Arena-based allocation for memtables (CASSANDRA-2252, 3162, 3163, 3168)
 * Default RR chance to 0.1 (CASSANDRA-3169)
 * Add RowLevel support to secondary index API (CASSANDRA-3147)
 * Make SerializingCacheProvider the default if JNA is available (CASSANDRA-3183)
 * Fix backwards compatibilty for CQL memtable properties (CASSANDRA-3190)
 * Add five-minute delay before starting compactions on a restarted server
   (CASSANDRA-3181)
 * Reduce copies done for intra-host messages (CASSANDRA-1788, 3144)
 * support of compaction strategy option for stress.java (CASSANDRA-3204)
 * make memtable throughput and column count thresholds no-ops (CASSANDRA-2449)
 * Return schema information along with the resultSet in CQL (CASSANDRA-2734)
 * Add new DecimalType (CASSANDRA-2883)
 * Fix assertion error in RowRepairResolver (CASSANDRA-3156)
 * Reduce unnecessary high buffer sizes (CASSANDRA-3171)
 * Pluggable compaction strategy (CASSANDRA-1610)
 * Add new broadcast_address config option (CASSANDRA-2491)


0.8.7
 * Kill server on wrapped OOME such as from FileChannel.map (CASSANDRA-3201)
 * Allow using quotes in "USE <keyspace>;" CLI command (CASSANDRA-3208)
 * Log message when a full repair operation completes (CASSANDRA-3207)
 * Don't allow any cache loading exceptions to halt startup (CASSANDRA-3218)
 * Fix sstableloader --ignores option (CASSANDRA-3247)
 * File descriptor limit increased in packaging (CASSANDRA-3206)
 * Log a meaningfull warning when a node receive a message for a repair session
   that doesn't exist anymore (CASSANDRA-3256)
 * Fix FD leak when internode encryption is enabled (CASSANDRA-3257)
 * FBUtilities.hexToBytes(String) to throw NumberFormatException when string
   contains non-hex characters (CASSANDRA-3231)
 * Keep SimpleSnitch proximity ordering unchanged from what the Strategy
   generates, as intended (CASSANDRA-3262)
 * remove Scrub from compactionstats when finished (CASSANDRA-3255)
 * Fix tool .bat files when CASSANDRA_HOME contains spaces (CASSANDRA-3258)
 * Force flush of status table when removing/updating token (CASSANDRA-3243)
 * Evict gossip state immediately when a token is taken over by a new IP (CASSANDRA-3259)
 * Fix bug where the failure detector can take too long to mark a host
   down (CASSANDRA-3273)
 * (Hadoop) allow wrapping ranges in queries (CASSANDRA-3137)
 * (Hadoop) check all interfaces for a match with split location
   before falling back to random replica (CASSANDRA-3211)
 * (Hadoop) Make Pig storage handle implements LoadMetadata (CASSANDRA-2777)
 * (Hadoop) Fix exception during PIG 'dump' (CASSANDRA-2810)
 * Fix stress COUNTER_GET option (CASSANDRA-3301)
 * Fix missing fields in CLI `show schema` output (CASSANDRA-3304)
 * Nodetool no longer leaks threads and closes JMX connections (CASSANDRA-3309)
 * fix truncate allowing data to be replayed post-restart (CASSANDRA-3297)
 * Move SimpleAuthority and SimpleAuthenticator to examples (CASSANDRA-2922)
 * Fix handling of tombstone by SSTableExport/Import (CASSANDRA-3357)
 * Fix transposition in cfHistograms (CASSANDRA-3222)
 * Allow using number as DC name when creating keyspace in CQL (CASSANDRA-3239)
 * Force flush of system table after updating/removing a token (CASSANDRA-3243)


0.8.6
 * revert CASSANDRA-2388
 * change TokenRange.endpoints back to listen/broadcast address to match
   pre-1777 behavior, and add TokenRange.rpc_endpoints instead (CASSANDRA-3187)
 * avoid trying to watch cassandra-topology.properties when loaded from jar
   (CASSANDRA-3138)
 * prevent users from creating keyspaces with LocalStrategy replication
   (CASSANDRA-3139)
 * fix CLI `show schema;` to output correct keyspace definition statement
   (CASSANDRA-3129)
 * CustomTThreadPoolServer to log TTransportException at DEBUG level
   (CASSANDRA-3142)
 * allow topology sort to work with non-unique rack names between 
   datacenters (CASSANDRA-3152)
 * Improve caching of same-version Messages on digest and repair paths
   (CASSANDRA-3158)
 * Randomize choice of first replica for counter increment (CASSANDRA-2890)
 * Fix using read_repair_chance instead of merge_shard_change (CASSANDRA-3202)
 * Avoid streaming data to nodes that already have it, on move as well as
   decommission (CASSANDRA-3041)
 * Fix divide by zero error in GCInspector (CASSANDRA-3164)
 * allow quoting of the ColumnFamily name in CLI `create column family`
   statement (CASSANDRA-3195)
 * Fix rolling upgrade from 0.7 to 0.8 problem (CASANDRA-3166)
 * Accomodate missing encryption_options in IncomingTcpConnection.stream
   (CASSANDRA-3212)


0.8.5
 * fix NPE when encryption_options is unspecified (CASSANDRA-3007)
 * include column name in validation failure exceptions (CASSANDRA-2849)
 * make sure truncate clears out the commitlog so replay won't re-
   populate with truncated data (CASSANDRA-2950)
 * fix NPE when debug logging is enabled and dropped CF is present
   in a commitlog segment (CASSANDRA-3021)
 * fix cassandra.bat when CASSANDRA_HOME contains spaces (CASSANDRA-2952)
 * fix to SSTableSimpleUnsortedWriter bufferSize calculation (CASSANDRA-3027)
 * make cleanup and normal compaction able to skip empty rows
   (rows containing nothing but expired tombstones) (CASSANDRA-3039)
 * work around native memory leak in com.sun.management.GarbageCollectorMXBean
   (CASSANDRA-2868)
 * validate that column names in column_metadata are not equal to key_alias
   on create/update of the ColumnFamily and CQL 'ALTER' statement (CASSANDRA-3036)
 * return an InvalidRequestException if an indexed column is assigned
   a value larger than 64KB (CASSANDRA-3057)
 * fix of numeric-only and string column names handling in CLI "drop index" 
   (CASSANDRA-3054)
 * prune index scan resultset back to original request for lazy
   resultset expansion case (CASSANDRA-2964)
 * (Hadoop) fail jobs when Cassandra node has failed but TaskTracker
   has not (CASSANDRA-2388)
 * fix dynamic snitch ignoring nodes when read_repair_chance is zero
   (CASSANDRA-2662)
 * avoid retaining references to dropped CFS objects in 
   CompactionManager.estimatedCompactions (CASSANDRA-2708)
 * expose rpc timeouts per host in MessagingServiceMBean (CASSANDRA-2941)
 * avoid including cwd in classpath for deb and rpm packages (CASSANDRA-2881)
 * remove gossip state when a new IP takes over a token (CASSANDRA-3071)
 * allow sstable2json to work on index sstable files (CASSANDRA-3059)
 * always hint counters (CASSANDRA-3099)
 * fix log4j initialization in EmbeddedCassandraService (CASSANDRA-2857)
 * remove gossip state when a new IP takes over a token (CASSANDRA-3071)
 * work around native memory leak in com.sun.management.GarbageCollectorMXBean
    (CASSANDRA-2868)
 * fix UnavailableException with writes at CL.EACH_QUORM (CASSANDRA-3084)
 * fix parsing of the Keyspace and ColumnFamily names in numeric
   and string representations in CLI (CASSANDRA-3075)
 * fix corner cases in Range.differenceToFetch (CASSANDRA-3084)
 * fix ip address String representation in the ring cache (CASSANDRA-3044)
 * fix ring cache compatibility when mixing pre-0.8.4 nodes with post-
   in the same cluster (CASSANDRA-3023)
 * make repair report failure when a node participating dies (instead of
   hanging forever) (CASSANDRA-2433)
 * fix handling of the empty byte buffer by ReversedType (CASSANDRA-3111)
 * Add validation that Keyspace names are case-insensitively unique (CASSANDRA-3066)
 * catch invalid key_validation_class before instantiating UpdateColumnFamily (CASSANDRA-3102)
 * make Range and Bounds objects client-safe (CASSANDRA-3108)
 * optionally skip log4j configuration (CASSANDRA-3061)
 * bundle sstableloader with the debian package (CASSANDRA-3113)
 * don't try to build secondary indexes when there is none (CASSANDRA-3123)
 * improve SSTableSimpleUnsortedWriter speed for large rows (CASSANDRA-3122)
 * handle keyspace arguments correctly in nodetool snapshot (CASSANDRA-3038)
 * Fix SSTableImportTest on windows (CASSANDRA-3043)
 * expose compactionThroughputMbPerSec through JMX (CASSANDRA-3117)
 * log keyspace and CF of large rows being compacted


0.8.4
 * change TokenRing.endpoints to be a list of rpc addresses instead of 
   listen/broadcast addresses (CASSANDRA-1777)
 * include files-to-be-streamed in StreamInSession.getSources (CASSANDRA-2972)
 * use JAVA env var in cassandra-env.sh (CASSANDRA-2785, 2992)
 * avoid doing read for no-op replicate-on-write at CL=1 (CASSANDRA-2892)
 * refuse counter write for CL.ANY (CASSANDRA-2990)
 * switch back to only logging recent dropped messages (CASSANDRA-3004)
 * always deserialize RowMutation for counters (CASSANDRA-3006)
 * ignore saved replication_factor strategy_option for NTS (CASSANDRA-3011)
 * make sure pre-truncate CL segments are discarded (CASSANDRA-2950)


0.8.3
 * add ability to drop local reads/writes that are going to timeout
   (CASSANDRA-2943)
 * revamp token removal process, keep gossip states for 3 days (CASSANDRA-2496)
 * don't accept extra args for 0-arg nodetool commands (CASSANDRA-2740)
 * log unavailableexception details at debug level (CASSANDRA-2856)
 * expose data_dir though jmx (CASSANDRA-2770)
 * don't include tmp files as sstable when create cfs (CASSANDRA-2929)
 * log Java classpath on startup (CASSANDRA-2895)
 * keep gossipped version in sync with actual on migration coordinator 
   (CASSANDRA-2946)
 * use lazy initialization instead of class initialization in NodeId
   (CASSANDRA-2953)
 * check column family validity in nodetool repair (CASSANDRA-2933)
 * speedup bytes to hex conversions dramatically (CASSANDRA-2850)
 * Flush memtables on shutdown when durable writes are disabled 
   (CASSANDRA-2958)
 * improved POSIX compatibility of start scripts (CASsANDRA-2965)
 * add counter support to Hadoop InputFormat (CASSANDRA-2981)
 * fix bug where dirty commitlog segments were removed (and avoid keeping 
   segments with no post-flush activity permanently dirty) (CASSANDRA-2829)
 * fix throwing exception with batch mutation of counter super columns
   (CASSANDRA-2949)
 * ignore system tables during repair (CASSANDRA-2979)
 * throw exception when NTS is given replication_factor as an option
   (CASSANDRA-2960)
 * fix assertion error during compaction of counter CFs (CASSANDRA-2968)
 * avoid trying to create index names, when no index exists (CASSANDRA-2867)
 * don't sample the system table when choosing a bootstrap token
   (CASSANDRA-2825)
 * gossiper notifies of local state changes (CASSANDRA-2948)
 * add asynchronous and half-sync/half-async (hsha) thrift servers 
   (CASSANDRA-1405)
 * fix potential use of free'd native memory in SerializingCache 
   (CASSANDRA-2951)
 * prune index scan resultset back to original request for lazy
   resultset expansion case (CASSANDRA-2964)
 * (Hadoop) fail jobs when Cassandra node has failed but TaskTracker
    has not (CASSANDRA-2388)


0.8.2
 * CQL: 
   - include only one row per unique key for IN queries (CASSANDRA-2717)
   - respect client timestamp on full row deletions (CASSANDRA-2912)
 * improve thread-safety in StreamOutSession (CASSANDRA-2792)
 * allow deleting a row and updating indexed columns in it in the
   same mutation (CASSANDRA-2773)
 * Expose number of threads blocked on submitting memtable to flush
   in JMX (CASSANDRA-2817)
 * add ability to return "endpoints" to nodetool (CASSANDRA-2776)
 * Add support for multiple (comma-delimited) coordinator addresses
   to ColumnFamilyInputFormat (CASSANDRA-2807)
 * fix potential NPE while scheduling read repair for range slice
   (CASSANDRA-2823)
 * Fix race in SystemTable.getCurrentLocalNodeId (CASSANDRA-2824)
 * Correctly set default for replicate_on_write (CASSANDRA-2835)
 * improve nodetool compactionstats formatting (CASSANDRA-2844)
 * fix index-building status display (CASSANDRA-2853)
 * fix CLI perpetuating obsolete KsDef.replication_factor (CASSANDRA-2846)
 * improve cli treatment of multiline comments (CASSANDRA-2852)
 * handle row tombstones correctly in EchoedRow (CASSANDRA-2786)
 * add MessagingService.get[Recently]DroppedMessages and
   StorageService.getExceptionCount (CASSANDRA-2804)
 * fix possibility of spurious UnavailableException for LOCAL_QUORUM
   reads with dynamic snitch + read repair disabled (CASSANDRA-2870)
 * add ant-optional as dependence for the debian package (CASSANDRA-2164)
 * add option to specify limit for get_slice in the CLI (CASSANDRA-2646)
 * decrease HH page size (CASSANDRA-2832)
 * reset cli keyspace after dropping the current one (CASSANDRA-2763)
 * add KeyRange option to Hadoop inputformat (CASSANDRA-1125)
 * fix protocol versioning (CASSANDRA-2818, 2860)
 * support spaces in path to log4j configuration (CASSANDRA-2383)
 * avoid including inferred types in CF update (CASSANDRA-2809)
 * fix JMX bulkload call (CASSANDRA-2908)
 * fix updating KS with durable_writes=false (CASSANDRA-2907)
 * add simplified facade to SSTableWriter for bulk loading use
   (CASSANDRA-2911)
 * fix re-using index CF sstable names after drop/recreate (CASSANDRA-2872)
 * prepend CF to default index names (CASSANDRA-2903)
 * fix hint replay (CASSANDRA-2928)
 * Properly synchronize repair's merkle tree computation (CASSANDRA-2816)


0.8.1
 * CQL:
   - support for insert, delete in BATCH (CASSANDRA-2537)
   - support for IN to SELECT, UPDATE (CASSANDRA-2553)
   - timestamp support for INSERT, UPDATE, and BATCH (CASSANDRA-2555)
   - TTL support (CASSANDRA-2476)
   - counter support (CASSANDRA-2473)
   - ALTER COLUMNFAMILY (CASSANDRA-1709)
   - DROP INDEX (CASSANDRA-2617)
   - add SCHEMA/TABLE as aliases for KS/CF (CASSANDRA-2743)
   - server handles wait-for-schema-agreement (CASSANDRA-2756)
   - key alias support (CASSANDRA-2480)
 * add support for comparator parameters and a generic ReverseType
   (CASSANDRA-2355)
 * add CompositeType and DynamicCompositeType (CASSANDRA-2231)
 * optimize batches containing multiple updates to the same row
   (CASSANDRA-2583)
 * adjust hinted handoff page size to avoid OOM with large columns 
   (CASSANDRA-2652)
 * mark BRAF buffer invalid post-flush so we don't re-flush partial
   buffers again, especially on CL writes (CASSANDRA-2660)
 * add DROP INDEX support to CLI (CASSANDRA-2616)
 * don't perform HH to client-mode [storageproxy] nodes (CASSANDRA-2668)
 * Improve forceDeserialize/getCompactedRow encapsulation (CASSANDRA-2659)
 * Don't write CounterUpdateColumn to disk in tests (CASSANDRA-2650)
 * Add sstable bulk loading utility (CASSANDRA-1278)
 * avoid replaying hints to dropped columnfamilies (CASSANDRA-2685)
 * add placeholders for missing rows in range query pseudo-RR (CASSANDRA-2680)
 * remove no-op HHOM.renameHints (CASSANDRA-2693)
 * clone super columns to avoid modifying them during flush (CASSANDRA-2675)
 * allow writes to bypass the commitlog for certain keyspaces (CASSANDRA-2683)
 * avoid NPE when bypassing commitlog during memtable flush (CASSANDRA-2781)
 * Added support for making bootstrap retry if nodes flap (CASSANDRA-2644)
 * Added statusthrift to nodetool to report if thrift server is running (CASSANDRA-2722)
 * Fixed rows being cached if they do not exist (CASSANDRA-2723)
 * Support passing tableName and cfName to RowCacheProviders (CASSANDRA-2702)
 * close scrub file handles (CASSANDRA-2669)
 * throttle migration replay (CASSANDRA-2714)
 * optimize column serializer creation (CASSANDRA-2716)
 * Added support for making bootstrap retry if nodes flap (CASSANDRA-2644)
 * Added statusthrift to nodetool to report if thrift server is running
   (CASSANDRA-2722)
 * Fixed rows being cached if they do not exist (CASSANDRA-2723)
 * fix truncate/compaction race (CASSANDRA-2673)
 * workaround large resultsets causing large allocation retention
   by nio sockets (CASSANDRA-2654)
 * fix nodetool ring use with Ec2Snitch (CASSANDRA-2733)
 * fix removing columns and subcolumns that are supressed by a row or
   supercolumn tombstone during replica resolution (CASSANDRA-2590)
 * support sstable2json against snapshot sstables (CASSANDRA-2386)
 * remove active-pull schema requests (CASSANDRA-2715)
 * avoid marking entire list of sstables as actively being compacted
   in multithreaded compaction (CASSANDRA-2765)
 * seek back after deserializing a row to update cache with (CASSANDRA-2752)
 * avoid skipping rows in scrub for counter column family (CASSANDRA-2759)
 * fix ConcurrentModificationException in repair when dealing with 0.7 node
   (CASSANDRA-2767)
 * use threadsafe collections for StreamInSession (CASSANDRA-2766)
 * avoid infinite loop when creating merkle tree (CASSANDRA-2758)
 * avoids unmarking compacting sstable prematurely in cleanup (CASSANDRA-2769)
 * fix NPE when the commit log is bypassed (CASSANDRA-2718)
 * don't throw an exception in SS.isRPCServerRunning (CASSANDRA-2721)
 * make stress.jar executable (CASSANDRA-2744)
 * add daemon mode to java stress (CASSANDRA-2267)
 * expose the DC and rack of a node through JMX and nodetool ring (CASSANDRA-2531)
 * fix cache mbean getSize (CASSANDRA-2781)
 * Add Date, Float, Double, and Boolean types (CASSANDRA-2530)
 * Add startup flag to renew counter node id (CASSANDRA-2788)
 * add jamm agent to cassandra.bat (CASSANDRA-2787)
 * fix repair hanging if a neighbor has nothing to send (CASSANDRA-2797)
 * purge tombstone even if row is in only one sstable (CASSANDRA-2801)
 * Fix wrong purge of deleted cf during compaction (CASSANDRA-2786)
 * fix race that could result in Hadoop writer failing to throw an
   exception encountered after close() (CASSANDRA-2755)
 * fix scan wrongly throwing assertion error (CASSANDRA-2653)
 * Always use even distribution for merkle tree with RandomPartitionner
   (CASSANDRA-2841)
 * fix describeOwnership for OPP (CASSANDRA-2800)
 * ensure that string tokens do not contain commas (CASSANDRA-2762)


0.8.0-final
 * fix CQL grammar warning and cqlsh regression from CASSANDRA-2622
 * add ant generate-cql-html target (CASSANDRA-2526)
 * update CQL consistency levels (CASSANDRA-2566)
 * debian packaging fixes (CASSANDRA-2481, 2647)
 * fix UUIDType, IntegerType for direct buffers (CASSANDRA-2682, 2684)
 * switch to native Thrift for Hadoop map/reduce (CASSANDRA-2667)
 * fix StackOverflowError when building from eclipse (CASSANDRA-2687)
 * only provide replication_factor to strategy_options "help" for
   SimpleStrategy, OldNetworkTopologyStrategy (CASSANDRA-2678, 2713)
 * fix exception adding validators to non-string columns (CASSANDRA-2696)
 * avoid instantiating DatabaseDescriptor in JDBC (CASSANDRA-2694)
 * fix potential stack overflow during compaction (CASSANDRA-2626)
 * clone super columns to avoid modifying them during flush (CASSANDRA-2675)
 * reset underlying iterator in EchoedRow constructor (CASSANDRA-2653)


0.8.0-rc1
 * faster flushes and compaction from fixing excessively pessimistic 
   rebuffering in BRAF (CASSANDRA-2581)
 * fix returning null column values in the python cql driver (CASSANDRA-2593)
 * fix merkle tree splitting exiting early (CASSANDRA-2605)
 * snapshot_before_compaction directory name fix (CASSANDRA-2598)
 * Disable compaction throttling during bootstrap (CASSANDRA-2612) 
 * fix CQL treatment of > and < operators in range slices (CASSANDRA-2592)
 * fix potential double-application of counter updates on commitlog replay
   by moving replay position from header to sstable metadata (CASSANDRA-2419)
 * JDBC CQL driver exposes getColumn for access to timestamp
 * JDBC ResultSetMetadata properties added to AbstractType
 * r/m clustertool (CASSANDRA-2607)
 * add support for presenting row key as a column in CQL result sets 
   (CASSANDRA-2622)
 * Don't allow {LOCAL|EACH}_QUORUM unless strategy is NTS (CASSANDRA-2627)
 * validate keyspace strategy_options during CQL create (CASSANDRA-2624)
 * fix empty Result with secondary index when limit=1 (CASSANDRA-2628)
 * Fix regression where bootstrapping a node with no schema fails
   (CASSANDRA-2625)
 * Allow removing LocationInfo sstables (CASSANDRA-2632)
 * avoid attempting to replay mutations from dropped keyspaces (CASSANDRA-2631)
 * avoid using cached position of a key when GT is requested (CASSANDRA-2633)
 * fix counting bloom filter true positives (CASSANDRA-2637)
 * initialize local ep state prior to gossip startup if needed (CASSANDRA-2638)
 * fix counter increment lost after restart (CASSANDRA-2642)
 * add quote-escaping via backslash to CLI (CASSANDRA-2623)
 * fix pig example script (CASSANDRA-2487)
 * fix dynamic snitch race in adding latencies (CASSANDRA-2618)
 * Start/stop cassandra after more important services such as mdadm in
   debian packaging (CASSANDRA-2481)


0.8.0-beta2
 * fix NPE compacting index CFs (CASSANDRA-2528)
 * Remove checking all column families on startup for compaction candidates 
   (CASSANDRA-2444)
 * validate CQL create keyspace options (CASSANDRA-2525)
 * fix nodetool setcompactionthroughput (CASSANDRA-2550)
 * move	gossip heartbeat back to its own thread (CASSANDRA-2554)
 * validate cql TRUNCATE columnfamily before truncating (CASSANDRA-2570)
 * fix batch_mutate for mixed standard-counter mutations (CASSANDRA-2457)
 * disallow making schema changes to system keyspace (CASSANDRA-2563)
 * fix sending mutation messages multiple times (CASSANDRA-2557)
 * fix incorrect use of NBHM.size in ReadCallback that could cause
   reads to time out even when responses were received (CASSAMDRA-2552)
 * trigger read repair correctly for LOCAL_QUORUM reads (CASSANDRA-2556)
 * Allow configuring the number of compaction thread (CASSANDRA-2558)
 * forceUserDefinedCompaction will attempt to compact what it is given
   even if the pessimistic estimate is that there is not enough disk space;
   automatic compactions will only compact 2 or more sstables (CASSANDRA-2575)
 * refuse to apply migrations with older timestamps than the current 
   schema (CASSANDRA-2536)
 * remove unframed Thrift transport option
 * include indexes in snapshots (CASSANDRA-2596)
 * improve ignoring of obsolete mutations in index maintenance (CASSANDRA-2401)
 * recognize attempt to drop just the index while leaving the column
   definition alone (CASSANDRA-2619)
  

0.8.0-beta1
 * remove Avro RPC support (CASSANDRA-926)
 * support for columns that act as incr/decr counters 
   (CASSANDRA-1072, 1937, 1944, 1936, 2101, 2093, 2288, 2105, 2384, 2236, 2342,
   2454)
 * CQL (CASSANDRA-1703, 1704, 1705, 1706, 1707, 1708, 1710, 1711, 1940, 
   2124, 2302, 2277, 2493)
 * avoid double RowMutation serialization on write path (CASSANDRA-1800)
 * make NetworkTopologyStrategy the default (CASSANDRA-1960)
 * configurable internode encryption (CASSANDRA-1567, 2152)
 * human readable column names in sstable2json output (CASSANDRA-1933)
 * change default JMX port to 7199 (CASSANDRA-2027)
 * backwards compatible internal messaging (CASSANDRA-1015)
 * atomic switch of memtables and sstables (CASSANDRA-2284)
 * add pluggable SeedProvider (CASSANDRA-1669)
 * Fix clustertool to not throw exception when calling get_endpoints (CASSANDRA-2437)
 * upgrade to thrift 0.6 (CASSANDRA-2412) 
 * repair works on a token range instead of full ring (CASSANDRA-2324)
 * purge tombstones from row cache (CASSANDRA-2305)
 * push replication_factor into strategy_options (CASSANDRA-1263)
 * give snapshots the same name on each node (CASSANDRA-1791)
 * remove "nodetool loadbalance" (CASSANDRA-2448)
 * multithreaded compaction (CASSANDRA-2191)
 * compaction throttling (CASSANDRA-2156)
 * add key type information and alias (CASSANDRA-2311, 2396)
 * cli no longer divides read_repair_chance by 100 (CASSANDRA-2458)
 * made CompactionInfo.getTaskType return an enum (CASSANDRA-2482)
 * add a server-wide cap on measured memtable memory usage and aggressively
   flush to keep under that threshold (CASSANDRA-2006)
 * add unified UUIDType (CASSANDRA-2233)
 * add off-heap row cache support (CASSANDRA-1969)


0.7.5
 * improvements/fixes to PIG driver (CASSANDRA-1618, CASSANDRA-2387,
   CASSANDRA-2465, CASSANDRA-2484)
 * validate index names (CASSANDRA-1761)
 * reduce contention on Table.flusherLock (CASSANDRA-1954)
 * try harder to detect failures during streaming, cleaning up temporary
   files more reliably (CASSANDRA-2088)
 * shut down server for OOM on a Thrift thread (CASSANDRA-2269)
 * fix tombstone handling in repair and sstable2json (CASSANDRA-2279)
 * preserve version when streaming data from old sstables (CASSANDRA-2283)
 * don't start repair if a neighboring node is marked as dead (CASSANDRA-2290)
 * purge tombstones from row cache (CASSANDRA-2305)
 * Avoid seeking when sstable2json exports the entire file (CASSANDRA-2318)
 * clear Built flag in system table when dropping an index (CASSANDRA-2320)
 * don't allow arbitrary argument for stress.java (CASSANDRA-2323)
 * validate values for index predicates in get_indexed_slice (CASSANDRA-2328)
 * queue secondary indexes for flush before the parent (CASSANDRA-2330)
 * allow job configuration to set the CL used in Hadoop jobs (CASSANDRA-2331)
 * add memtable_flush_queue_size defaulting to 4 (CASSANDRA-2333)
 * Allow overriding of initial_token, storage_port and rpc_port from system
   properties (CASSANDRA-2343)
 * fix comparator used for non-indexed secondary expressions in index scan
   (CASSANDRA-2347)
 * ensure size calculation and write phase of large-row compaction use
   the same threshold for TTL expiration (CASSANDRA-2349)
 * fix race when iterating CFs during add/drop (CASSANDRA-2350)
 * add ConsistencyLevel command to CLI (CASSANDRA-2354)
 * allow negative numbers in the cli (CASSANDRA-2358)
 * hard code serialVersionUID for tokens class (CASSANDRA-2361)
 * fix potential infinite loop in ByteBufferUtil.inputStream (CASSANDRA-2365)
 * fix encoding bugs in HintedHandoffManager, SystemTable when default
   charset is not UTF8 (CASSANDRA-2367)
 * avoids having removed node reappearing in Gossip (CASSANDRA-2371)
 * fix incorrect truncation of long to int when reading columns via block
   index (CASSANDRA-2376)
 * fix NPE during stream session (CASSANDRA-2377)
 * fix race condition that could leave orphaned data files when dropping CF or
   KS (CASSANDRA-2381)
 * fsync statistics component on write (CASSANDRA-2382)
 * fix duplicate results from CFS.scan (CASSANDRA-2406)
 * add IntegerType to CLI help (CASSANDRA-2414)
 * avoid caching token-only decoratedkeys (CASSANDRA-2416)
 * convert mmap assertion to if/throw so scrub can catch it (CASSANDRA-2417)
 * don't overwrite gc log (CASSANDR-2418)
 * invalidate row cache for streamed row to avoid inconsitencies
   (CASSANDRA-2420)
 * avoid copies in range/index scans (CASSANDRA-2425)
 * make sure we don't wipe data during cleanup if the node has not join
   the ring (CASSANDRA-2428)
 * Try harder to close files after compaction (CASSANDRA-2431)
 * re-set bootstrapped flag after move finishes (CASSANDRA-2435)
 * display validation_class in CLI 'describe keyspace' (CASSANDRA-2442)
 * make cleanup compactions cleanup the row cache (CASSANDRA-2451)
 * add column fields validation to scrub (CASSANDRA-2460)
 * use 64KB flush buffer instead of in_memory_compaction_limit (CASSANDRA-2463)
 * fix backslash substitutions in CLI (CASSANDRA-2492)
 * disable cache saving for system CFS (CASSANDRA-2502)
 * fixes for verifying destination availability under hinted conditions
   so UE can be thrown intead of timing out (CASSANDRA-2514)
 * fix update of validation class in column metadata (CASSANDRA-2512)
 * support LOCAL_QUORUM, EACH_QUORUM CLs outside of NTS (CASSANDRA-2516)
 * preserve version when streaming data from old sstables (CASSANDRA-2283)
 * fix backslash substitutions in CLI (CASSANDRA-2492)
 * count a row deletion as one operation towards memtable threshold 
   (CASSANDRA-2519)
 * support LOCAL_QUORUM, EACH_QUORUM CLs outside of NTS (CASSANDRA-2516)


0.7.4
 * add nodetool join command (CASSANDRA-2160)
 * fix secondary indexes on pre-existing or streamed data (CASSANDRA-2244)
 * initialize endpoint in gossiper earlier (CASSANDRA-2228)
 * add ability to write to Cassandra from Pig (CASSANDRA-1828)
 * add rpc_[min|max]_threads (CASSANDRA-2176)
 * add CL.TWO, CL.THREE (CASSANDRA-2013)
 * avoid exporting an un-requested row in sstable2json, when exporting 
   a key that does not exist (CASSANDRA-2168)
 * add incremental_backups option (CASSANDRA-1872)
 * add configurable row limit to Pig loadfunc (CASSANDRA-2276)
 * validate column values in batches as well as single-Column inserts
   (CASSANDRA-2259)
 * move sample schema from cassandra.yaml to schema-sample.txt,
   a cli scripts (CASSANDRA-2007)
 * avoid writing empty rows when scrubbing tombstoned rows (CASSANDRA-2296)
 * fix assertion error in range and index scans for CL < ALL
   (CASSANDRA-2282)
 * fix commitlog replay when flush position refers to data that didn't
   get synced before server died (CASSANDRA-2285)
 * fix fd leak in sstable2json with non-mmap'd i/o (CASSANDRA-2304)
 * reduce memory use during streaming of multiple sstables (CASSANDRA-2301)
 * purge tombstoned rows from cache after GCGraceSeconds (CASSANDRA-2305)
 * allow zero replicas in a NTS datacenter (CASSANDRA-1924)
 * make range queries respect snitch for local replicas (CASSANDRA-2286)
 * fix HH delivery when column index is larger than 2GB (CASSANDRA-2297)
 * make 2ary indexes use parent CF flush thresholds during initial build
   (CASSANDRA-2294)
 * update memtable_throughput to be a long (CASSANDRA-2158)


0.7.3
 * Keep endpoint state until aVeryLongTime (CASSANDRA-2115)
 * lower-latency read repair (CASSANDRA-2069)
 * add hinted_handoff_throttle_delay_in_ms option (CASSANDRA-2161)
 * fixes for cache save/load (CASSANDRA-2172, -2174)
 * Handle whole-row deletions in CFOutputFormat (CASSANDRA-2014)
 * Make memtable_flush_writers flush in parallel (CASSANDRA-2178)
 * Add compaction_preheat_key_cache option (CASSANDRA-2175)
 * refactor stress.py to have only one copy of the format string 
   used for creating row keys (CASSANDRA-2108)
 * validate index names for \w+ (CASSANDRA-2196)
 * Fix Cassandra cli to respect timeout if schema does not settle 
   (CASSANDRA-2187)
 * fix for compaction and cleanup writing old-format data into new-version 
   sstable (CASSANDRA-2211, -2216)
 * add nodetool scrub (CASSANDRA-2217, -2240)
 * fix sstable2json large-row pagination (CASSANDRA-2188)
 * fix EOFing on requests for the last bytes in a file (CASSANDRA-2213)
 * fix BufferedRandomAccessFile bugs (CASSANDRA-2218, -2241)
 * check for memtable flush_after_mins exceeded every 10s (CASSANDRA-2183)
 * fix cache saving on Windows (CASSANDRA-2207)
 * add validateSchemaAgreement call + synchronization to schema
   modification operations (CASSANDRA-2222)
 * fix for reversed slice queries on large rows (CASSANDRA-2212)
 * fat clients were writing local data (CASSANDRA-2223)
 * set DEFAULT_MEMTABLE_LIFETIME_IN_MINS to 24h
 * improve detection and cleanup of partially-written sstables 
   (CASSANDRA-2206)
 * fix supercolumn de/serialization when subcolumn comparator is different
   from supercolumn's (CASSANDRA-2104)
 * fix starting up on Windows when CASSANDRA_HOME contains whitespace
   (CASSANDRA-2237)
 * add [get|set][row|key]cacheSavePeriod to JMX (CASSANDRA-2100)
 * fix Hadoop ColumnFamilyOutputFormat dropping of mutations
   when batch fills up (CASSANDRA-2255)
 * move file deletions off of scheduledtasks executor (CASSANDRA-2253)


0.7.2
 * copy DecoratedKey.key when inserting into caches to avoid retaining
   a reference to the underlying buffer (CASSANDRA-2102)
 * format subcolumn names with subcomparator (CASSANDRA-2136)
 * fix column bloom filter deserialization (CASSANDRA-2165)


0.7.1
 * refactor MessageDigest creation code. (CASSANDRA-2107)
 * buffer network stack to avoid inefficient small TCP messages while avoiding
   the nagle/delayed ack problem (CASSANDRA-1896)
 * check log4j configuration for changes every 10s (CASSANDRA-1525, 1907)
 * more-efficient cross-DC replication (CASSANDRA-1530, -2051, -2138)
 * avoid polluting page cache with commitlog or sstable writes
   and seq scan operations (CASSANDRA-1470)
 * add RMI authentication options to nodetool (CASSANDRA-1921)
 * make snitches configurable at runtime (CASSANDRA-1374)
 * retry hadoop split requests on connection failure (CASSANDRA-1927)
 * implement describeOwnership for BOP, COPP (CASSANDRA-1928)
 * make read repair behave as expected for ConsistencyLevel > ONE
   (CASSANDRA-982, 2038)
 * distributed test harness (CASSANDRA-1859, 1964)
 * reduce flush lock contention (CASSANDRA-1930)
 * optimize supercolumn deserialization (CASSANDRA-1891)
 * fix CFMetaData.apply to only compare objects of the same class 
   (CASSANDRA-1962)
 * allow specifying specific SSTables to compact from JMX (CASSANDRA-1963)
 * fix race condition in MessagingService.targets (CASSANDRA-1959, 2094, 2081)
 * refuse to open sstables from a future version (CASSANDRA-1935)
 * zero-copy reads (CASSANDRA-1714)
 * fix copy bounds for word Text in wordcount demo (CASSANDRA-1993)
 * fixes for contrib/javautils (CASSANDRA-1979)
 * check more frequently for memtable expiration (CASSANDRA-2000)
 * fix writing SSTable column count statistics (CASSANDRA-1976)
 * fix streaming of multiple CFs during bootstrap (CASSANDRA-1992)
 * explicitly set JVM GC new generation size with -Xmn (CASSANDRA-1968)
 * add short options for CLI flags (CASSANDRA-1565)
 * make keyspace argument to "describe keyspace" in CLI optional
   when authenticated to keyspace already (CASSANDRA-2029)
 * added option to specify -Dcassandra.join_ring=false on startup
   to allow "warm spare" nodes or performing JMX maintenance before
   joining the ring (CASSANDRA-526)
 * log migrations at INFO (CASSANDRA-2028)
 * add CLI verbose option in file mode (CASSANDRA-2030)
 * add single-line "--" comments to CLI (CASSANDRA-2032)
 * message serialization tests (CASSANDRA-1923)
 * switch from ivy to maven-ant-tasks (CASSANDRA-2017)
 * CLI attempts to block for new schema to propagate (CASSANDRA-2044)
 * fix potential overflow in nodetool cfstats (CASSANDRA-2057)
 * add JVM shutdownhook to sync commitlog (CASSANDRA-1919)
 * allow nodes to be up without being part of  normal traffic (CASSANDRA-1951)
 * fix CLI "show keyspaces" with null options on NTS (CASSANDRA-2049)
 * fix possible ByteBuffer race conditions (CASSANDRA-2066)
 * reduce garbage generated by MessagingService to prevent load spikes
   (CASSANDRA-2058)
 * fix math in RandomPartitioner.describeOwnership (CASSANDRA-2071)
 * fix deletion of sstable non-data components (CASSANDRA-2059)
 * avoid blocking gossip while deleting handoff hints (CASSANDRA-2073)
 * ignore messages from newer versions, keep track of nodes in gossip 
   regardless of version (CASSANDRA-1970)
 * cache writing moved to CompactionManager to reduce i/o contention and
   updated to use non-cache-polluting writes (CASSANDRA-2053)
 * page through large rows when exporting to JSON (CASSANDRA-2041)
 * add flush_largest_memtables_at and reduce_cache_sizes_at options
   (CASSANDRA-2142)
 * add cli 'describe cluster' command (CASSANDRA-2127)
 * add cli support for setting username/password at 'connect' command 
   (CASSANDRA-2111)
 * add -D option to Stress.java to allow reading hosts from a file 
   (CASSANDRA-2149)
 * bound hints CF throughput between 32M and 256M (CASSANDRA-2148)
 * continue starting when invalid saved cache entries are encountered
   (CASSANDRA-2076)
 * add max_hint_window_in_ms option (CASSANDRA-1459)


0.7.0-final
 * fix offsets to ByteBuffer.get (CASSANDRA-1939)


0.7.0-rc4
 * fix cli crash after backgrounding (CASSANDRA-1875)
 * count timeouts in storageproxy latencies, and include latency 
   histograms in StorageProxyMBean (CASSANDRA-1893)
 * fix CLI get recognition of supercolumns (CASSANDRA-1899)
 * enable keepalive on intra-cluster sockets (CASSANDRA-1766)
 * count timeouts towards dynamicsnitch latencies (CASSANDRA-1905)
 * Expose index-building status in JMX + cli schema description
   (CASSANDRA-1871)
 * allow [LOCAL|EACH]_QUORUM to be used with non-NetworkTopology 
   replication Strategies
 * increased amount of index locks for faster commitlog replay
 * collect secondary index tombstones immediately (CASSANDRA-1914)
 * revert commitlog changes from #1780 (CASSANDRA-1917)
 * change RandomPartitioner min token to -1 to avoid collision w/
   tokens on actual nodes (CASSANDRA-1901)
 * examine the right nibble when validating TimeUUID (CASSANDRA-1910)
 * include secondary indexes in cleanup (CASSANDRA-1916)
 * CFS.scrubDataDirectories should also cleanup invalid secondary indexes
   (CASSANDRA-1904)
 * ability to disable/enable gossip on nodes to force them down
   (CASSANDRA-1108)


0.7.0-rc3
 * expose getNaturalEndpoints in StorageServiceMBean taking byte[]
   key; RMI cannot serialize ByteBuffer (CASSANDRA-1833)
 * infer org.apache.cassandra.locator for replication strategy classes
   when not otherwise specified
 * validation that generates less garbage (CASSANDRA-1814)
 * add TTL support to CLI (CASSANDRA-1838)
 * cli defaults to bytestype for subcomparator when creating
   column families (CASSANDRA-1835)
 * unregister index MBeans when index is dropped (CASSANDRA-1843)
 * make ByteBufferUtil.clone thread-safe (CASSANDRA-1847)
 * change exception for read requests during bootstrap from 
   InvalidRequest to Unavailable (CASSANDRA-1862)
 * respect row-level tombstones post-flush in range scans
   (CASSANDRA-1837)
 * ReadResponseResolver check digests against each other (CASSANDRA-1830)
 * return InvalidRequest when remove of subcolumn without supercolumn
   is requested (CASSANDRA-1866)
 * flush before repair (CASSANDRA-1748)
 * SSTableExport validates key order (CASSANDRA-1884)
 * large row support for SSTableExport (CASSANDRA-1867)
 * Re-cache hot keys post-compaction without hitting disk (CASSANDRA-1878)
 * manage read repair in coordinator instead of data source, to
   provide latency information to dynamic snitch (CASSANDRA-1873)


0.7.0-rc2
 * fix live-column-count of slice ranges including tombstoned supercolumn 
   with live subcolumn (CASSANDRA-1591)
 * rename o.a.c.internal.AntientropyStage -> AntiEntropyStage,
   o.a.c.request.Request_responseStage -> RequestResponseStage,
   o.a.c.internal.Internal_responseStage -> InternalResponseStage
 * add AbstractType.fromString (CASSANDRA-1767)
 * require index_type to be present when specifying index_name
   on ColumnDef (CASSANDRA-1759)
 * fix add/remove index bugs in CFMetadata (CASSANDRA-1768)
 * rebuild Strategy during system_update_keyspace (CASSANDRA-1762)
 * cli updates prompt to ... in continuation lines (CASSANDRA-1770)
 * support multiple Mutations per key in hadoop ColumnFamilyOutputFormat
   (CASSANDRA-1774)
 * improvements to Debian init script (CASSANDRA-1772)
 * use local classloader to check for version.properties (CASSANDRA-1778)
 * Validate that column names in column_metadata are valid for the
   defined comparator, and decode properly in cli (CASSANDRA-1773)
 * use cross-platform newlines in cli (CASSANDRA-1786)
 * add ExpiringColumn support to sstable import/export (CASSANDRA-1754)
 * add flush for each append to periodic commitlog mode; added
   periodic_without_flush option to disable this (CASSANDRA-1780)
 * close file handle used for post-flush truncate (CASSANDRA-1790)
 * various code cleanup (CASSANDRA-1793, -1794, -1795)
 * fix range queries against wrapped range (CASSANDRA-1781)
 * fix consistencylevel calculations for NetworkTopologyStrategy
   (CASSANDRA-1804)
 * cli support index type enum names (CASSANDRA-1810)
 * improved validation of column_metadata (CASSANDRA-1813)
 * reads at ConsistencyLevel > 1 throw UnavailableException
   immediately if insufficient live nodes exist (CASSANDRA-1803)
 * copy bytebuffers for local writes to avoid retaining the entire
   Thrift frame (CASSANDRA-1801)
 * fix NPE adding index to column w/o prior metadata (CASSANDRA-1764)
 * reduce fat client timeout (CASSANDRA-1730)
 * fix botched merge of CASSANDRA-1316


0.7.0-rc1
 * fix compaction and flush races with schema updates (CASSANDRA-1715)
 * add clustertool, config-converter, sstablekeys, and schematool 
   Windows .bat files (CASSANDRA-1723)
 * reject range queries received during bootstrap (CASSANDRA-1739)
 * fix wrapping-range queries on non-minimum token (CASSANDRA-1700)
 * add nodetool cfhistogram (CASSANDRA-1698)
 * limit repaired ranges to what the nodes have in common (CASSANDRA-1674)
 * index scan treats missing columns as not matching secondary
   expressions (CASSANDRA-1745)
 * Fix misuse of DataOutputBuffer.getData in AntiEntropyService
   (CASSANDRA-1729)
 * detect and warn when obsolete version of JNA is present (CASSANDRA-1760)
 * reduce fat client timeout (CASSANDRA-1730)
 * cleanup smallest CFs first to increase free temp space for larger ones
   (CASSANDRA-1811)
 * Update windows .bat files to work outside of main Cassandra
   directory (CASSANDRA-1713)
 * fix read repair regression from 0.6.7 (CASSANDRA-1727)
 * more-efficient read repair (CASSANDRA-1719)
 * fix hinted handoff replay (CASSANDRA-1656)
 * log type of dropped messages (CASSANDRA-1677)
 * upgrade to SLF4J 1.6.1
 * fix ByteBuffer bug in ExpiringColumn.updateDigest (CASSANDRA-1679)
 * fix IntegerType.getString (CASSANDRA-1681)
 * make -Djava.net.preferIPv4Stack=true the default (CASSANDRA-628)
 * add INTERNAL_RESPONSE verb to differentiate from responses related
   to client requests (CASSANDRA-1685)
 * log tpstats when dropping messages (CASSANDRA-1660)
 * include unreachable nodes in describeSchemaVersions (CASSANDRA-1678)
 * Avoid dropping messages off the client request path (CASSANDRA-1676)
 * fix jna errno reporting (CASSANDRA-1694)
 * add friendlier error for UnknownHostException on startup (CASSANDRA-1697)
 * include jna dependency in RPM package (CASSANDRA-1690)
 * add --skip-keys option to stress.py (CASSANDRA-1696)
 * improve cli handling of non-string keys and column names 
   (CASSANDRA-1701, -1693)
 * r/m extra subcomparator line in cli keyspaces output (CASSANDRA-1712)
 * add read repair chance to cli "show keyspaces"
 * upgrade to ConcurrentLinkedHashMap 1.1 (CASSANDRA-975)
 * fix index scan routing (CASSANDRA-1722)
 * fix tombstoning of supercolumns in range queries (CASSANDRA-1734)
 * clear endpoint cache after updating keyspace metadata (CASSANDRA-1741)
 * fix wrapping-range queries on non-minimum token (CASSANDRA-1700)
 * truncate includes secondary indexes (CASSANDRA-1747)
 * retain reference to PendingFile sstables (CASSANDRA-1749)
 * fix sstableimport regression (CASSANDRA-1753)
 * fix for bootstrap when no non-system tables are defined (CASSANDRA-1732)
 * handle replica unavailability in index scan (CASSANDRA-1755)
 * fix service initialization order deadlock (CASSANDRA-1756)
 * multi-line cli commands (CASSANDRA-1742)
 * fix race between snapshot and compaction (CASSANDRA-1736)
 * add listEndpointsPendingHints, deleteHintsForEndpoint JMX methods 
   (CASSANDRA-1551)


0.7.0-beta3
 * add strategy options to describe_keyspace output (CASSANDRA-1560)
 * log warning when using randomly generated token (CASSANDRA-1552)
 * re-organize JMX into .db, .net, .internal, .request (CASSANDRA-1217)
 * allow nodes to change IPs between restarts (CASSANDRA-1518)
 * remember ring state between restarts by default (CASSANDRA-1518)
 * flush index built flag so we can read it before log replay (CASSANDRA-1541)
 * lock row cache updates to prevent race condition (CASSANDRA-1293)
 * remove assertion causing rare (and harmless) error messages in
   commitlog (CASSANDRA-1330)
 * fix moving nodes with no keyspaces defined (CASSANDRA-1574)
 * fix unbootstrap when no data is present in a transfer range (CASSANDRA-1573)
 * take advantage of AVRO-495 to simplify our avro IDL (CASSANDRA-1436)
 * extend authorization hierarchy to column family (CASSANDRA-1554)
 * deletion support in secondary indexes (CASSANDRA-1571)
 * meaningful error message for invalid replication strategy class 
   (CASSANDRA-1566)
 * allow keyspace creation with RF > N (CASSANDRA-1428)
 * improve cli error handling (CASSANDRA-1580)
 * add cache save/load ability (CASSANDRA-1417, 1606, 1647)
 * add StorageService.getDrainProgress (CASSANDRA-1588)
 * Disallow bootstrap to an in-use token (CASSANDRA-1561)
 * Allow dynamic secondary index creation and destruction (CASSANDRA-1532)
 * log auto-guessed memtable thresholds (CASSANDRA-1595)
 * add ColumnDef support to cli (CASSANDRA-1583)
 * reduce index sample time by 75% (CASSANDRA-1572)
 * add cli support for column, strategy metadata (CASSANDRA-1578, 1612)
 * add cli support for schema modification (CASSANDRA-1584)
 * delete temp files on failed compactions (CASSANDRA-1596)
 * avoid blocking for dead nodes during removetoken (CASSANDRA-1605)
 * remove ConsistencyLevel.ZERO (CASSANDRA-1607)
 * expose in-progress compaction type in jmx (CASSANDRA-1586)
 * removed IClock & related classes from internals (CASSANDRA-1502)
 * fix removing tokens from SystemTable on decommission and removetoken
   (CASSANDRA-1609)
 * include CF metadata in cli 'show keyspaces' (CASSANDRA-1613)
 * switch from Properties to HashMap in PropertyFileSnitch to
   avoid synchronization bottleneck (CASSANDRA-1481)
 * PropertyFileSnitch configuration file renamed to 
   cassandra-topology.properties
 * add cli support for get_range_slices (CASSANDRA-1088, CASSANDRA-1619)
 * Make memtable flush thresholds per-CF instead of global 
   (CASSANDRA-1007, 1637)
 * add cli support for binary data without CfDef hints (CASSANDRA-1603)
 * fix building SSTable statistics post-stream (CASSANDRA-1620)
 * fix potential infinite loop in 2ary index queries (CASSANDRA-1623)
 * allow creating NTS keyspaces with no replicas configured (CASSANDRA-1626)
 * add jmx histogram of sstables accessed per read (CASSANDRA-1624)
 * remove system_rename_column_family and system_rename_keyspace from the
   client API until races can be fixed (CASSANDRA-1630, CASSANDRA-1585)
 * add cli sanity tests (CASSANDRA-1582)
 * update GC settings in cassandra.bat (CASSANDRA-1636)
 * cli support for index queries (CASSANDRA-1635)
 * cli support for updating schema memtable settings (CASSANDRA-1634)
 * cli --file option (CASSANDRA-1616)
 * reduce automatically chosen memtable sizes by 50% (CASSANDRA-1641)
 * move endpoint cache from snitch to strategy (CASSANDRA-1643)
 * fix commitlog recovery deleting the newly-created segment as well as
   the old ones (CASSANDRA-1644)
 * upgrade to Thrift 0.5 (CASSANDRA-1367)
 * renamed CL.DCQUORUM to LOCAL_QUORUM and DCQUORUMSYNC to EACH_QUORUM
 * cli truncate support (CASSANDRA-1653)
 * update GC settings in cassandra.bat (CASSANDRA-1636)
 * avoid logging when a node's ip/token is gossipped back to it (CASSANDRA-1666)


0.7-beta2
 * always use UTF-8 for hint keys (CASSANDRA-1439)
 * remove cassandra.yaml dependency from Hadoop and Pig (CASSADRA-1322)
 * expose CfDef metadata in describe_keyspaces (CASSANDRA-1363)
 * restore use of mmap_index_only option (CASSANDRA-1241)
 * dropping a keyspace with no column families generated an error 
   (CASSANDRA-1378)
 * rename RackAwareStrategy to OldNetworkTopologyStrategy, RackUnawareStrategy 
   to SimpleStrategy, DatacenterShardStrategy to NetworkTopologyStrategy,
   AbstractRackAwareSnitch to AbstractNetworkTopologySnitch (CASSANDRA-1392)
 * merge StorageProxy.mutate, mutateBlocking (CASSANDRA-1396)
 * faster UUIDType, LongType comparisons (CASSANDRA-1386, 1393)
 * fix setting read_repair_chance from CLI addColumnFamily (CASSANDRA-1399)
 * fix updates to indexed columns (CASSANDRA-1373)
 * fix race condition leaving to FileNotFoundException (CASSANDRA-1382)
 * fix sharded lock hash on index write path (CASSANDRA-1402)
 * add support for GT/E, LT/E in subordinate index clauses (CASSANDRA-1401)
 * cfId counter got out of sync when CFs were added (CASSANDRA-1403)
 * less chatty schema updates (CASSANDRA-1389)
 * rename column family mbeans. 'type' will now include either 
   'IndexColumnFamilies' or 'ColumnFamilies' depending on the CFS type.
   (CASSANDRA-1385)
 * disallow invalid keyspace and column family names. This includes name that
   matches a '^\w+' regex. (CASSANDRA-1377)
 * use JNA, if present, to take snapshots (CASSANDRA-1371)
 * truncate hints if starting 0.7 for the first time (CASSANDRA-1414)
 * fix FD leak in single-row slicepredicate queries (CASSANDRA-1416)
 * allow index expressions against columns that are not part of the 
   SlicePredicate (CASSANDRA-1410)
 * config-converter properly handles snitches and framed support 
   (CASSANDRA-1420)
 * remove keyspace argument from multiget_count (CASSANDRA-1422)
 * allow specifying cassandra.yaml location as (local or remote) URL
   (CASSANDRA-1126)
 * fix using DynamicEndpointSnitch with NetworkTopologyStrategy
   (CASSANDRA-1429)
 * Add CfDef.default_validation_class (CASSANDRA-891)
 * fix EstimatedHistogram.max (CASSANDRA-1413)
 * quorum read optimization (CASSANDRA-1622)
 * handle zero-length (or missing) rows during HH paging (CASSANDRA-1432)
 * include secondary indexes during schema migrations (CASSANDRA-1406)
 * fix commitlog header race during schema change (CASSANDRA-1435)
 * fix ColumnFamilyStoreMBeanIterator to use new type name (CASSANDRA-1433)
 * correct filename generated by xml->yaml converter (CASSANDRA-1419)
 * add CMSInitiatingOccupancyFraction=75 and UseCMSInitiatingOccupancyOnly
   to default JVM options
 * decrease jvm heap for cassandra-cli (CASSANDRA-1446)
 * ability to modify keyspaces and column family definitions on a live cluster
   (CASSANDRA-1285)
 * support for Hadoop Streaming [non-jvm map/reduce via stdin/out]
   (CASSANDRA-1368)
 * Move persistent sstable stats from the system table to an sstable component
   (CASSANDRA-1430)
 * remove failed bootstrap attempt from pending ranges when gossip times
   it out after 1h (CASSANDRA-1463)
 * eager-create tcp connections to other cluster members (CASSANDRA-1465)
 * enumerate stages and derive stage from message type instead of 
   transmitting separately (CASSANDRA-1465)
 * apply reversed flag during collation from different data sources
   (CASSANDRA-1450)
 * make failure to remove commitlog segment non-fatal (CASSANDRA-1348)
 * correct ordering of drain operations so CL.recover is no longer 
   necessary (CASSANDRA-1408)
 * removed keyspace from describe_splits method (CASSANDRA-1425)
 * rename check_schema_agreement to describe_schema_versions
   (CASSANDRA-1478)
 * fix QUORUM calculation for RF > 3 (CASSANDRA-1487)
 * remove tombstones during non-major compactions when bloom filter
   verifies that row does not exist in other sstables (CASSANDRA-1074)
 * nodes that coordinated a loadbalance in the past could not be seen by
   newly added nodes (CASSANDRA-1467)
 * exposed endpoint states (gossip details) via jmx (CASSANDRA-1467)
 * ensure that compacted sstables are not included when new readers are
   instantiated (CASSANDRA-1477)
 * by default, calculate heap size and memtable thresholds at runtime (CASSANDRA-1469)
 * fix races dealing with adding/dropping keyspaces and column families in
   rapid succession (CASSANDRA-1477)
 * clean up of Streaming system (CASSANDRA-1503, 1504, 1506)
 * add options to configure Thrift socket keepalive and buffer sizes (CASSANDRA-1426)
 * make contrib CassandraServiceDataCleaner recursive (CASSANDRA-1509)
 * min, max compaction threshold are configurable and persistent 
   per-ColumnFamily (CASSANDRA-1468)
 * fix replaying the last mutation in a commitlog unnecessarily 
   (CASSANDRA-1512)
 * invoke getDefaultUncaughtExceptionHandler from DTPE with the original
   exception rather than the ExecutionException wrapper (CASSANDRA-1226)
 * remove Clock from the Thrift (and Avro) API (CASSANDRA-1501)
 * Close intra-node sockets when connection is broken (CASSANDRA-1528)
 * RPM packaging spec file (CASSANDRA-786)
 * weighted request scheduler (CASSANDRA-1485)
 * treat expired columns as deleted (CASSANDRA-1539)
 * make IndexInterval configurable (CASSANDRA-1488)
 * add describe_snitch to Thrift API (CASSANDRA-1490)
 * MD5 authenticator compares plain text submitted password with MD5'd
   saved property, instead of vice versa (CASSANDRA-1447)
 * JMX MessagingService pending and completed counts (CASSANDRA-1533)
 * fix race condition processing repair responses (CASSANDRA-1511)
 * make repair blocking (CASSANDRA-1511)
 * create EndpointSnitchInfo and MBean to expose rack and DC (CASSANDRA-1491)
 * added option to contrib/word_count to output results back to Cassandra
   (CASSANDRA-1342)
 * rewrite Hadoop ColumnFamilyRecordWriter to pool connections, retry to
   multiple Cassandra nodes, and smooth impact on the Cassandra cluster
   by using smaller batch sizes (CASSANDRA-1434)
 * fix setting gc_grace_seconds via CLI (CASSANDRA-1549)
 * support TTL'd index values (CASSANDRA-1536)
 * make removetoken work like decommission (CASSANDRA-1216)
 * make cli comparator-aware and improve quote rules (CASSANDRA-1523,-1524)
 * make nodetool compact and cleanup blocking (CASSANDRA-1449)
 * add memtable, cache information to GCInspector logs (CASSANDRA-1558)
 * enable/disable HintedHandoff via JMX (CASSANDRA-1550)
 * Ignore stray files in the commit log directory (CASSANDRA-1547)
 * Disallow bootstrap to an in-use token (CASSANDRA-1561)


0.7-beta1
 * sstable versioning (CASSANDRA-389)
 * switched to slf4j logging (CASSANDRA-625)
 * add (optional) expiration time for column (CASSANDRA-699)
 * access levels for authentication/authorization (CASSANDRA-900)
 * add ReadRepairChance to CF definition (CASSANDRA-930)
 * fix heisenbug in system tests, especially common on OS X (CASSANDRA-944)
 * convert to byte[] keys internally and all public APIs (CASSANDRA-767)
 * ability to alter schema definitions on a live cluster (CASSANDRA-44)
 * renamed configuration file to cassandra.xml, and log4j.properties to
   log4j-server.properties, which must now be loaded from
   the classpath (which is how our scripts in bin/ have always done it)
   (CASSANDRA-971)
 * change get_count to require a SlicePredicate. create multi_get_count
   (CASSANDRA-744)
 * re-organized endpointsnitch implementations and added SimpleSnitch
   (CASSANDRA-994)
 * Added preload_row_cache option (CASSANDRA-946)
 * add CRC to commitlog header (CASSANDRA-999)
 * removed deprecated batch_insert and get_range_slice methods (CASSANDRA-1065)
 * add truncate thrift method (CASSANDRA-531)
 * http mini-interface using mx4j (CASSANDRA-1068)
 * optimize away copy of sliced row on memtable read path (CASSANDRA-1046)
 * replace constant-size 2GB mmaped segments and special casing for index 
   entries spanning segment boundaries, with SegmentedFile that computes 
   segments that always contain entire entries/rows (CASSANDRA-1117)
 * avoid reading large rows into memory during compaction (CASSANDRA-16)
 * added hadoop OutputFormat (CASSANDRA-1101)
 * efficient Streaming (no more anticompaction) (CASSANDRA-579)
 * split commitlog header into separate file and add size checksum to
   mutations (CASSANDRA-1179)
 * avoid allocating a new byte[] for each mutation on replay (CASSANDRA-1219)
 * revise HH schema to be per-endpoint (CASSANDRA-1142)
 * add joining/leaving status to nodetool ring (CASSANDRA-1115)
 * allow multiple repair sessions per node (CASSANDRA-1190)
 * optimize away MessagingService for local range queries (CASSANDRA-1261)
 * make framed transport the default so malformed requests can't OOM the 
   server (CASSANDRA-475)
 * significantly faster reads from row cache (CASSANDRA-1267)
 * take advantage of row cache during range queries (CASSANDRA-1302)
 * make GCGraceSeconds a per-ColumnFamily value (CASSANDRA-1276)
 * keep persistent row size and column count statistics (CASSANDRA-1155)
 * add IntegerType (CASSANDRA-1282)
 * page within a single row during hinted handoff (CASSANDRA-1327)
 * push DatacenterShardStrategy configuration into keyspace definition,
   eliminating datacenter.properties. (CASSANDRA-1066)
 * optimize forward slices starting with '' and single-index-block name 
   queries by skipping the column index (CASSANDRA-1338)
 * streaming refactor (CASSANDRA-1189)
 * faster comparison for UUID types (CASSANDRA-1043)
 * secondary index support (CASSANDRA-749 and subtasks)
 * make compaction buckets deterministic (CASSANDRA-1265)


0.6.6
 * Allow using DynamicEndpointSnitch with RackAwareStrategy (CASSANDRA-1429)
 * remove the remaining vestiges of the unfinished DatacenterShardStrategy 
   (replaced by NetworkTopologyStrategy in 0.7)
   

0.6.5
 * fix key ordering in range query results with RandomPartitioner
   and ConsistencyLevel > ONE (CASSANDRA-1145)
 * fix for range query starting with the wrong token range (CASSANDRA-1042)
 * page within a single row during hinted handoff (CASSANDRA-1327)
 * fix compilation on non-sun JDKs (CASSANDRA-1061)
 * remove String.trim() call on row keys in batch mutations (CASSANDRA-1235)
 * Log summary of dropped messages instead of spamming log (CASSANDRA-1284)
 * add dynamic endpoint snitch (CASSANDRA-981)
 * fix streaming for keyspaces with hyphens in their name (CASSANDRA-1377)
 * fix errors in hard-coded bloom filter optKPerBucket by computing it
   algorithmically (CASSANDRA-1220
 * remove message deserialization stage, and uncap read/write stages
   so slow reads/writes don't block gossip processing (CASSANDRA-1358)
 * add jmx port configuration to Debian package (CASSANDRA-1202)
 * use mlockall via JNA, if present, to prevent Linux from swapping
   out parts of the JVM (CASSANDRA-1214)


0.6.4
 * avoid queuing multiple hint deliveries for the same endpoint
   (CASSANDRA-1229)
 * better performance for and stricter checking of UTF8 column names
   (CASSANDRA-1232)
 * extend option to lower compaction priority to hinted handoff
   as well (CASSANDRA-1260)
 * log errors in gossip instead of re-throwing (CASSANDRA-1289)
 * avoid aborting commitlog replay prematurely if a flushed-but-
   not-removed commitlog segment is encountered (CASSANDRA-1297)
 * fix duplicate rows being read during mapreduce (CASSANDRA-1142)
 * failure detection wasn't closing command sockets (CASSANDRA-1221)
 * cassandra-cli.bat works on windows (CASSANDRA-1236)
 * pre-emptively drop requests that cannot be processed within RPCTimeout
   (CASSANDRA-685)
 * add ack to Binary write verb and update CassandraBulkLoader
   to wait for acks for each row (CASSANDRA-1093)
 * added describe_partitioner Thrift method (CASSANDRA-1047)
 * Hadoop jobs no longer require the Cassandra storage-conf.xml
   (CASSANDRA-1280, CASSANDRA-1047)
 * log thread pool stats when GC is excessive (CASSANDRA-1275)
 * remove gossip message size limit (CASSANDRA-1138)
 * parallelize local and remote reads during multiget, and respect snitch 
   when determining whether to do local read for CL.ONE (CASSANDRA-1317)
 * fix read repair to use requested consistency level on digest mismatch,
   rather than assuming QUORUM (CASSANDRA-1316)
 * process digest mismatch re-reads in parallel (CASSANDRA-1323)
 * switch hints CF comparator to BytesType (CASSANDRA-1274)


0.6.3
 * retry to make streaming connections up to 8 times. (CASSANDRA-1019)
 * reject describe_ring() calls on invalid keyspaces (CASSANDRA-1111)
 * fix cache size calculation for size of 100% (CASSANDRA-1129)
 * fix cache capacity only being recalculated once (CASSANDRA-1129)
 * remove hourly scan of all hints on the off chance that the gossiper
   missed a status change; instead, expose deliverHintsToEndpoint to JMX
   so it can be done manually, if necessary (CASSANDRA-1141)
 * don't reject reads at CL.ALL (CASSANDRA-1152)
 * reject deletions to supercolumns in CFs containing only standard
   columns (CASSANDRA-1139)
 * avoid preserving login information after client disconnects
   (CASSANDRA-1057)
 * prefer sun jdk to openjdk in debian init script (CASSANDRA-1174)
 * detect partioner config changes between restarts and fail fast 
   (CASSANDRA-1146)
 * use generation time to resolve node token reassignment disagreements
   (CASSANDRA-1118)
 * restructure the startup ordering of Gossiper and MessageService to avoid
   timing anomalies (CASSANDRA-1160)
 * detect incomplete commit log hearders (CASSANDRA-1119)
 * force anti-entropy service to stream files on the stream stage to avoid
   sending streams out of order (CASSANDRA-1169)
 * remove inactive stream managers after AES streams files (CASSANDRA-1169)
 * allow removing entire row through batch_mutate Deletion (CASSANDRA-1027)
 * add JMX metrics for row-level bloom filter false positives (CASSANDRA-1212)
 * added a redhat init script to contrib (CASSANDRA-1201)
 * use midpoint when bootstrapping a new machine into range with not
   much data yet instead of random token (CASSANDRA-1112)
 * kill server on OOM in executor stage as well as Thrift (CASSANDRA-1226)
 * remove opportunistic repairs, when two machines with overlapping replica
   responsibilities happen to finish major compactions of the same CF near
   the same time.  repairs are now fully manual (CASSANDRA-1190)
 * add ability to lower compaction priority (default is no change from 0.6.2)
   (CASSANDRA-1181)


0.6.2
 * fix contrib/word_count build. (CASSANDRA-992)
 * split CommitLogExecutorService into BatchCommitLogExecutorService and 
   PeriodicCommitLogExecutorService (CASSANDRA-1014)
 * add latency histograms to CFSMBean (CASSANDRA-1024)
 * make resolving timestamp ties deterministic by using value bytes
   as a tiebreaker (CASSANDRA-1039)
 * Add option to turn off Hinted Handoff (CASSANDRA-894)
 * fix windows startup (CASSANDRA-948)
 * make concurrent_reads, concurrent_writes configurable at runtime via JMX
   (CASSANDRA-1060)
 * disable GCInspector on non-Sun JVMs (CASSANDRA-1061)
 * fix tombstone handling in sstable rows with no other data (CASSANDRA-1063)
 * fix size of row in spanned index entries (CASSANDRA-1056)
 * install json2sstable, sstable2json, and sstablekeys to Debian package
 * StreamingService.StreamDestinations wouldn't empty itself after streaming
   finished (CASSANDRA-1076)
 * added Collections.shuffle(splits) before returning the splits in 
   ColumnFamilyInputFormat (CASSANDRA-1096)
 * do not recalculate cache capacity post-compaction if it's been manually 
   modified (CASSANDRA-1079)
 * better defaults for flush sorter + writer executor queue sizes
   (CASSANDRA-1100)
 * windows scripts for SSTableImport/Export (CASSANDRA-1051)
 * windows script for nodetool (CASSANDRA-1113)
 * expose PhiConvictThreshold (CASSANDRA-1053)
 * make repair of RF==1 a no-op (CASSANDRA-1090)
 * improve default JVM GC options (CASSANDRA-1014)
 * fix SlicePredicate serialization inside Hadoop jobs (CASSANDRA-1049)
 * close Thrift sockets in Hadoop ColumnFamilyRecordReader (CASSANDRA-1081)


0.6.1
 * fix NPE in sstable2json when no excluded keys are given (CASSANDRA-934)
 * keep the replica set constant throughout the read repair process
   (CASSANDRA-937)
 * allow querying getAllRanges with empty token list (CASSANDRA-933)
 * fix command line arguments inversion in clustertool (CASSANDRA-942)
 * fix race condition that could trigger a false-positive assertion
   during post-flush discard of old commitlog segments (CASSANDRA-936)
 * fix neighbor calculation for anti-entropy repair (CASSANDRA-924)
 * perform repair even for small entropy differences (CASSANDRA-924)
 * Use hostnames in CFInputFormat to allow Hadoop's naive string-based
   locality comparisons to work (CASSANDRA-955)
 * cache read-only BufferedRandomAccessFile length to avoid
   3 system calls per invocation (CASSANDRA-950)
 * nodes with IPv6 (and no IPv4) addresses could not join cluster
   (CASSANDRA-969)
 * Retrieve the correct number of undeleted columns, if any, from
   a supercolumn in a row that had been deleted previously (CASSANDRA-920)
 * fix index scans that cross the 2GB mmap boundaries for both mmap
   and standard i/o modes (CASSANDRA-866)
 * expose drain via nodetool (CASSANDRA-978)


0.6.0-RC1
 * JMX drain to flush memtables and run through commit log (CASSANDRA-880)
 * Bootstrapping can skip ranges under the right conditions (CASSANDRA-902)
 * fix merging row versions in range_slice for CL > ONE (CASSANDRA-884)
 * default write ConsistencyLeven chaned from ZERO to ONE
 * fix for index entries spanning mmap buffer boundaries (CASSANDRA-857)
 * use lexical comparison if time part of TimeUUIDs are the same 
   (CASSANDRA-907)
 * bound read, mutation, and response stages to fix possible OOM
   during log replay (CASSANDRA-885)
 * Use microseconds-since-epoch (UTC) in cli, instead of milliseconds
 * Treat batch_mutate Deletion with null supercolumn as "apply this predicate 
   to top level supercolumns" (CASSANDRA-834)
 * Streaming destination nodes do not update their JMX status (CASSANDRA-916)
 * Fix internal RPC timeout calculation (CASSANDRA-911)
 * Added Pig loadfunc to contrib/pig (CASSANDRA-910)


0.6.0-beta3
 * fix compaction bucketing bug (CASSANDRA-814)
 * update windows batch file (CASSANDRA-824)
 * deprecate KeysCachedFraction configuration directive in favor
   of KeysCached; move to unified-per-CF key cache (CASSANDRA-801)
 * add invalidateRowCache to ColumnFamilyStoreMBean (CASSANDRA-761)
 * send Handoff hints to natural locations to reduce load on
   remaining nodes in a failure scenario (CASSANDRA-822)
 * Add RowWarningThresholdInMB configuration option to warn before very 
   large rows get big enough to threaten node stability, and -x option to
   be able to remove them with sstable2json if the warning is unheeded
   until it's too late (CASSANDRA-843)
 * Add logging of GC activity (CASSANDRA-813)
 * fix ConcurrentModificationException in commitlog discard (CASSANDRA-853)
 * Fix hardcoded row count in Hadoop RecordReader (CASSANDRA-837)
 * Add a jmx status to the streaming service and change several DEBUG
   messages to INFO (CASSANDRA-845)
 * fix classpath in cassandra-cli.bat for Windows (CASSANDRA-858)
 * allow re-specifying host, port to cassandra-cli if invalid ones
   are first tried (CASSANDRA-867)
 * fix race condition handling rpc timeout in the coordinator
   (CASSANDRA-864)
 * Remove CalloutLocation and StagingFileDirectory from storage-conf files 
   since those settings are no longer used (CASSANDRA-878)
 * Parse a long from RowWarningThresholdInMB instead of an int (CASSANDRA-882)
 * Remove obsolete ControlPort code from DatabaseDescriptor (CASSANDRA-886)
 * move skipBytes side effect out of assert (CASSANDRA-899)
 * add "double getLoad" to StorageServiceMBean (CASSANDRA-898)
 * track row stats per CF at compaction time (CASSANDRA-870)
 * disallow CommitLogDirectory matching a DataFileDirectory (CASSANDRA-888)
 * default key cache size is 200k entries, changed from 10% (CASSANDRA-863)
 * add -Dcassandra-foreground=yes to cassandra.bat
 * exit if cluster name is changed unexpectedly (CASSANDRA-769)


0.6.0-beta1/beta2
 * add batch_mutate thrift command, deprecating batch_insert (CASSANDRA-336)
 * remove get_key_range Thrift API, deprecated in 0.5 (CASSANDRA-710)
 * add optional login() Thrift call for authentication (CASSANDRA-547)
 * support fat clients using gossiper and StorageProxy to perform
   replication in-process [jvm-only] (CASSANDRA-535)
 * support mmapped I/O for reads, on by default on 64bit JVMs 
   (CASSANDRA-408, CASSANDRA-669)
 * improve insert concurrency, particularly during Hinted Handoff
   (CASSANDRA-658)
 * faster network code (CASSANDRA-675)
 * stress.py moved to contrib (CASSANDRA-635)
 * row caching [must be explicitly enabled per-CF in config] (CASSANDRA-678)
 * present a useful measure of compaction progress in JMX (CASSANDRA-599)
 * add bin/sstablekeys (CASSNADRA-679)
 * add ConsistencyLevel.ANY (CASSANDRA-687)
 * make removetoken remove nodes from gossip entirely (CASSANDRA-644)
 * add ability to set cache sizes at runtime (CASSANDRA-708)
 * report latency and cache hit rate statistics with lifetime totals
   instead of average over the last minute (CASSANDRA-702)
 * support get_range_slice for RandomPartitioner (CASSANDRA-745)
 * per-keyspace replication factory and replication strategy (CASSANDRA-620)
 * track latency in microseconds (CASSANDRA-733)
 * add describe_ Thrift methods, deprecating get_string_property and 
   get_string_list_property
 * jmx interface for tracking operation mode and streams in general.
   (CASSANDRA-709)
 * keep memtables in sorted order to improve range query performance
   (CASSANDRA-799)
 * use while loop instead of recursion when trimming sstables compaction list 
   to avoid blowing stack in pathological cases (CASSANDRA-804)
 * basic Hadoop map/reduce support (CASSANDRA-342)


0.5.1
 * ensure all files for an sstable are streamed to the same directory.
   (CASSANDRA-716)
 * more accurate load estimate for bootstrapping (CASSANDRA-762)
 * tolerate dead or unavailable bootstrap target on write (CASSANDRA-731)
 * allow larger numbers of keys (> 140M) in a sstable bloom filter
   (CASSANDRA-790)
 * include jvm argument improvements from CASSANDRA-504 in debian package
 * change streaming chunk size to 32MB to accomodate Windows XP limitations
   (was 64MB) (CASSANDRA-795)
 * fix get_range_slice returning results in the wrong order (CASSANDRA-781)
 

0.5.0 final
 * avoid attempting to delete temporary bootstrap files twice (CASSANDRA-681)
 * fix bogus NaN in nodeprobe cfstats output (CASSANDRA-646)
 * provide a policy for dealing with single thread executors w/ a full queue
   (CASSANDRA-694)
 * optimize inner read in MessagingService, vastly improving multiple-node
   performance (CASSANDRA-675)
 * wait for table flush before streaming data back to a bootstrapping node.
   (CASSANDRA-696)
 * keep track of bootstrapping sources by table so that bootstrapping doesn't 
   give the indication of finishing early (CASSANDRA-673)


0.5.0 RC3
 * commit the correct version of the patch for CASSANDRA-663


0.5.0 RC2 (unreleased)
 * fix bugs in converting get_range_slice results to Thrift 
   (CASSANDRA-647, CASSANDRA-649)
 * expose java.util.concurrent.TimeoutException in StorageProxy methods
   (CASSANDRA-600)
 * TcpConnectionManager was holding on to disconnected connections, 
   giving the false indication they were being used. (CASSANDRA-651)
 * Remove duplicated write. (CASSANDRA-662)
 * Abort bootstrap if IP is already in the token ring (CASSANDRA-663)
 * increase default commitlog sync period, and wait for last sync to 
   finish before submitting another (CASSANDRA-668)


0.5.0 RC1
 * Fix potential NPE in get_range_slice (CASSANDRA-623)
 * add CRC32 to commitlog entries (CASSANDRA-605)
 * fix data streaming on windows (CASSANDRA-630)
 * GC compacted sstables after cleanup and compaction (CASSANDRA-621)
 * Speed up anti-entropy validation (CASSANDRA-629)
 * Fix anti-entropy assertion error (CASSANDRA-639)
 * Fix pending range conflicts when bootstapping or moving
   multiple nodes at once (CASSANDRA-603)
 * Handle obsolete gossip related to node movement in the case where
   one or more nodes is down when the movement occurs (CASSANDRA-572)
 * Include dead nodes in gossip to avoid a variety of problems
   and fix HH to removed nodes (CASSANDRA-634)
 * return an InvalidRequestException for mal-formed SlicePredicates
   (CASSANDRA-643)
 * fix bug determining closest neighbor for use in multiple datacenters
   (CASSANDRA-648)
 * Vast improvements in anticompaction speed (CASSANDRA-607)
 * Speed up log replay and writes by avoiding redundant serializations
   (CASSANDRA-652)


0.5.0 beta 2
 * Bootstrap improvements (several tickets)
 * add nodeprobe repair anti-entropy feature (CASSANDRA-193, CASSANDRA-520)
 * fix possibility of partition when many nodes restart at once
   in clusters with multiple seeds (CASSANDRA-150)
 * fix NPE in get_range_slice when no data is found (CASSANDRA-578)
 * fix potential NPE in hinted handoff (CASSANDRA-585)
 * fix cleanup of local "system" keyspace (CASSANDRA-576)
 * improve computation of cluster load balance (CASSANDRA-554)
 * added super column read/write, column count, and column/row delete to
   cassandra-cli (CASSANDRA-567, CASSANDRA-594)
 * fix returning live subcolumns of deleted supercolumns (CASSANDRA-583)
 * respect JAVA_HOME in bin/ scripts (several tickets)
 * add StorageService.initClient for fat clients on the JVM (CASSANDRA-535)
   (see contrib/client_only for an example of use)
 * make consistency_level functional in get_range_slice (CASSANDRA-568)
 * optimize key deserialization for RandomPartitioner (CASSANDRA-581)
 * avoid GCing tombstones except on major compaction (CASSANDRA-604)
 * increase failure conviction threshold, resulting in less nodes
   incorrectly (and temporarily) marked as down (CASSANDRA-610)
 * respect memtable thresholds during log replay (CASSANDRA-609)
 * support ConsistencyLevel.ALL on read (CASSANDRA-584)
 * add nodeprobe removetoken command (CASSANDRA-564)


0.5.0 beta
 * Allow multiple simultaneous flushes, improving flush throughput 
   on multicore systems (CASSANDRA-401)
 * Split up locks to improve write and read throughput on multicore systems
   (CASSANDRA-444, CASSANDRA-414)
 * More efficient use of memory during compaction (CASSANDRA-436)
 * autobootstrap option: when enabled, all non-seed nodes will attempt
   to bootstrap when started, until bootstrap successfully
   completes. -b option is removed.  (CASSANDRA-438)
 * Unless a token is manually specified in the configuration xml,
   a bootstraping node will use a token that gives it half the
   keys from the most-heavily-loaded node in the cluster,
   instead of generating a random token. 
   (CASSANDRA-385, CASSANDRA-517)
 * Miscellaneous bootstrap fixes (several tickets)
 * Ability to change a node's token even after it has data on it
   (CASSANDRA-541)
 * Ability to decommission a live node from the ring (CASSANDRA-435)
 * Semi-automatic loadbalancing via nodeprobe (CASSANDRA-192)
 * Add ability to set compaction thresholds at runtime via
   JMX / nodeprobe.  (CASSANDRA-465)
 * Add "comment" field to ColumnFamily definition. (CASSANDRA-481)
 * Additional JMX metrics (CASSANDRA-482)
 * JSON based export and import tools (several tickets)
 * Hinted Handoff fixes (several tickets)
 * Add key cache to improve read performance (CASSANDRA-423)
 * Simplified construction of custom ReplicationStrategy classes
   (CASSANDRA-497)
 * Graphical application (Swing) for ring integrity verification and 
   visualization was added to contrib (CASSANDRA-252)
 * Add DCQUORUM, DCQUORUMSYNC consistency levels and corresponding
   ReplicationStrategy / EndpointSnitch classes.  Experimental.
   (CASSANDRA-492)
 * Web client interface added to contrib (CASSANDRA-457)
 * More-efficient flush for Random, CollatedOPP partitioners 
   for normal writes (CASSANDRA-446) and bulk load (CASSANDRA-420)
 * Add MemtableFlushAfterMinutes, a global replacement for the old 
   per-CF FlushPeriodInMinutes setting (CASSANDRA-463)
 * optimizations to slice reading (CASSANDRA-350) and supercolumn
   queries (CASSANDRA-510)
 * force binding to given listenaddress for nodes with multiple
   interfaces (CASSANDRA-546)
 * stress.py benchmarking tool improvements (several tickets)
 * optimized replica placement code (CASSANDRA-525)
 * faster log replay on restart (CASSANDRA-539, CASSANDRA-540)
 * optimized local-node writes (CASSANDRA-558)
 * added get_range_slice, deprecating get_key_range (CASSANDRA-344)
 * expose TimedOutException to thrift (CASSANDRA-563)
 

0.4.2
 * Add validation disallowing null keys (CASSANDRA-486)
 * Fix race conditions in TCPConnectionManager (CASSANDRA-487)
 * Fix using non-utf8-aware comparison as a sanity check.
   (CASSANDRA-493)
 * Improve default garbage collector options (CASSANDRA-504)
 * Add "nodeprobe flush" (CASSANDRA-505)
 * remove NotFoundException from get_slice throws list (CASSANDRA-518)
 * fix get (not get_slice) of entire supercolumn (CASSANDRA-508)
 * fix null token during bootstrap (CASSANDRA-501)


0.4.1
 * Fix FlushPeriod columnfamily configuration regression
   (CASSANDRA-455)
 * Fix long column name support (CASSANDRA-460)
 * Fix for serializing a row that only contains tombstones
   (CASSANDRA-458)
 * Fix for discarding unneeded commitlog segments (CASSANDRA-459)
 * Add SnapshotBeforeCompaction configuration option (CASSANDRA-426)
 * Fix compaction abort under insufficient disk space (CASSANDRA-473)
 * Fix reading subcolumn slice from tombstoned CF (CASSANDRA-484)
 * Fix race condition in RVH causing occasional NPE (CASSANDRA-478)


0.4.0
 * fix get_key_range problems when a node is down (CASSANDRA-440)
   and add UnavailableException to more Thrift methods
 * Add example EndPointSnitch contrib code (several tickets)


0.4.0 RC2
 * fix SSTable generation clash during compaction (CASSANDRA-418)
 * reject method calls with null parameters (CASSANDRA-308)
 * properly order ranges in nodeprobe output (CASSANDRA-421)
 * fix logging of certain errors on executor threads (CASSANDRA-425)


0.4.0 RC1
 * Bootstrap feature is live; use -b on startup (several tickets)
 * Added multiget api (CASSANDRA-70)
 * fix Deadlock with SelectorManager.doProcess and TcpConnection.write
   (CASSANDRA-392)
 * remove key cache b/c of concurrency bugs in third-party
   CLHM library (CASSANDRA-405)
 * update non-major compaction logic to use two threshold values
   (CASSANDRA-407)
 * add periodic / batch commitlog sync modes (several tickets)
 * inline BatchMutation into batch_insert params (CASSANDRA-403)
 * allow setting the logging level at runtime via mbean (CASSANDRA-402)
 * change default comparator to BytesType (CASSANDRA-400)
 * add forwards-compatible ConsistencyLevel parameter to get_key_range
   (CASSANDRA-322)
 * r/m special case of blocking for local destination when writing with 
   ConsistencyLevel.ZERO (CASSANDRA-399)
 * Fixes to make BinaryMemtable [bulk load interface] useful (CASSANDRA-337);
   see contrib/bmt_example for an example of using it.
 * More JMX properties added (several tickets)
 * Thrift changes (several tickets)
    - Merged _super get methods with the normal ones; return values
      are now of ColumnOrSuperColumn.
    - Similarly, merged batch_insert_super into batch_insert.



0.4.0 beta
 * On-disk data format has changed to allow billions of keys/rows per
   node instead of only millions
 * Multi-keyspace support
 * Scan all sstables for all queries to avoid situations where
   different types of operation on the same ColumnFamily could
   disagree on what data was present
 * Snapshot support via JMX
 * Thrift API has changed a _lot_:
    - removed time-sorted CFs; instead, user-defined comparators
      may be defined on the column names, which are now byte arrays.
      Default comparators are provided for UTF8, Bytes, Ascii, Long (i64),
      and UUID types.
    - removed colon-delimited strings in thrift api in favor of explicit
      structs such as ColumnPath, ColumnParent, etc.  Also normalized
      thrift struct and argument naming.
    - Added columnFamily argument to get_key_range.
    - Change signature of get_slice to accept starting and ending
      columns as well as an offset.  (This allows use of indexes.)
      Added "ascending" flag to allow reasonably-efficient reverse
      scans as well.  Removed get_slice_by_range as redundant.
    - get_key_range operates on one CF at a time
    - changed `block` boolean on insert methods to ConsistencyLevel enum,
      with options of NONE, ONE, QUORUM, and ALL.
    - added similar consistency_level parameter to read methods
    - column-name-set slice with no names given now returns zero columns
      instead of all of them.  ("all" can run your server out of memory.
      use a range-based slice with a high max column count instead.)
 * Removed the web interface. Node information can now be obtained by 
   using the newly introduced nodeprobe utility.
 * More JMX stats
 * Remove magic values from internals (e.g. special key to indicate
   when to flush memtables)
 * Rename configuration "table" to "keyspace"
 * Moved to crash-only design; no more shutdown (just kill the process)
 * Lots of bug fixes

Full list of issues resolved in 0.4 is at https://issues.apache.org/jira/secure/IssueNavigator.jspa?reset=true&&pid=12310865&fixfor=12313862&resolution=1&sorter/field=issuekey&sorter/order=DESC


0.3.0 RC3
 * Fix potential deadlock under load in TCPConnection.
   (CASSANDRA-220)


0.3.0 RC2
 * Fix possible data loss when server is stopped after replaying
   log but before new inserts force memtable flush.
   (CASSANDRA-204)
 * Added BUGS file


0.3.0 RC1
 * Range queries on keys, including user-defined key collation
 * Remove support
 * Workarounds for a weird bug in JDK select/register that seems
   particularly common on VM environments. Cassandra should deploy
   fine on EC2 now
 * Much improved infrastructure: the beginnings of a decent test suite
   ("ant test" for unit tests; "nosetests" for system tests), code
   coverage reporting, etc.
 * Expanded node status reporting via JMX
 * Improved error reporting/logging on both server and client
 * Reduced memory footprint in default configuration
 * Combined blocking and non-blocking versions of insert APIs
 * Added FlushPeriodInMinutes configuration parameter to force
   flushing of infrequently-updated ColumnFamilies<|MERGE_RESOLUTION|>--- conflicted
+++ resolved
@@ -1,4 +1,3 @@
-<<<<<<< HEAD
 2.0.2
  * Add configurable metrics reporting (CASSANDRA-4430)
  * drop queries exceeding a configurable number of tombstones (CASSANDRA-6117)
@@ -17,10 +16,7 @@
  * Delete can potentially be skipped in batch (CASSANDRA-6115)
  * Allow alter keyspace on system_traces (CASSANDRA-6016)
 Merged from 1.2:
-=======
-1.2.11
  * Never return WriteTimeout for CL.ANY (CASSANDRA-6032)
->>>>>>> 6b587450
  * Tracing should log write failure rather than raw exceptions (CASSANDRA-6133)
  * lock access to TM.endpointToHostIdMap (CASSANDRA-6103)
  * Allow estimated memtable size to exceed slab allocator size (CASSANDRA-6078)
