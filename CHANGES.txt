--- conflicted
+++ resolved
@@ -32,10 +32,7 @@
  * Anti-compaction proceeds if any part of the repair failed (CASANDRA-7521)
  * Add missing table name to DROP INDEX responses and notifications (CASSANDRA-7539)
  * Bump CQL version to 3.2.0 and update CQL documentation (CASSANDRA-7527)
-<<<<<<< HEAD
-=======
  * Fix configuration error message when running nodetool ring (CASSANDRA-7508)
->>>>>>> c70216a5
 Merged from 2.0:
  * (Windows) force range-based repair to non-sequential mode (CASSANDRA-7541)
  * Fix range merging when DES scores are zero (CASSANDRA-7535)
