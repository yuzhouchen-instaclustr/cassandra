3.0.4
 * Prevent logging in sandboxed state (CASSANDRA-11033)
 * Disallow drop/alter operations of UDTs used by UDAs (CASSANDRA-10721)
 * Add query time validation method on Index (CASSANDRA-11043)
 * Avoid potential AssertionError in mixed version cluster (CASSANDRA-11128)
 * Properly handle hinted handoff after topology changes (CASSANDRA-5902)
 * AssertionError when listing sstable files on inconsistent disk state (CASSANDRA-11156)
 * Fix wrong rack counting and invalid conditions check for TokenAllocation
   (CASSANDRA-11139)
 * Avoid creating empty hint files (CASSANDRA-11090)
 * Fix leak detection strong reference loop using weak reference (CASSANDRA-11120)
 * Configurie BatchlogManager to stop delayed tasks on shutdown (CASSANDRA-11062)
 * Hadoop integration is incompatible with Cassandra Driver 3.0.0 (CASSANDRA-11001)
 * Add dropped_columns to the list of schema table so it gets handled
   properly (CASSANDRA-11050)
Merged from 2.2:
 * Replacing an aggregate with a new version doesn't reset INITCOND (CASSANDRA-10840)
 * (cqlsh) cqlsh cannot be called through symlink (CASSANDRA-11037)
 * fix ohc and java-driver pom dependencies in build.xml (CASSANDRA-10793)
 * Protect from keyspace dropped during repair (CASSANDRA-11065)
 * Handle adding fields to a UDT in SELECT JSON and toJson() (CASSANDRA-11146)
 * Better error message for cleanup (CASSANDRA-10991)
 * cqlsh pg-style-strings broken if line ends with ';' (CASSANDRA-11123)
 * Always persist upsampled index summaries (CASSANDRA-10512)
 * (cqlsh) Fix inconsistent auto-complete (CASSANDRA-10733)
 * Make SELECT JSON and toJson() threadsafe (CASSANDRA-11048)
 * Fix SELECT on tuple relations for mixed ASC/DESC clustering order (CASSANDRA-7281)
 * Use cloned TokenMetadata in size estimates to avoid race against membership check
   (CASSANDRA-10736)
 * (cqlsh) Support utf-8/cp65001 encoding on Windows (CASSANDRA-11030)
 * Fix paging on DISTINCT queries repeats result when first row in partition changes
   (CASSANDRA-10010)
Merged from 2.1:
<<<<<<< HEAD
=======
 * Only notify if repair status changed (CASSANDRA-11172)
 * Add partition key to TombstoneOverwhelmingException error message (CASSANDRA-10888)
>>>>>>> c8c8cf67
 * Use logback setting for 'cassandra -v' command (CASSANDRA-10767)
 * Fix sstableloader to unthrottle streaming by default (CASSANDRA-9714)
 * Fix incorrect warning in 'nodetool status' (CASSANDRA-10176)
 * Properly release sstable ref when doing offline scrub (CASSANDRA-10697)
 * Improve nodetool status performance for large cluster (CASSANDRA-7238)
 * Gossiper#isEnabled is not thread safe (CASSANDRA-11116)
 * Avoid major compaction mixing repaired and unrepaired sstables in DTCS (CASSANDRA-11113)
 * Make it clear what DTCS timestamp_resolution is used for (CASSANDRA-11041)
 * (cqlsh) Support timezone conversion using pytz (CASSANDRA-10397)
 * (cqlsh) Display milliseconds when datetime overflows (CASSANDRA-10625)


3.0.3
 * Remove double initialization of newly added tables (CASSANDRA-11027)
 * Filter keys searcher results by target range (CASSANDRA-11104)
 * Fix deserialization of legacy read commands (CASSANDRA-11087)
 * Fix incorrect computation of deletion time in sstable metadata (CASSANDRA-11102)
 * Avoid memory leak when collecting sstable metadata (CASSANDRA-11026)
 * Mutations do not block for completion under view lock contention (CASSANDRA-10779)
 * Invalidate legacy schema tables when unloading them (CASSANDRA-11071)
 * (cqlsh) handle INSERT and UPDATE statements with LWT conditions correctly
   (CASSANDRA-11003)
 * Fix DISTINCT queries in mixed version clusters (CASSANDRA-10762)
 * Migrate build status for indexes along with legacy schema (CASSANDRA-11046)
 * Ensure SSTables for legacy KEYS indexes can be read (CASSANDRA-11045)
 * Added support for IBM zSystems architecture (CASSANDRA-11054)
 * Update CQL documentation (CASSANDRA-10899)
 * Check the column name, not cell name, for dropped columns when reading
   legacy sstables (CASSANDRA-11018)
 * Don't attempt to index clustering values of static rows (CASSANDRA-11021)
 * Remove checksum files after replaying hints (CASSANDRA-10947)
 * Support passing base table metadata to custom 2i validation (CASSANDRA-10924)
 * Ensure stale index entries are purged during reads (CASSANDRA-11013)
 * Fix AssertionError when removing from list using UPDATE (CASSANDRA-10954)
 * Fix UnsupportedOperationException when reading old sstable with range
   tombstone (CASSANDRA-10743)
 * MV should use the maximum timestamp of the primary key (CASSANDRA-10910)
 * Fix potential assertion error during compaction (CASSANDRA-10944)
 * Fix counting of received sstables in streaming (CASSANDRA-10949)
 * Implement hints compression (CASSANDRA-9428)
 * Fix potential assertion error when reading static columns (CASSANDRA-10903)
 * Avoid NoSuchElementException when executing empty batch (CASSANDRA-10711)
 * Avoid building PartitionUpdate in toString (CASSANDRA-10897)
 * Reduce heap spent when receiving many SSTables (CASSANDRA-10797)
 * Add back support for 3rd party auth providers to bulk loader (CASSANDRA-10873)
 * Eliminate the dependency on jgrapht for UDT resolution (CASSANDRA-10653)
 * (Hadoop) Close Clusters and Sessions in Hadoop Input/Output classes (CASSANDRA-10837)
 * Fix sstableloader not working with upper case keyspace name (CASSANDRA-10806)
Merged from 2.2:
2.2.5
 * maxPurgeableTimestamp needs to check memtables too (CASSANDRA-9949)
 * Apply change to compaction throughput in real time (CASSANDRA-10025)
 * Fix potential NPE on ORDER BY queries with IN (CASSANDRA-10955)
 * Start L0 STCS-compactions even if there is a L0 -> L1 compaction
   going (CASSANDRA-10979)
 * Make UUID LSB unique per process (CASSANDRA-7925)
 * Avoid NPE when performing sstable tasks (scrub etc.) (CASSANDRA-10980)
 * Make sure client gets tombstone overwhelmed warning (CASSANDRA-9465)
 * Fix error streaming section more than 2GB (CASSANDRA-10961)
 * (cqlsh) Also apply --connect-timeout to control connection
   timeout (CASSANDRA-10959)
 * Histogram buckets exposed in jmx are sorted incorrectly (CASSANDRA-10975)
 * Enable GC logging by default (CASSANDRA-10140)
 * Optimize pending range computation (CASSANDRA-9258)
 * Skip commit log and saved cache directories in SSTable version startup check (CASSANDRA-10902)
 * drop/alter user should be case sensitive (CASSANDRA-10817)
 * jemalloc detection fails due to quoting issues in regexv (CASSANDRA-10946)
 * (cqlsh) show correct column names for empty result sets (CASSANDRA-9813)
 * Add new types to Stress (CASSANDRA-9556)
 * Add property to allow listening on broadcast interface (CASSANDRA-9748)
 * Fix regression in split size on CqlInputFormat (CASSANDRA-10835)
 * Better handling of SSL connection errors inter-node (CASSANDRA-10816)
 * Disable reloading of GossipingPropertyFileSnitch (CASSANDRA-9474)
 * Verify tables in pseudo-system keyspaces at startup (CASSANDRA-10761)
 * (cqlsh) encode input correctly when saving history
Merged from 2.1:
 * test_bulk_round_trip_blogposts is failing occasionally (CASSANDRA-10938)
 * Fix isJoined return true only after becoming cluster member (CASANDRA-11007)
 * Fix bad gossip generation seen in long-running clusters (CASSANDRA-10969)
 * Avoid NPE when incremental repair fails (CASSANDRA-10909)
 * Unmark sstables compacting once they are done in cleanup/scrub/upgradesstables (CASSANDRA-10829)
 * Allow simultaneous bootstrapping with strict consistency when no vnodes are used (CASSANDRA-11005)
 * Log a message when major compaction does not result in a single file (CASSANDRA-10847)
 * (cqlsh) fix cqlsh_copy_tests when vnodes are disabled (CASSANDRA-10997)
 * (cqlsh) Add request timeout option to cqlsh (CASSANDRA-10686)
 * Avoid AssertionError while submitting hint with LWT (CASSANDRA-10477)
 * If CompactionMetadata is not in stats file, use index summary instead (CASSANDRA-10676)
 * Retry sending gossip syn multiple times during shadow round (CASSANDRA-8072)
 * Fix pending range calculation during moves (CASSANDRA-10887)
 * Sane default (200Mbps) for inter-DC streaming througput (CASSANDRA-8708)
 * Match cassandra-loader options in COPY FROM (CASSANDRA-9303)
 * Fix binding to any address in CqlBulkRecordWriter (CASSANDRA-9309)
 * cqlsh fails to decode utf-8 characters for text typed columns (CASSANDRA-10875)
 * Log error when stream session fails (CASSANDRA-9294)
 * Fix bugs in commit log archiving startup behavior (CASSANDRA-10593)
 * (cqlsh) further optimise COPY FROM (CASSANDRA-9302)
 * Allow CREATE TABLE WITH ID (CASSANDRA-9179)
 * Make Stress compiles within eclipse (CASSANDRA-10807)
 * Cassandra Daemon should print JVM arguments (CASSANDRA-10764)
 * Allow cancellation of index summary redistribution (CASSANDRA-8805)


3.0.2
 * Fix upgrade data loss due to range tombstone deleting more data than then should
   (CASSANDRA-10822)


3.0.1
 * Avoid MV race during node decommission (CASSANDRA-10674)
 * Disable reloading of GossipingPropertyFileSnitch (CASSANDRA-9474)
 * Handle single-column deletions correction in materialized views
   when the column is part of the view primary key (CASSANDRA-10796)
 * Fix issue with datadir migration on upgrade (CASSANDRA-10788)
 * Fix bug with range tombstones on reverse queries and test coverage for
   AbstractBTreePartition (CASSANDRA-10059)
 * Remove 64k limit on collection elements (CASSANDRA-10374)
 * Remove unclear Indexer.indexes() method (CASSANDRA-10690)
 * Fix NPE on stream read error (CASSANDRA-10771)
 * Normalize cqlsh DESC output (CASSANDRA-10431)
 * Rejects partition range deletions when columns are specified (CASSANDRA-10739)
 * Fix error when saving cached key for old format sstable (CASSANDRA-10778)
 * Invalidate prepared statements on DROP INDEX (CASSANDRA-10758)
 * Fix SELECT statement with IN restrictions on partition key,
   ORDER BY and LIMIT (CASSANDRA-10729)
 * Improve stress performance over 1k threads (CASSANDRA-7217)
 * Wait for migration responses to complete before bootstrapping (CASSANDRA-10731)
 * Unable to create a function with argument of type Inet (CASSANDRA-10741)
 * Fix backward incompatibiliy in CqlInputFormat (CASSANDRA-10717)
 * Correctly preserve deletion info on updated rows when notifying indexers
   of single-row deletions (CASSANDRA-10694)
 * Notify indexers of partition delete during cleanup (CASSANDRA-10685)
 * Keep the file open in trySkipCache (CASSANDRA-10669)
 * Updated trigger example (CASSANDRA-10257)
Merged from 2.2:
 * Verify tables in pseudo-system keyspaces at startup (CASSANDRA-10761)
 * Fix IllegalArgumentException in DataOutputBuffer.reallocate for large buffers (CASSANDRA-10592)
 * Show CQL help in cqlsh in web browser (CASSANDRA-7225)
 * Serialize on disk the proper SSTable compression ratio (CASSANDRA-10775)
 * Reject index queries while the index is building (CASSANDRA-8505)
 * CQL.textile syntax incorrectly includes optional keyspace for aggregate SFUNC and FINALFUNC (CASSANDRA-10747)
 * Fix JSON update with prepared statements (CASSANDRA-10631)
 * Don't do anticompaction after subrange repair (CASSANDRA-10422)
 * Fix SimpleDateType type compatibility (CASSANDRA-10027)
 * (Hadoop) fix splits calculation (CASSANDRA-10640)
 * (Hadoop) ensure that Cluster instances are always closed (CASSANDRA-10058)
Merged from 2.1:
 * Fix Stress profile parsing on Windows (CASSANDRA-10808)
 * Fix incremental repair hang when replica is down (CASSANDRA-10288)
 * Optimize the way we check if a token is repaired in anticompaction (CASSANDRA-10768)
 * Add proper error handling to stream receiver (CASSANDRA-10774)
 * Warn or fail when changing cluster topology live (CASSANDRA-10243)
 * Status command in debian/ubuntu init script doesn't work (CASSANDRA-10213)
 * Some DROP ... IF EXISTS incorrectly result in exceptions on non-existing KS (CASSANDRA-10658)
 * DeletionTime.compareTo wrong in rare cases (CASSANDRA-10749)
 * Force encoding when computing statement ids (CASSANDRA-10755)
 * Properly reject counters as map keys (CASSANDRA-10760)
 * Fix the sstable-needs-cleanup check (CASSANDRA-10740)
 * (cqlsh) Print column names before COPY operation (CASSANDRA-8935)
 * Fix CompressedInputStream for proper cleanup (CASSANDRA-10012)
 * (cqlsh) Support counters in COPY commands (CASSANDRA-9043)
 * Try next replica if not possible to connect to primary replica on
   ColumnFamilyRecordReader (CASSANDRA-2388)
 * Limit window size in DTCS (CASSANDRA-10280)
 * sstableloader does not use MAX_HEAP_SIZE env parameter (CASSANDRA-10188)
 * (cqlsh) Improve COPY TO performance and error handling (CASSANDRA-9304)
 * Create compression chunk for sending file only (CASSANDRA-10680)
 * Forbid compact clustering column type changes in ALTER TABLE (CASSANDRA-8879)
 * Reject incremental repair with subrange repair (CASSANDRA-10422)
 * Add a nodetool command to refresh size_estimates (CASSANDRA-9579)
 * Invalidate cache after stream receive task is completed (CASSANDRA-10341)
 * Reject counter writes in CQLSSTableWriter (CASSANDRA-10258)
 * Remove superfluous COUNTER_MUTATION stage mapping (CASSANDRA-10605)


3.0
 * Fix AssertionError while flushing memtable due to materialized views
   incorrectly inserting empty rows (CASSANDRA-10614)
 * Store UDA initcond as CQL literal in the schema table, instead of a blob (CASSANDRA-10650)
 * Don't use -1 for the position of partition key in schema (CASSANDRA-10491)
 * Fix distinct queries in mixed version cluster (CASSANDRA-10573)
 * Skip sstable on clustering in names query (CASSANDRA-10571)
 * Remove value skipping as it breaks read-repair (CASSANDRA-10655)
 * Fix bootstrapping with MVs (CASSANDRA-10621)
 * Make sure EACH_QUORUM reads are using NTS (CASSANDRA-10584)
 * Fix MV replica filtering for non-NetworkTopologyStrategy (CASSANDRA-10634)
 * (Hadoop) fix CIF describeSplits() not handling 0 size estimates (CASSANDRA-10600)
 * Fix reading of legacy sstables (CASSANDRA-10590)
 * Use CQL type names in schema metadata tables (CASSANDRA-10365)
 * Guard batchlog replay against integer division by zero (CASSANDRA-9223)
 * Fix bug when adding a column to thrift with the same name than a primary key (CASSANDRA-10608)
 * Add client address argument to IAuthenticator::newSaslNegotiator (CASSANDRA-8068)
 * Fix implementation of LegacyLayout.LegacyBoundComparator (CASSANDRA-10602)
 * Don't use 'names query' read path for counters (CASSANDRA-10572)
 * Fix backward compatibility for counters (CASSANDRA-10470)
 * Remove memory_allocator paramter from cassandra.yaml (CASSANDRA-10581,10628)
 * Execute the metadata reload task of all registered indexes on CFS::reload (CASSANDRA-10604)
 * Fix thrift cas operations with defined columns (CASSANDRA-10576)
 * Fix PartitionUpdate.operationCount()for updates with static column operations (CASSANDRA-10606)
 * Fix thrift get() queries with defined columns (CASSANDRA-10586)
 * Fix marking of indexes as built and removed (CASSANDRA-10601)
 * Skip initialization of non-registered 2i instances, remove Index::getIndexName (CASSANDRA-10595)
 * Fix batches on multiple tables (CASSANDRA-10554)
 * Ensure compaction options are validated when updating KeyspaceMetadata (CASSANDRA-10569)
 * Flatten Iterator Transformation Hierarchy (CASSANDRA-9975)
 * Remove token generator (CASSANDRA-5261)
 * RolesCache should not be created for any authenticator that does not requireAuthentication (CASSANDRA-10562)
 * Fix LogTransaction checking only a single directory for files (CASSANDRA-10421)
 * Fix handling of range tombstones when reading old format sstables (CASSANDRA-10360)
 * Aggregate with Initial Condition fails with C* 3.0 (CASSANDRA-10367)
Merged from 2.2:
 * (cqlsh) show partial trace if incomplete after max_trace_wait (CASSANDRA-7645)
 * Use most up-to-date version of schema for system tables (CASSANDRA-10652)
 * Deprecate memory_allocator in cassandra.yaml (CASSANDRA-10581,10628)
 * Expose phi values from failure detector via JMX and tweak debug
   and trace logging (CASSANDRA-9526)
 * Fix IllegalArgumentException in DataOutputBuffer.reallocate for large buffers (CASSANDRA-10592)
Merged from 2.1:
 * Shutdown compaction in drain to prevent leak (CASSANDRA-10079)
 * (cqlsh) fix COPY using wrong variable name for time_format (CASSANDRA-10633)
 * Do not run SizeEstimatesRecorder if a node is not a member of the ring (CASSANDRA-9912)
 * Improve handling of dead nodes in gossip (CASSANDRA-10298)
 * Fix logback-tools.xml incorrectly configured for outputing to System.err
   (CASSANDRA-9937)
 * Fix streaming to catch exception so retry not fail (CASSANDRA-10557)
 * Add validation method to PerRowSecondaryIndex (CASSANDRA-10092)
 * Support encrypted and plain traffic on the same port (CASSANDRA-10559)
 * Do STCS in DTCS windows (CASSANDRA-10276)
 * Avoid repetition of JVM_OPTS in debian package (CASSANDRA-10251)
 * Fix potential NPE from handling result of SIM.highestSelectivityIndex (CASSANDRA-10550)
 * Fix paging issues with partitions containing only static columns data (CASSANDRA-10381)
 * Fix conditions on static columns (CASSANDRA-10264)
 * AssertionError: attempted to delete non-existing file CommitLog (CASSANDRA-10377)
 * Fix sorting for queries with an IN condition on partition key columns (CASSANDRA-10363)


3.0-rc2
 * Fix SELECT DISTINCT queries between 2.2.2 nodes and 3.0 nodes (CASSANDRA-10473)
 * Remove circular references in SegmentedFile (CASSANDRA-10543)
 * Ensure validation of indexed values only occurs once per-partition (CASSANDRA-10536)
 * Fix handling of static columns for range tombstones in thrift (CASSANDRA-10174)
 * Support empty ColumnFilter for backward compatility on empty IN (CASSANDRA-10471)
 * Remove Pig support (CASSANDRA-10542)
 * Fix LogFile throws Exception when assertion is disabled (CASSANDRA-10522)
 * Revert CASSANDRA-7486, make CMS default GC, move GC config to
   conf/jvm.options (CASSANDRA-10403)
 * Fix TeeingAppender causing some logs to be truncated/empty (CASSANDRA-10447)
 * Allow EACH_QUORUM for reads (CASSANDRA-9602)
 * Fix potential ClassCastException while upgrading (CASSANDRA-10468)
 * Fix NPE in MVs on update (CASSANDRA-10503)
 * Only include modified cell data in indexing deltas (CASSANDRA-10438)
 * Do not load keyspace when creating sstable writer (CASSANDRA-10443)
 * If node is not yet gossiping write all MV updates to batchlog only (CASSANDRA-10413)
 * Re-populate token metadata after commit log recovery (CASSANDRA-10293)
 * Provide additional metrics for materialized views (CASSANDRA-10323)
 * Flush system schema tables after local schema changes (CASSANDRA-10429)
Merged from 2.2:
 * Reduce contention getting instances of CompositeType (CASSANDRA-10433)
 * Fix the regression when using LIMIT with aggregates (CASSANDRA-10487)
 * Avoid NoClassDefFoundError during DataDescriptor initialization on windows (CASSANDRA-10412)
 * Preserve case of quoted Role & User names (CASSANDRA-10394)
 * cqlsh pg-style-strings broken (CASSANDRA-10484)
 * cqlsh prompt includes name of keyspace after failed `use` statement (CASSANDRA-10369)
Merged from 2.1:
 * (cqlsh) Distinguish negative and positive infinity in output (CASSANDRA-10523)
 * (cqlsh) allow custom time_format for COPY TO (CASSANDRA-8970)
 * Don't allow startup if the node's rack has changed (CASSANDRA-10242)
 * (cqlsh) show partial trace if incomplete after max_trace_wait (CASSANDRA-7645)
 * Allow LOCAL_JMX to be easily overridden (CASSANDRA-10275)
 * Mark nodes as dead even if they've already left (CASSANDRA-10205)


3.0.0-rc1
 * Fix mixed version read request compatibility for compact static tables
   (CASSANDRA-10373)
 * Fix paging of DISTINCT with static and IN (CASSANDRA-10354)
 * Allow MATERIALIZED VIEW's SELECT statement to restrict primary key
   columns (CASSANDRA-9664)
 * Move crc_check_chance out of compression options (CASSANDRA-9839)
 * Fix descending iteration past end of BTreeSearchIterator (CASSANDRA-10301)
 * Transfer hints to a different node on decommission (CASSANDRA-10198)
 * Check partition keys for CAS operations during stmt validation (CASSANDRA-10338)
 * Add custom query expressions to SELECT (CASSANDRA-10217)
 * Fix minor bugs in MV handling (CASSANDRA-10362)
 * Allow custom indexes with 0,1 or multiple target columns (CASSANDRA-10124)
 * Improve MV schema representation (CASSANDRA-9921)
 * Add flag to enable/disable coordinator batchlog for MV writes (CASSANDRA-10230)
 * Update cqlsh COPY for new internal driver serialization interface (CASSANDRA-10318)
 * Give index implementations more control over rebuild operations (CASSANDRA-10312)
 * Update index file format (CASSANDRA-10314)
 * Add "shadowable" row tombstones to deal with mv timestamp issues (CASSANDRA-10261)
 * CFS.loadNewSSTables() broken for pre-3.0 sstables
 * Cache selected index in read command to reduce lookups (CASSANDRA-10215)
 * Small optimizations of sstable index serialization (CASSANDRA-10232)
 * Support for both encrypted and unencrypted native transport connections (CASSANDRA-9590)
Merged from 2.2:
 * Configurable page size in cqlsh (CASSANDRA-9855)
 * Defer default role manager setup until all nodes are on 2.2+ (CASSANDRA-9761)
 * Handle missing RoleManager in config after upgrade to 2.2 (CASSANDRA-10209)
Merged from 2.1:
 * Bulk Loader API could not tolerate even node failure (CASSANDRA-10347)
 * Avoid misleading pushed notifications when multiple nodes
   share an rpc_address (CASSANDRA-10052)
 * Fix dropping undroppable when message queue is full (CASSANDRA-10113)
 * Fix potential ClassCastException during paging (CASSANDRA-10352)
 * Prevent ALTER TYPE from creating circular references (CASSANDRA-10339)
 * Fix cache handling of 2i and base tables (CASSANDRA-10155, 10359)
 * Fix NPE in nodetool compactionhistory (CASSANDRA-9758)
 * (Pig) support BulkOutputFormat as a URL parameter (CASSANDRA-7410)
 * BATCH statement is broken in cqlsh (CASSANDRA-10272)
 * (cqlsh) Make cqlsh PEP8 Compliant (CASSANDRA-10066)
 * (cqlsh) Fix error when starting cqlsh with --debug (CASSANDRA-10282)
 * Scrub, Cleanup and Upgrade do not unmark compacting until all operations
   have completed, regardless of the occurence of exceptions (CASSANDRA-10274)


3.0.0-beta2
 * Fix columns returned by AbstractBtreePartitions (CASSANDRA-10220)
 * Fix backward compatibility issue due to AbstractBounds serialization bug (CASSANDRA-9857)
 * Fix startup error when upgrading nodes (CASSANDRA-10136)
 * Base table PRIMARY KEY can be assumed to be NOT NULL in MV creation (CASSANDRA-10147)
 * Improve batchlog write patch (CASSANDRA-9673)
 * Re-apply MaterializedView updates on commitlog replay (CASSANDRA-10164)
 * Require AbstractType.isByteOrderComparable declaration in constructor (CASSANDRA-9901)
 * Avoid digest mismatch on upgrade to 3.0 (CASSANDRA-9554)
 * Fix Materialized View builder when adding multiple MVs (CASSANDRA-10156)
 * Choose better poolingOptions for protocol v4 in cassandra-stress (CASSANDRA-10182)
 * Fix LWW bug affecting Materialized Views (CASSANDRA-10197)
 * Ensures frozen sets and maps are always sorted (CASSANDRA-10162)
 * Don't deadlock when flushing CFS backed custom indexes (CASSANDRA-10181)
 * Fix double flushing of secondary index tables (CASSANDRA-10180)
 * Fix incorrect handling of range tombstones in thrift (CASSANDRA-10046)
 * Only use batchlog when paired materialized view replica is remote (CASSANDRA-10061)
 * Reuse TemporalRow when updating multiple MaterializedViews (CASSANDRA-10060)
 * Validate gc_grace_seconds for batchlog writes and MVs (CASSANDRA-9917)
 * Fix sstablerepairedset (CASSANDRA-10132)
Merged from 2.2:
 * Cancel transaction for sstables we wont redistribute index summary
   for (CASSANDRA-10270)
 * Retry snapshot deletion after compaction and gc on Windows (CASSANDRA-10222)
 * Fix failure to start with space in directory path on Windows (CASSANDRA-10239)
 * Fix repair hang when snapshot failed (CASSANDRA-10057)
 * Fall back to 1/4 commitlog volume for commitlog_total_space on small disks
   (CASSANDRA-10199)
Merged from 2.1:
 * Added configurable warning threshold for GC duration (CASSANDRA-8907)
 * Fix handling of streaming EOF (CASSANDRA-10206)
 * Only check KeyCache when it is enabled
 * Change streaming_socket_timeout_in_ms default to 1 hour (CASSANDRA-8611)
 * (cqlsh) update list of CQL keywords (CASSANDRA-9232)
 * Add nodetool gettraceprobability command (CASSANDRA-10234)
Merged from 2.0:
 * Fix rare race where older gossip states can be shadowed (CASSANDRA-10366)
 * Fix consolidating racks violating the RF contract (CASSANDRA-10238)
 * Disallow decommission when node is in drained state (CASSANDRA-8741)


2.2.1
 * Fix race during construction of commit log (CASSANDRA-10049)
 * Fix LeveledCompactionStrategyTest (CASSANDRA-9757)
 * Fix broken UnbufferedDataOutputStreamPlus.writeUTF (CASSANDRA-10203)
 * (cqlsh) default load-from-file encoding to utf-8 (CASSANDRA-9898)
 * Avoid returning Permission.NONE when failing to query users table (CASSANDRA-10168)
 * (cqlsh) add CLEAR command (CASSANDRA-10086)
 * Support string literals as Role names for compatibility (CASSANDRA-10135)
Merged from 2.1:
 * Only check KeyCache when it is enabled
 * Change streaming_socket_timeout_in_ms default to 1 hour (CASSANDRA-8611)
 * (cqlsh) update list of CQL keywords (CASSANDRA-9232)


3.0.0-beta1
 * Redesign secondary index API (CASSANDRA-9459, 7771, 9041)
 * Fix throwing ReadFailure instead of ReadTimeout on range queries (CASSANDRA-10125)
 * Rewrite hinted handoff (CASSANDRA-6230)
 * Fix query on static compact tables (CASSANDRA-10093)
 * Fix race during construction of commit log (CASSANDRA-10049)
 * Add option to only purge repaired tombstones (CASSANDRA-6434)
 * Change authorization handling for MVs (CASSANDRA-9927)
 * Add custom JMX enabled executor for UDF sandbox (CASSANDRA-10026)
 * Fix row deletion bug for Materialized Views (CASSANDRA-10014)
 * Support mixed-version clusters with Cassandra 2.1 and 2.2 (CASSANDRA-9704)
 * Fix multiple slices on RowSearchers (CASSANDRA-10002)
 * Fix bug in merging of collections (CASSANDRA-10001)
 * Optimize batchlog replay to avoid full scans (CASSANDRA-7237)
 * Repair improvements when using vnodes (CASSANDRA-5220)
 * Disable scripted UDFs by default (CASSANDRA-9889)
 * Bytecode inspection for Java-UDFs (CASSANDRA-9890)
 * Use byte to serialize MT hash length (CASSANDRA-9792)
 * Replace usage of Adler32 with CRC32 (CASSANDRA-8684)
 * Fix migration to new format from 2.1 SSTable (CASSANDRA-10006)
 * SequentialWriter should extend BufferedDataOutputStreamPlus (CASSANDRA-9500)
 * Use the same repairedAt timestamp within incremental repair session (CASSANDRA-9111)
Merged from 2.2:
 * Allow count(*) and count(1) to be use as normal aggregation (CASSANDRA-10114)
 * An NPE is thrown if the column name is unknown for an IN relation (CASSANDRA-10043)
 * Apply commit_failure_policy to more errors on startup (CASSANDRA-9749)
 * Fix histogram overflow exception (CASSANDRA-9973)
 * Route gossip messages over dedicated socket (CASSANDRA-9237)
 * Add checksum to saved cache files (CASSANDRA-9265)
 * Log warning when using an aggregate without partition key (CASSANDRA-9737)
Merged from 2.1:
 * (cqlsh) Allow encoding to be set through command line (CASSANDRA-10004)
 * Add new JMX methods to change local compaction strategy (CASSANDRA-9965)
 * Write hints for paxos commits (CASSANDRA-7342)
 * (cqlsh) Fix timestamps before 1970 on Windows, always
   use UTC for timestamp display (CASSANDRA-10000)
 * (cqlsh) Avoid overwriting new config file with old config
   when both exist (CASSANDRA-9777)
 * Release snapshot selfRef when doing snapshot repair (CASSANDRA-9998)
 * Cannot replace token does not exist - DN node removed as Fat Client (CASSANDRA-9871)
Merged from 2.0:
 * Don't cast expected bf size to an int (CASSANDRA-9959)
 * Make getFullyExpiredSSTables less expensive (CASSANDRA-9882)


3.0.0-alpha1
 * Implement proper sandboxing for UDFs (CASSANDRA-9402)
 * Simplify (and unify) cleanup of compaction leftovers (CASSANDRA-7066)
 * Allow extra schema definitions in cassandra-stress yaml (CASSANDRA-9850)
 * Metrics should use up to date nomenclature (CASSANDRA-9448)
 * Change CREATE/ALTER TABLE syntax for compression (CASSANDRA-8384)
 * Cleanup crc and adler code for java 8 (CASSANDRA-9650)
 * Storage engine refactor (CASSANDRA-8099, 9743, 9746, 9759, 9781, 9808, 9825,
   9848, 9705, 9859, 9867, 9874, 9828, 9801)
 * Update Guava to 18.0 (CASSANDRA-9653)
 * Bloom filter false positive ratio is not honoured (CASSANDRA-8413)
 * New option for cassandra-stress to leave a ratio of columns null (CASSANDRA-9522)
 * Change hinted_handoff_enabled yaml setting, JMX (CASSANDRA-9035)
 * Add algorithmic token allocation (CASSANDRA-7032)
 * Add nodetool command to replay batchlog (CASSANDRA-9547)
 * Make file buffer cache independent of paths being read (CASSANDRA-8897)
 * Remove deprecated legacy Hadoop code (CASSANDRA-9353)
 * Decommissioned nodes will not rejoin the cluster (CASSANDRA-8801)
 * Change gossip stabilization to use endpoit size (CASSANDRA-9401)
 * Change default garbage collector to G1 (CASSANDRA-7486)
 * Populate TokenMetadata early during startup (CASSANDRA-9317)
 * Undeprecate cache recentHitRate (CASSANDRA-6591)
 * Add support for selectively varint encoding fields (CASSANDRA-9499, 9865)
 * Materialized Views (CASSANDRA-6477)
Merged from 2.2:
 * Avoid grouping sstables for anticompaction with DTCS (CASSANDRA-9900)
 * UDF / UDA execution time in trace (CASSANDRA-9723)
 * Fix broken internode SSL (CASSANDRA-9884)
Merged from 2.1:
 * Add new JMX methods to change local compaction strategy (CASSANDRA-9965)
 * Fix handling of enable/disable autocompaction (CASSANDRA-9899)
 * Add consistency level to tracing ouput (CASSANDRA-9827)
 * Remove repair snapshot leftover on startup (CASSANDRA-7357)
 * Use random nodes for batch log when only 2 racks (CASSANDRA-8735)
 * Ensure atomicity inside thrift and stream session (CASSANDRA-7757)
 * Fix nodetool info error when the node is not joined (CASSANDRA-9031)
Merged from 2.0:
 * Log when messages are dropped due to cross_node_timeout (CASSANDRA-9793)
 * Don't track hotness when opening from snapshot for validation (CASSANDRA-9382)


2.2.0
 * Allow the selection of columns together with aggregates (CASSANDRA-9767)
 * Fix cqlsh copy methods and other windows specific issues (CASSANDRA-9795)
 * Don't wrap byte arrays in SequentialWriter (CASSANDRA-9797)
 * sum() and avg() functions missing for smallint and tinyint types (CASSANDRA-9671)
 * Revert CASSANDRA-9542 (allow native functions in UDA) (CASSANDRA-9771)
Merged from 2.1:
 * Fix MarshalException when upgrading superColumn family (CASSANDRA-9582)
 * Fix broken logging for "empty" flushes in Memtable (CASSANDRA-9837)
 * Handle corrupt files on startup (CASSANDRA-9686)
 * Fix clientutil jar and tests (CASSANDRA-9760)
 * (cqlsh) Allow the SSL protocol version to be specified through the
    config file or environment variables (CASSANDRA-9544)
Merged from 2.0:
 * Add tool to find why expired sstables are not getting dropped (CASSANDRA-10015)
 * Remove erroneous pending HH tasks from tpstats/jmx (CASSANDRA-9129)
 * Don't cast expected bf size to an int (CASSANDRA-9959)
 * checkForEndpointCollision fails for legitimate collisions (CASSANDRA-9765)
 * Complete CASSANDRA-8448 fix (CASSANDRA-9519)
 * Don't include auth credentials in debug log (CASSANDRA-9682)
 * Can't transition from write survey to normal mode (CASSANDRA-9740)
 * Scrub (recover) sstables even when -Index.db is missing (CASSANDRA-9591)
 * Fix growing pending background compaction (CASSANDRA-9662)


2.2.0-rc2
 * Re-enable memory-mapped I/O on Windows (CASSANDRA-9658)
 * Warn when an extra-large partition is compacted (CASSANDRA-9643)
 * (cqlsh) Allow setting the initial connection timeout (CASSANDRA-9601)
 * BulkLoader has --transport-factory option but does not use it (CASSANDRA-9675)
 * Allow JMX over SSL directly from nodetool (CASSANDRA-9090)
 * Update cqlsh for UDFs (CASSANDRA-7556)
 * Change Windows kernel default timer resolution (CASSANDRA-9634)
 * Deprected sstable2json and json2sstable (CASSANDRA-9618)
 * Allow native functions in user-defined aggregates (CASSANDRA-9542)
 * Don't repair system_distributed by default (CASSANDRA-9621)
 * Fix mixing min, max, and count aggregates for blob type (CASSANRA-9622)
 * Rename class for DATE type in Java driver (CASSANDRA-9563)
 * Duplicate compilation of UDFs on coordinator (CASSANDRA-9475)
 * Fix connection leak in CqlRecordWriter (CASSANDRA-9576)
 * Mlockall before opening system sstables & remove boot_without_jna option (CASSANDRA-9573)
 * Add functions to convert timeuuid to date or time, deprecate dateOf and unixTimestampOf (CASSANDRA-9229)
 * Make sure we cancel non-compacting sstables from LifecycleTransaction (CASSANDRA-9566)
 * Fix deprecated repair JMX API (CASSANDRA-9570)
 * Add logback metrics (CASSANDRA-9378)
 * Update and refactor ant test/test-compression to run the tests in parallel (CASSANDRA-9583)
 * Fix upgrading to new directory for secondary index (CASSANDRA-9687)
Merged from 2.1:
 * (cqlsh) Fix bad check for CQL compatibility when DESCRIBE'ing
   COMPACT STORAGE tables with no clustering columns
 * Eliminate strong self-reference chains in sstable ref tidiers (CASSANDRA-9656)
 * Ensure StreamSession uses canonical sstable reader instances (CASSANDRA-9700) 
 * Ensure memtable book keeping is not corrupted in the event we shrink usage (CASSANDRA-9681)
 * Update internal python driver for cqlsh (CASSANDRA-9064)
 * Fix IndexOutOfBoundsException when inserting tuple with too many
   elements using the string literal notation (CASSANDRA-9559)
 * Enable describe on indices (CASSANDRA-7814)
 * Fix incorrect result for IN queries where column not found (CASSANDRA-9540)
 * ColumnFamilyStore.selectAndReference may block during compaction (CASSANDRA-9637)
 * Fix bug in cardinality check when compacting (CASSANDRA-9580)
 * Fix memory leak in Ref due to ConcurrentLinkedQueue.remove() behaviour (CASSANDRA-9549)
 * Make rebuild only run one at a time (CASSANDRA-9119)
Merged from 2.0:
 * Avoid NPE in AuthSuccess#decode (CASSANDRA-9727)
 * Add listen_address to system.local (CASSANDRA-9603)
 * Bug fixes to resultset metadata construction (CASSANDRA-9636)
 * Fix setting 'durable_writes' in ALTER KEYSPACE (CASSANDRA-9560)
 * Avoids ballot clash in Paxos (CASSANDRA-9649)
 * Improve trace messages for RR (CASSANDRA-9479)
 * Fix suboptimal secondary index selection when restricted
   clustering column is also indexed (CASSANDRA-9631)
 * (cqlsh) Add min_threshold to DTCS option autocomplete (CASSANDRA-9385)
 * Fix error message when attempting to create an index on a column
   in a COMPACT STORAGE table with clustering columns (CASSANDRA-9527)
 * 'WITH WITH' in alter keyspace statements causes NPE (CASSANDRA-9565)
 * Expose some internals of SelectStatement for inspection (CASSANDRA-9532)
 * ArrivalWindow should use primitives (CASSANDRA-9496)
 * Periodically submit background compaction tasks (CASSANDRA-9592)
 * Set HAS_MORE_PAGES flag to false when PagingState is null (CASSANDRA-9571)


2.2.0-rc1
 * Compressed commit log should measure compressed space used (CASSANDRA-9095)
 * Fix comparison bug in CassandraRoleManager#collectRoles (CASSANDRA-9551)
 * Add tinyint,smallint,time,date support for UDFs (CASSANDRA-9400)
 * Deprecates SSTableSimpleWriter and SSTableSimpleUnsortedWriter (CASSANDRA-9546)
 * Empty INITCOND treated as null in aggregate (CASSANDRA-9457)
 * Remove use of Cell in Thrift MapReduce classes (CASSANDRA-8609)
 * Integrate pre-release Java Driver 2.2-rc1, custom build (CASSANDRA-9493)
 * Clean up gossiper logic for old versions (CASSANDRA-9370)
 * Fix custom payload coding/decoding to match the spec (CASSANDRA-9515)
 * ant test-all results incomplete when parsed (CASSANDRA-9463)
 * Disallow frozen<> types in function arguments and return types for
   clarity (CASSANDRA-9411)
 * Static Analysis to warn on unsafe use of Autocloseable instances (CASSANDRA-9431)
 * Update commitlog archiving examples now that commitlog segments are
   not recycled (CASSANDRA-9350)
 * Extend Transactional API to sstable lifecycle management (CASSANDRA-8568)
 * (cqlsh) Add support for native protocol 4 (CASSANDRA-9399)
 * Ensure that UDF and UDAs are keyspace-isolated (CASSANDRA-9409)
 * Revert CASSANDRA-7807 (tracing completion client notifications) (CASSANDRA-9429)
 * Add ability to stop compaction by ID (CASSANDRA-7207)
 * Let CassandraVersion handle SNAPSHOT version (CASSANDRA-9438)
Merged from 2.1:
 * (cqlsh) Fix using COPY through SOURCE or -f (CASSANDRA-9083)
 * Fix occasional lack of `system` keyspace in schema tables (CASSANDRA-8487)
 * Use ProtocolError code instead of ServerError code for native protocol
   error responses to unsupported protocol versions (CASSANDRA-9451)
 * Default commitlog_sync_batch_window_in_ms changed to 2ms (CASSANDRA-9504)
 * Fix empty partition assertion in unsorted sstable writing tools (CASSANDRA-9071)
 * Ensure truncate without snapshot cannot produce corrupt responses (CASSANDRA-9388) 
 * Consistent error message when a table mixes counter and non-counter
   columns (CASSANDRA-9492)
 * Avoid getting unreadable keys during anticompaction (CASSANDRA-9508)
 * (cqlsh) Better float precision by default (CASSANDRA-9224)
 * Improve estimated row count (CASSANDRA-9107)
 * Optimize range tombstone memory footprint (CASSANDRA-8603)
 * Use configured gcgs in anticompaction (CASSANDRA-9397)
Merged from 2.0:
 * Don't accumulate more range than necessary in RangeTombstone.Tracker (CASSANDRA-9486)
 * Add broadcast and rpc addresses to system.local (CASSANDRA-9436)
 * Always mark sstable suspect when corrupted (CASSANDRA-9478)
 * Add database users and permissions to CQL3 documentation (CASSANDRA-7558)
 * Allow JVM_OPTS to be passed to standalone tools (CASSANDRA-5969)
 * Fix bad condition in RangeTombstoneList (CASSANDRA-9485)
 * Fix potential StackOverflow when setting CrcCheckChance over JMX (CASSANDRA-9488)
 * Fix null static columns in pages after the first, paged reversed
   queries (CASSANDRA-8502)
 * Fix counting cache serialization in request metrics (CASSANDRA-9466)
 * Add option not to validate atoms during scrub (CASSANDRA-9406)


2.2.0-beta1
 * Introduce Transactional API for internal state changes (CASSANDRA-8984)
 * Add a flag in cassandra.yaml to enable UDFs (CASSANDRA-9404)
 * Better support of null for UDF (CASSANDRA-8374)
 * Use ecj instead of javassist for UDFs (CASSANDRA-8241)
 * faster async logback configuration for tests (CASSANDRA-9376)
 * Add `smallint` and `tinyint` data types (CASSANDRA-8951)
 * Avoid thrift schema creation when native driver is used in stress tool (CASSANDRA-9374)
 * Make Functions.declared thread-safe
 * Add client warnings to native protocol v4 (CASSANDRA-8930)
 * Allow roles cache to be invalidated (CASSANDRA-8967)
 * Upgrade Snappy (CASSANDRA-9063)
 * Don't start Thrift rpc by default (CASSANDRA-9319)
 * Only stream from unrepaired sstables with incremental repair (CASSANDRA-8267)
 * Aggregate UDFs allow SFUNC return type to differ from STYPE if FFUNC specified (CASSANDRA-9321)
 * Remove Thrift dependencies in bundled tools (CASSANDRA-8358)
 * Disable memory mapping of hsperfdata file for JVM statistics (CASSANDRA-9242)
 * Add pre-startup checks to detect potential incompatibilities (CASSANDRA-8049)
 * Distinguish between null and unset in protocol v4 (CASSANDRA-7304)
 * Add user/role permissions for user-defined functions (CASSANDRA-7557)
 * Allow cassandra config to be updated to restart daemon without unloading classes (CASSANDRA-9046)
 * Don't initialize compaction writer before checking if iter is empty (CASSANDRA-9117)
 * Don't execute any functions at prepare-time (CASSANDRA-9037)
 * Share file handles between all instances of a SegmentedFile (CASSANDRA-8893)
 * Make it possible to major compact LCS (CASSANDRA-7272)
 * Make FunctionExecutionException extend RequestExecutionException
   (CASSANDRA-9055)
 * Add support for SELECT JSON, INSERT JSON syntax and new toJson(), fromJson()
   functions (CASSANDRA-7970)
 * Optimise max purgeable timestamp calculation in compaction (CASSANDRA-8920)
 * Constrain internode message buffer sizes, and improve IO class hierarchy (CASSANDRA-8670) 
 * New tool added to validate all sstables in a node (CASSANDRA-5791)
 * Push notification when tracing completes for an operation (CASSANDRA-7807)
 * Delay "node up" and "node added" notifications until native protocol server is started (CASSANDRA-8236)
 * Compressed Commit Log (CASSANDRA-6809)
 * Optimise IntervalTree (CASSANDRA-8988)
 * Add a key-value payload for third party usage (CASSANDRA-8553, 9212)
 * Bump metrics-reporter-config dependency for metrics 3.0 (CASSANDRA-8149)
 * Partition intra-cluster message streams by size, not type (CASSANDRA-8789)
 * Add WriteFailureException to native protocol, notify coordinator of
   write failures (CASSANDRA-8592)
 * Convert SequentialWriter to nio (CASSANDRA-8709)
 * Add role based access control (CASSANDRA-7653, 8650, 7216, 8760, 8849, 8761, 8850)
 * Record client ip address in tracing sessions (CASSANDRA-8162)
 * Indicate partition key columns in response metadata for prepared
   statements (CASSANDRA-7660)
 * Merge UUIDType and TimeUUIDType parse logic (CASSANDRA-8759)
 * Avoid memory allocation when searching index summary (CASSANDRA-8793)
 * Optimise (Time)?UUIDType Comparisons (CASSANDRA-8730)
 * Make CRC32Ex into a separate maven dependency (CASSANDRA-8836)
 * Use preloaded jemalloc w/ Unsafe (CASSANDRA-8714, 9197)
 * Avoid accessing partitioner through StorageProxy (CASSANDRA-8244, 8268)
 * Upgrade Metrics library and remove depricated metrics (CASSANDRA-5657)
 * Serializing Row cache alternative, fully off heap (CASSANDRA-7438)
 * Duplicate rows returned when in clause has repeated values (CASSANDRA-6706)
 * Make CassandraException unchecked, extend RuntimeException (CASSANDRA-8560)
 * Support direct buffer decompression for reads (CASSANDRA-8464)
 * DirectByteBuffer compatible LZ4 methods (CASSANDRA-7039)
 * Group sstables for anticompaction correctly (CASSANDRA-8578)
 * Add ReadFailureException to native protocol, respond
   immediately when replicas encounter errors while handling
   a read request (CASSANDRA-7886)
 * Switch CommitLogSegment from RandomAccessFile to nio (CASSANDRA-8308)
 * Allow mixing token and partition key restrictions (CASSANDRA-7016)
 * Support index key/value entries on map collections (CASSANDRA-8473)
 * Modernize schema tables (CASSANDRA-8261)
 * Support for user-defined aggregation functions (CASSANDRA-8053)
 * Fix NPE in SelectStatement with empty IN values (CASSANDRA-8419)
 * Refactor SelectStatement, return IN results in natural order instead
   of IN value list order and ignore duplicate values in partition key IN restrictions (CASSANDRA-7981)
 * Support UDTs, tuples, and collections in user-defined
   functions (CASSANDRA-7563)
 * Fix aggregate fn results on empty selection, result column name,
   and cqlsh parsing (CASSANDRA-8229)
 * Mark sstables as repaired after full repair (CASSANDRA-7586)
 * Extend Descriptor to include a format value and refactor reader/writer
   APIs (CASSANDRA-7443)
 * Integrate JMH for microbenchmarks (CASSANDRA-8151)
 * Keep sstable levels when bootstrapping (CASSANDRA-7460)
 * Add Sigar library and perform basic OS settings check on startup (CASSANDRA-7838)
 * Support for aggregation functions (CASSANDRA-4914)
 * Remove cassandra-cli (CASSANDRA-7920)
 * Accept dollar quoted strings in CQL (CASSANDRA-7769)
 * Make assassinate a first class command (CASSANDRA-7935)
 * Support IN clause on any partition key column (CASSANDRA-7855)
 * Support IN clause on any clustering column (CASSANDRA-4762)
 * Improve compaction logging (CASSANDRA-7818)
 * Remove YamlFileNetworkTopologySnitch (CASSANDRA-7917)
 * Do anticompaction in groups (CASSANDRA-6851)
 * Support user-defined functions (CASSANDRA-7395, 7526, 7562, 7740, 7781, 7929,
   7924, 7812, 8063, 7813, 7708)
 * Permit configurable timestamps with cassandra-stress (CASSANDRA-7416)
 * Move sstable RandomAccessReader to nio2, which allows using the
   FILE_SHARE_DELETE flag on Windows (CASSANDRA-4050)
 * Remove CQL2 (CASSANDRA-5918)
 * Optimize fetching multiple cells by name (CASSANDRA-6933)
 * Allow compilation in java 8 (CASSANDRA-7028)
 * Make incremental repair default (CASSANDRA-7250)
 * Enable code coverage thru JaCoCo (CASSANDRA-7226)
 * Switch external naming of 'column families' to 'tables' (CASSANDRA-4369) 
 * Shorten SSTable path (CASSANDRA-6962)
 * Use unsafe mutations for most unit tests (CASSANDRA-6969)
 * Fix race condition during calculation of pending ranges (CASSANDRA-7390)
 * Fail on very large batch sizes (CASSANDRA-8011)
 * Improve concurrency of repair (CASSANDRA-6455, 8208, 9145)
 * Select optimal CRC32 implementation at runtime (CASSANDRA-8614)
 * Evaluate MurmurHash of Token once per query (CASSANDRA-7096)
 * Generalize progress reporting (CASSANDRA-8901)
 * Resumable bootstrap streaming (CASSANDRA-8838, CASSANDRA-8942)
 * Allow scrub for secondary index (CASSANDRA-5174)
 * Save repair data to system table (CASSANDRA-5839)
 * fix nodetool names that reference column families (CASSANDRA-8872)
 Merged from 2.1:
 * Warn on misuse of unlogged batches (CASSANDRA-9282)
 * Failure detector detects and ignores local pauses (CASSANDRA-9183)
 * Add utility class to support for rate limiting a given log statement (CASSANDRA-9029)
 * Add missing consistency levels to cassandra-stess (CASSANDRA-9361)
 * Fix commitlog getCompletedTasks to not increment (CASSANDRA-9339)
 * Fix for harmless exceptions logged as ERROR (CASSANDRA-8564)
 * Delete processed sstables in sstablesplit/sstableupgrade (CASSANDRA-8606)
 * Improve sstable exclusion from partition tombstones (CASSANDRA-9298)
 * Validate the indexed column rather than the cell's contents for 2i (CASSANDRA-9057)
 * Add support for top-k custom 2i queries (CASSANDRA-8717)
 * Fix error when dropping table during compaction (CASSANDRA-9251)
 * cassandra-stress supports validation operations over user profiles (CASSANDRA-8773)
 * Add support for rate limiting log messages (CASSANDRA-9029)
 * Log the partition key with tombstone warnings (CASSANDRA-8561)
 * Reduce runWithCompactionsDisabled poll interval to 1ms (CASSANDRA-9271)
 * Fix PITR commitlog replay (CASSANDRA-9195)
 * GCInspector logs very different times (CASSANDRA-9124)
 * Fix deleting from an empty list (CASSANDRA-9198)
 * Update tuple and collection types that use a user-defined type when that UDT
   is modified (CASSANDRA-9148, CASSANDRA-9192)
 * Use higher timeout for prepair and snapshot in repair (CASSANDRA-9261)
 * Fix anticompaction blocking ANTI_ENTROPY stage (CASSANDRA-9151)
 * Repair waits for anticompaction to finish (CASSANDRA-9097)
 * Fix streaming not holding ref when stream error (CASSANDRA-9295)
 * Fix canonical view returning early opened SSTables (CASSANDRA-9396)
Merged from 2.0:
 * (cqlsh) Add LOGIN command to switch users (CASSANDRA-7212)
 * Clone SliceQueryFilter in AbstractReadCommand implementations (CASSANDRA-8940)
 * Push correct protocol notification for DROP INDEX (CASSANDRA-9310)
 * token-generator - generated tokens too long (CASSANDRA-9300)
 * Fix counting of tombstones for TombstoneOverwhelmingException (CASSANDRA-9299)
 * Fix ReconnectableSnitch reconnecting to peers during upgrade (CASSANDRA-6702)
 * Include keyspace and table name in error log for collections over the size
   limit (CASSANDRA-9286)
 * Avoid potential overlap in LCS with single-partition sstables (CASSANDRA-9322)
 * Log warning message when a table is queried before the schema has fully
   propagated (CASSANDRA-9136)
 * Overload SecondaryIndex#indexes to accept the column definition (CASSANDRA-9314)
 * (cqlsh) Add SERIAL and LOCAL_SERIAL consistency levels (CASSANDRA-8051)
 * Fix index selection during rebuild with certain table layouts (CASSANDRA-9281)
 * Fix partition-level-delete-only workload accounting (CASSANDRA-9194)
 * Allow scrub to handle corrupted compressed chunks (CASSANDRA-9140)
 * Fix assertion error when resetlocalschema is run during repair (CASSANDRA-9249)
 * Disable single sstable tombstone compactions for DTCS by default (CASSANDRA-9234)
 * IncomingTcpConnection thread is not named (CASSANDRA-9262)
 * Close incoming connections when MessagingService is stopped (CASSANDRA-9238)
 * Fix streaming hang when retrying (CASSANDRA-9132)


2.1.5
 * Re-add deprecated cold_reads_to_omit param for backwards compat (CASSANDRA-9203)
 * Make anticompaction visible in compactionstats (CASSANDRA-9098)
 * Improve nodetool getendpoints documentation about the partition
   key parameter (CASSANDRA-6458)
 * Don't check other keyspaces for schema changes when an user-defined
   type is altered (CASSANDRA-9187)
 * Add generate-idea-files target to build.xml (CASSANDRA-9123)
 * Allow takeColumnFamilySnapshot to take a list of tables (CASSANDRA-8348)
 * Limit major sstable operations to their canonical representation (CASSANDRA-8669)
 * cqlsh: Add tests for INSERT and UPDATE tab completion (CASSANDRA-9125)
 * cqlsh: quote column names when needed in COPY FROM inserts (CASSANDRA-9080)
 * Do not load read meter for offline operations (CASSANDRA-9082)
 * cqlsh: Make CompositeType data readable (CASSANDRA-8919)
 * cqlsh: Fix display of triggers (CASSANDRA-9081)
 * Fix NullPointerException when deleting or setting an element by index on
   a null list collection (CASSANDRA-9077)
 * Buffer bloom filter serialization (CASSANDRA-9066)
 * Fix anti-compaction target bloom filter size (CASSANDRA-9060)
 * Make FROZEN and TUPLE unreserved keywords in CQL (CASSANDRA-9047)
 * Prevent AssertionError from SizeEstimatesRecorder (CASSANDRA-9034)
 * Avoid overwriting index summaries for sstables with an older format that
   does not support downsampling; rebuild summaries on startup when this
   is detected (CASSANDRA-8993)
 * Fix potential data loss in CompressedSequentialWriter (CASSANDRA-8949)
 * Make PasswordAuthenticator number of hashing rounds configurable (CASSANDRA-8085)
 * Fix AssertionError when binding nested collections in DELETE (CASSANDRA-8900)
 * Check for overlap with non-early sstables in LCS (CASSANDRA-8739)
 * Only calculate max purgable timestamp if we have to (CASSANDRA-8914)
 * (cqlsh) Greatly improve performance of COPY FROM (CASSANDRA-8225)
 * IndexSummary effectiveIndexInterval is now a guideline, not a rule (CASSANDRA-8993)
 * Use correct bounds for page cache eviction of compressed files (CASSANDRA-8746)
 * SSTableScanner enforces its bounds (CASSANDRA-8946)
 * Cleanup cell equality (CASSANDRA-8947)
 * Introduce intra-cluster message coalescing (CASSANDRA-8692)
 * DatabaseDescriptor throws NPE when rpc_interface is used (CASSANDRA-8839)
 * Don't check if an sstable is live for offline compactions (CASSANDRA-8841)
 * Don't set clientMode in SSTableLoader (CASSANDRA-8238)
 * Fix SSTableRewriter with disabled early open (CASSANDRA-8535)
 * Fix cassandra-stress so it respects the CL passed in user mode (CASSANDRA-8948)
 * Fix rare NPE in ColumnDefinition#hasIndexOption() (CASSANDRA-8786)
 * cassandra-stress reports per-operation statistics, plus misc (CASSANDRA-8769)
 * Add SimpleDate (cql date) and Time (cql time) types (CASSANDRA-7523)
 * Use long for key count in cfstats (CASSANDRA-8913)
 * Make SSTableRewriter.abort() more robust to failure (CASSANDRA-8832)
 * Remove cold_reads_to_omit from STCS (CASSANDRA-8860)
 * Make EstimatedHistogram#percentile() use ceil instead of floor (CASSANDRA-8883)
 * Fix top partitions reporting wrong cardinality (CASSANDRA-8834)
 * Fix rare NPE in KeyCacheSerializer (CASSANDRA-8067)
 * Pick sstables for validation as late as possible inc repairs (CASSANDRA-8366)
 * Fix commitlog getPendingTasks to not increment (CASSANDRA-8862)
 * Fix parallelism adjustment in range and secondary index queries
   when the first fetch does not satisfy the limit (CASSANDRA-8856)
 * Check if the filtered sstables is non-empty in STCS (CASSANDRA-8843)
 * Upgrade java-driver used for cassandra-stress (CASSANDRA-8842)
 * Fix CommitLog.forceRecycleAllSegments() memory access error (CASSANDRA-8812)
 * Improve assertions in Memory (CASSANDRA-8792)
 * Fix SSTableRewriter cleanup (CASSANDRA-8802)
 * Introduce SafeMemory for CompressionMetadata.Writer (CASSANDRA-8758)
 * 'nodetool info' prints exception against older node (CASSANDRA-8796)
 * Ensure SSTableReader.last corresponds exactly with the file end (CASSANDRA-8750)
 * Make SSTableWriter.openEarly more robust and obvious (CASSANDRA-8747)
 * Enforce SSTableReader.first/last (CASSANDRA-8744)
 * Cleanup SegmentedFile API (CASSANDRA-8749)
 * Avoid overlap with early compaction replacement (CASSANDRA-8683)
 * Safer Resource Management++ (CASSANDRA-8707)
 * Write partition size estimates into a system table (CASSANDRA-7688)
 * cqlsh: Fix keys() and full() collection indexes in DESCRIBE output
   (CASSANDRA-8154)
 * Show progress of streaming in nodetool netstats (CASSANDRA-8886)
 * IndexSummaryBuilder utilises offheap memory, and shares data between
   each IndexSummary opened from it (CASSANDRA-8757)
 * markCompacting only succeeds if the exact SSTableReader instances being 
   marked are in the live set (CASSANDRA-8689)
 * cassandra-stress support for varint (CASSANDRA-8882)
 * Fix Adler32 digest for compressed sstables (CASSANDRA-8778)
 * Add nodetool statushandoff/statusbackup (CASSANDRA-8912)
 * Use stdout for progress and stats in sstableloader (CASSANDRA-8982)
 * Correctly identify 2i datadir from older versions (CASSANDRA-9116)
Merged from 2.0:
 * Ignore gossip SYNs after shutdown (CASSANDRA-9238)
 * Avoid overflow when calculating max sstable size in LCS (CASSANDRA-9235)
 * Make sstable blacklisting work with compression (CASSANDRA-9138)
 * Do not attempt to rebuild indexes if no index accepts any column (CASSANDRA-9196)
 * Don't initiate snitch reconnection for dead states (CASSANDRA-7292)
 * Fix ArrayIndexOutOfBoundsException in CQLSSTableWriter (CASSANDRA-8978)
 * Add shutdown gossip state to prevent timeouts during rolling restarts (CASSANDRA-8336)
 * Fix running with java.net.preferIPv6Addresses=true (CASSANDRA-9137)
 * Fix failed bootstrap/replace attempts being persisted in system.peers (CASSANDRA-9180)
 * Flush system.IndexInfo after marking index built (CASSANDRA-9128)
 * Fix updates to min/max_compaction_threshold through cassandra-cli
   (CASSANDRA-8102)
 * Don't include tmp files when doing offline relevel (CASSANDRA-9088)
 * Use the proper CAS WriteType when finishing a previous round during Paxos
   preparation (CASSANDRA-8672)
 * Avoid race in cancelling compactions (CASSANDRA-9070)
 * More aggressive check for expired sstables in DTCS (CASSANDRA-8359)
 * Fix ignored index_interval change in ALTER TABLE statements (CASSANDRA-7976)
 * Do more aggressive compaction in old time windows in DTCS (CASSANDRA-8360)
 * java.lang.AssertionError when reading saved cache (CASSANDRA-8740)
 * "disk full" when running cleanup (CASSANDRA-9036)
 * Lower logging level from ERROR to DEBUG when a scheduled schema pull
   cannot be completed due to a node being down (CASSANDRA-9032)
 * Fix MOVED_NODE client event (CASSANDRA-8516)
 * Allow overriding MAX_OUTSTANDING_REPLAY_COUNT (CASSANDRA-7533)
 * Fix malformed JMX ObjectName containing IPv6 addresses (CASSANDRA-9027)
 * (cqlsh) Allow increasing CSV field size limit through
   cqlshrc config option (CASSANDRA-8934)
 * Stop logging range tombstones when exceeding the threshold
   (CASSANDRA-8559)
 * Fix NullPointerException when nodetool getendpoints is run
   against invalid keyspaces or tables (CASSANDRA-8950)
 * Allow specifying the tmp dir (CASSANDRA-7712)
 * Improve compaction estimated tasks estimation (CASSANDRA-8904)
 * Fix duplicate up/down messages sent to native clients (CASSANDRA-7816)
 * Expose commit log archive status via JMX (CASSANDRA-8734)
 * Provide better exceptions for invalid replication strategy parameters
   (CASSANDRA-8909)
 * Fix regression in mixed single and multi-column relation support for
   SELECT statements (CASSANDRA-8613)
 * Add ability to limit number of native connections (CASSANDRA-8086)
 * Fix CQLSSTableWriter throwing exception and spawning threads
   (CASSANDRA-8808)
 * Fix MT mismatch between empty and GC-able data (CASSANDRA-8979)
 * Fix incorrect validation when snapshotting single table (CASSANDRA-8056)
 * Add offline tool to relevel sstables (CASSANDRA-8301)
 * Preserve stream ID for more protocol errors (CASSANDRA-8848)
 * Fix combining token() function with multi-column relations on
   clustering columns (CASSANDRA-8797)
 * Make CFS.markReferenced() resistant to bad refcounting (CASSANDRA-8829)
 * Fix StreamTransferTask abort/complete bad refcounting (CASSANDRA-8815)
 * Fix AssertionError when querying a DESC clustering ordered
   table with ASC ordering and paging (CASSANDRA-8767)
 * AssertionError: "Memory was freed" when running cleanup (CASSANDRA-8716)
 * Make it possible to set max_sstable_age to fractional days (CASSANDRA-8406)
 * Fix some multi-column relations with indexes on some clustering
   columns (CASSANDRA-8275)
 * Fix memory leak in SSTableSimple*Writer and SSTableReader.validate()
   (CASSANDRA-8748)
 * Throw OOM if allocating memory fails to return a valid pointer (CASSANDRA-8726)
 * Fix SSTableSimpleUnsortedWriter ConcurrentModificationException (CASSANDRA-8619)
 * 'nodetool info' prints exception against older node (CASSANDRA-8796)
 * Ensure SSTableSimpleUnsortedWriter.close() terminates if
   disk writer has crashed (CASSANDRA-8807)


2.1.4
 * Bind JMX to localhost unless explicitly configured otherwise (CASSANDRA-9085)


2.1.3
 * Fix HSHA/offheap_objects corruption (CASSANDRA-8719)
 * Upgrade libthrift to 0.9.2 (CASSANDRA-8685)
 * Don't use the shared ref in sstableloader (CASSANDRA-8704)
 * Purge internal prepared statements if related tables or
   keyspaces are dropped (CASSANDRA-8693)
 * (cqlsh) Handle unicode BOM at start of files (CASSANDRA-8638)
 * Stop compactions before exiting offline tools (CASSANDRA-8623)
 * Update tools/stress/README.txt to match current behaviour (CASSANDRA-7933)
 * Fix schema from Thrift conversion with empty metadata (CASSANDRA-8695)
 * Safer Resource Management (CASSANDRA-7705)
 * Make sure we compact highly overlapping cold sstables with
   STCS (CASSANDRA-8635)
 * rpc_interface and listen_interface generate NPE on startup when specified
   interface doesn't exist (CASSANDRA-8677)
 * Fix ArrayIndexOutOfBoundsException in nodetool cfhistograms (CASSANDRA-8514)
 * Switch from yammer metrics for nodetool cf/proxy histograms (CASSANDRA-8662)
 * Make sure we don't add tmplink files to the compaction
   strategy (CASSANDRA-8580)
 * (cqlsh) Handle maps with blob keys (CASSANDRA-8372)
 * (cqlsh) Handle DynamicCompositeType schemas correctly (CASSANDRA-8563)
 * Duplicate rows returned when in clause has repeated values (CASSANDRA-6706)
 * Add tooling to detect hot partitions (CASSANDRA-7974)
 * Fix cassandra-stress user-mode truncation of partition generation (CASSANDRA-8608)
 * Only stream from unrepaired sstables during inc repair (CASSANDRA-8267)
 * Don't allow starting multiple inc repairs on the same sstables (CASSANDRA-8316)
 * Invalidate prepared BATCH statements when related tables
   or keyspaces are dropped (CASSANDRA-8652)
 * Fix missing results in secondary index queries on collections
   with ALLOW FILTERING (CASSANDRA-8421)
 * Expose EstimatedHistogram metrics for range slices (CASSANDRA-8627)
 * (cqlsh) Escape clqshrc passwords properly (CASSANDRA-8618)
 * Fix NPE when passing wrong argument in ALTER TABLE statement (CASSANDRA-8355)
 * Pig: Refactor and deprecate CqlStorage (CASSANDRA-8599)
 * Don't reuse the same cleanup strategy for all sstables (CASSANDRA-8537)
 * Fix case-sensitivity of index name on CREATE and DROP INDEX
   statements (CASSANDRA-8365)
 * Better detection/logging for corruption in compressed sstables (CASSANDRA-8192)
 * Use the correct repairedAt value when closing writer (CASSANDRA-8570)
 * (cqlsh) Handle a schema mismatch being detected on startup (CASSANDRA-8512)
 * Properly calculate expected write size during compaction (CASSANDRA-8532)
 * Invalidate affected prepared statements when a table's columns
   are altered (CASSANDRA-7910)
 * Stress - user defined writes should populate sequentally (CASSANDRA-8524)
 * Fix regression in SSTableRewriter causing some rows to become unreadable 
   during compaction (CASSANDRA-8429)
 * Run major compactions for repaired/unrepaired in parallel (CASSANDRA-8510)
 * (cqlsh) Fix compression options in DESCRIBE TABLE output when compression
   is disabled (CASSANDRA-8288)
 * (cqlsh) Fix DESCRIBE output after keyspaces are altered (CASSANDRA-7623)
 * Make sure we set lastCompactedKey correctly (CASSANDRA-8463)
 * (cqlsh) Fix output of CONSISTENCY command (CASSANDRA-8507)
 * (cqlsh) Fixed the handling of LIST statements (CASSANDRA-8370)
 * Make sstablescrub check leveled manifest again (CASSANDRA-8432)
 * Check first/last keys in sstable when giving out positions (CASSANDRA-8458)
 * Disable mmap on Windows (CASSANDRA-6993)
 * Add missing ConsistencyLevels to cassandra-stress (CASSANDRA-8253)
 * Add auth support to cassandra-stress (CASSANDRA-7985)
 * Fix ArrayIndexOutOfBoundsException when generating error message
   for some CQL syntax errors (CASSANDRA-8455)
 * Scale memtable slab allocation logarithmically (CASSANDRA-7882)
 * cassandra-stress simultaneous inserts over same seed (CASSANDRA-7964)
 * Reduce cassandra-stress sampling memory requirements (CASSANDRA-7926)
 * Ensure memtable flush cannot expire commit log entries from its future (CASSANDRA-8383)
 * Make read "defrag" async to reclaim memtables (CASSANDRA-8459)
 * Remove tmplink files for offline compactions (CASSANDRA-8321)
 * Reduce maxHintsInProgress (CASSANDRA-8415)
 * BTree updates may call provided update function twice (CASSANDRA-8018)
 * Release sstable references after anticompaction (CASSANDRA-8386)
 * Handle abort() in SSTableRewriter properly (CASSANDRA-8320)
 * Centralize shared executors (CASSANDRA-8055)
 * Fix filtering for CONTAINS (KEY) relations on frozen collection
   clustering columns when the query is restricted to a single
   partition (CASSANDRA-8203)
 * Do more aggressive entire-sstable TTL expiry checks (CASSANDRA-8243)
 * Add more log info if readMeter is null (CASSANDRA-8238)
 * add check of the system wall clock time at startup (CASSANDRA-8305)
 * Support for frozen collections (CASSANDRA-7859)
 * Fix overflow on histogram computation (CASSANDRA-8028)
 * Have paxos reuse the timestamp generation of normal queries (CASSANDRA-7801)
 * Fix incremental repair not remove parent session on remote (CASSANDRA-8291)
 * Improve JBOD disk utilization (CASSANDRA-7386)
 * Log failed host when preparing incremental repair (CASSANDRA-8228)
 * Force config client mode in CQLSSTableWriter (CASSANDRA-8281)
 * Fix sstableupgrade throws exception (CASSANDRA-8688)
 * Fix hang when repairing empty keyspace (CASSANDRA-8694)
Merged from 2.0:
 * Fix IllegalArgumentException in dynamic snitch (CASSANDRA-8448)
 * Add support for UPDATE ... IF EXISTS (CASSANDRA-8610)
 * Fix reversal of list prepends (CASSANDRA-8733)
 * Prevent non-zero default_time_to_live on tables with counters
   (CASSANDRA-8678)
 * Fix SSTableSimpleUnsortedWriter ConcurrentModificationException
   (CASSANDRA-8619)
 * Round up time deltas lower than 1ms in BulkLoader (CASSANDRA-8645)
 * Add batch remove iterator to ABSC (CASSANDRA-8414, 8666)
 * Round up time deltas lower than 1ms in BulkLoader (CASSANDRA-8645)
 * Fix isClientMode check in Keyspace (CASSANDRA-8687)
 * Use more efficient slice size for querying internal secondary
   index tables (CASSANDRA-8550)
 * Fix potentially returning deleted rows with range tombstone (CASSANDRA-8558)
 * Check for available disk space before starting a compaction (CASSANDRA-8562)
 * Fix DISTINCT queries with LIMITs or paging when some partitions
   contain only tombstones (CASSANDRA-8490)
 * Introduce background cache refreshing to permissions cache
   (CASSANDRA-8194)
 * Fix race condition in StreamTransferTask that could lead to
   infinite loops and premature sstable deletion (CASSANDRA-7704)
 * Add an extra version check to MigrationTask (CASSANDRA-8462)
 * Ensure SSTableWriter cleans up properly after failure (CASSANDRA-8499)
 * Increase bf true positive count on key cache hit (CASSANDRA-8525)
 * Move MeteredFlusher to its own thread (CASSANDRA-8485)
 * Fix non-distinct results in DISTNCT queries on static columns when
   paging is enabled (CASSANDRA-8087)
 * Move all hints related tasks to hints internal executor (CASSANDRA-8285)
 * Fix paging for multi-partition IN queries (CASSANDRA-8408)
 * Fix MOVED_NODE topology event never being emitted when a node
   moves its token (CASSANDRA-8373)
 * Fix validation of indexes in COMPACT tables (CASSANDRA-8156)
 * Avoid StackOverflowError when a large list of IN values
   is used for a clustering column (CASSANDRA-8410)
 * Fix NPE when writetime() or ttl() calls are wrapped by
   another function call (CASSANDRA-8451)
 * Fix NPE after dropping a keyspace (CASSANDRA-8332)
 * Fix error message on read repair timeouts (CASSANDRA-7947)
 * Default DTCS base_time_seconds changed to 60 (CASSANDRA-8417)
 * Refuse Paxos operation with more than one pending endpoint (CASSANDRA-8346, 8640)
 * Throw correct exception when trying to bind a keyspace or table
   name (CASSANDRA-6952)
 * Make HHOM.compact synchronized (CASSANDRA-8416)
 * cancel latency-sampling task when CF is dropped (CASSANDRA-8401)
 * don't block SocketThread for MessagingService (CASSANDRA-8188)
 * Increase quarantine delay on replacement (CASSANDRA-8260)
 * Expose off-heap memory usage stats (CASSANDRA-7897)
 * Ignore Paxos commits for truncated tables (CASSANDRA-7538)
 * Validate size of indexed column values (CASSANDRA-8280)
 * Make LCS split compaction results over all data directories (CASSANDRA-8329)
 * Fix some failing queries that use multi-column relations
   on COMPACT STORAGE tables (CASSANDRA-8264)
 * Fix InvalidRequestException with ORDER BY (CASSANDRA-8286)
 * Disable SSLv3 for POODLE (CASSANDRA-8265)
 * Fix millisecond timestamps in Tracing (CASSANDRA-8297)
 * Include keyspace name in error message when there are insufficient
   live nodes to stream from (CASSANDRA-8221)
 * Avoid overlap in L1 when L0 contains many nonoverlapping
   sstables (CASSANDRA-8211)
 * Improve PropertyFileSnitch logging (CASSANDRA-8183)
 * Add DC-aware sequential repair (CASSANDRA-8193)
 * Use live sstables in snapshot repair if possible (CASSANDRA-8312)
 * Fix hints serialized size calculation (CASSANDRA-8587)


2.1.2
 * (cqlsh) parse_for_table_meta errors out on queries with undefined
   grammars (CASSANDRA-8262)
 * (cqlsh) Fix SELECT ... TOKEN() function broken in C* 2.1.1 (CASSANDRA-8258)
 * Fix Cassandra crash when running on JDK8 update 40 (CASSANDRA-8209)
 * Optimize partitioner tokens (CASSANDRA-8230)
 * Improve compaction of repaired/unrepaired sstables (CASSANDRA-8004)
 * Make cache serializers pluggable (CASSANDRA-8096)
 * Fix issues with CONTAINS (KEY) queries on secondary indexes
   (CASSANDRA-8147)
 * Fix read-rate tracking of sstables for some queries (CASSANDRA-8239)
 * Fix default timestamp in QueryOptions (CASSANDRA-8246)
 * Set socket timeout when reading remote version (CASSANDRA-8188)
 * Refactor how we track live size (CASSANDRA-7852)
 * Make sure unfinished compaction files are removed (CASSANDRA-8124)
 * Fix shutdown when run as Windows service (CASSANDRA-8136)
 * Fix DESCRIBE TABLE with custom indexes (CASSANDRA-8031)
 * Fix race in RecoveryManagerTest (CASSANDRA-8176)
 * Avoid IllegalArgumentException while sorting sstables in
   IndexSummaryManager (CASSANDRA-8182)
 * Shutdown JVM on file descriptor exhaustion (CASSANDRA-7579)
 * Add 'die' policy for commit log and disk failure (CASSANDRA-7927)
 * Fix installing as service on Windows (CASSANDRA-8115)
 * Fix CREATE TABLE for CQL2 (CASSANDRA-8144)
 * Avoid boxing in ColumnStats min/max trackers (CASSANDRA-8109)
Merged from 2.0:
 * Correctly handle non-text column names in cql3 (CASSANDRA-8178)
 * Fix deletion for indexes on primary key columns (CASSANDRA-8206)
 * Add 'nodetool statusgossip' (CASSANDRA-8125)
 * Improve client notification that nodes are ready for requests (CASSANDRA-7510)
 * Handle negative timestamp in writetime method (CASSANDRA-8139)
 * Pig: Remove errant LIMIT clause in CqlNativeStorage (CASSANDRA-8166)
 * Throw ConfigurationException when hsha is used with the default
   rpc_max_threads setting of 'unlimited' (CASSANDRA-8116)
 * Allow concurrent writing of the same table in the same JVM using
   CQLSSTableWriter (CASSANDRA-7463)
 * Fix totalDiskSpaceUsed calculation (CASSANDRA-8205)


2.1.1
 * Fix spin loop in AtomicSortedColumns (CASSANDRA-7546)
 * Dont notify when replacing tmplink files (CASSANDRA-8157)
 * Fix validation with multiple CONTAINS clause (CASSANDRA-8131)
 * Fix validation of collections in TriggerExecutor (CASSANDRA-8146)
 * Fix IllegalArgumentException when a list of IN values containing tuples
   is passed as a single arg to a prepared statement with the v1 or v2
   protocol (CASSANDRA-8062)
 * Fix ClassCastException in DISTINCT query on static columns with
   query paging (CASSANDRA-8108)
 * Fix NPE on null nested UDT inside a set (CASSANDRA-8105)
 * Fix exception when querying secondary index on set items or map keys
   when some clustering columns are specified (CASSANDRA-8073)
 * Send proper error response when there is an error during native
   protocol message decode (CASSANDRA-8118)
 * Gossip should ignore generation numbers too far in the future (CASSANDRA-8113)
 * Fix NPE when creating a table with frozen sets, lists (CASSANDRA-8104)
 * Fix high memory use due to tracking reads on incrementally opened sstable
   readers (CASSANDRA-8066)
 * Fix EXECUTE request with skipMetadata=false returning no metadata
   (CASSANDRA-8054)
 * Allow concurrent use of CQLBulkOutputFormat (CASSANDRA-7776)
 * Shutdown JVM on OOM (CASSANDRA-7507)
 * Upgrade netty version and enable epoll event loop (CASSANDRA-7761)
 * Don't duplicate sstables smaller than split size when using
   the sstablesplitter tool (CASSANDRA-7616)
 * Avoid re-parsing already prepared statements (CASSANDRA-7923)
 * Fix some Thrift slice deletions and updates of COMPACT STORAGE
   tables with some clustering columns omitted (CASSANDRA-7990)
 * Fix filtering for CONTAINS on sets (CASSANDRA-8033)
 * Properly track added size (CASSANDRA-7239)
 * Allow compilation in java 8 (CASSANDRA-7208)
 * Fix Assertion error on RangeTombstoneList diff (CASSANDRA-8013)
 * Release references to overlapping sstables during compaction (CASSANDRA-7819)
 * Send notification when opening compaction results early (CASSANDRA-8034)
 * Make native server start block until properly bound (CASSANDRA-7885)
 * (cqlsh) Fix IPv6 support (CASSANDRA-7988)
 * Ignore fat clients when checking for endpoint collision (CASSANDRA-7939)
 * Make sstablerepairedset take a list of files (CASSANDRA-7995)
 * (cqlsh) Tab completeion for indexes on map keys (CASSANDRA-7972)
 * (cqlsh) Fix UDT field selection in select clause (CASSANDRA-7891)
 * Fix resource leak in event of corrupt sstable
 * (cqlsh) Add command line option for cqlshrc file path (CASSANDRA-7131)
 * Provide visibility into prepared statements churn (CASSANDRA-7921, CASSANDRA-7930)
 * Invalidate prepared statements when their keyspace or table is
   dropped (CASSANDRA-7566)
 * cassandra-stress: fix support for NetworkTopologyStrategy (CASSANDRA-7945)
 * Fix saving caches when a table is dropped (CASSANDRA-7784)
 * Add better error checking of new stress profile (CASSANDRA-7716)
 * Use ThreadLocalRandom and remove FBUtilities.threadLocalRandom (CASSANDRA-7934)
 * Prevent operator mistakes due to simultaneous bootstrap (CASSANDRA-7069)
 * cassandra-stress supports whitelist mode for node config (CASSANDRA-7658)
 * GCInspector more closely tracks GC; cassandra-stress and nodetool report it (CASSANDRA-7916)
 * nodetool won't output bogus ownership info without a keyspace (CASSANDRA-7173)
 * Add human readable option to nodetool commands (CASSANDRA-5433)
 * Don't try to set repairedAt on old sstables (CASSANDRA-7913)
 * Add metrics for tracking PreparedStatement use (CASSANDRA-7719)
 * (cqlsh) tab-completion for triggers (CASSANDRA-7824)
 * (cqlsh) Support for query paging (CASSANDRA-7514)
 * (cqlsh) Show progress of COPY operations (CASSANDRA-7789)
 * Add syntax to remove multiple elements from a map (CASSANDRA-6599)
 * Support non-equals conditions in lightweight transactions (CASSANDRA-6839)
 * Add IF [NOT] EXISTS to create/drop triggers (CASSANDRA-7606)
 * (cqlsh) Display the current logged-in user (CASSANDRA-7785)
 * (cqlsh) Don't ignore CTRL-C during COPY FROM execution (CASSANDRA-7815)
 * (cqlsh) Order UDTs according to cross-type dependencies in DESCRIBE
   output (CASSANDRA-7659)
 * (cqlsh) Fix handling of CAS statement results (CASSANDRA-7671)
 * (cqlsh) COPY TO/FROM improvements (CASSANDRA-7405)
 * Support list index operations with conditions (CASSANDRA-7499)
 * Add max live/tombstoned cells to nodetool cfstats output (CASSANDRA-7731)
 * Validate IPv6 wildcard addresses properly (CASSANDRA-7680)
 * (cqlsh) Error when tracing query (CASSANDRA-7613)
 * Avoid IOOBE when building SyntaxError message snippet (CASSANDRA-7569)
 * SSTableExport uses correct validator to create string representation of partition
   keys (CASSANDRA-7498)
 * Avoid NPEs when receiving type changes for an unknown keyspace (CASSANDRA-7689)
 * Add support for custom 2i validation (CASSANDRA-7575)
 * Pig support for hadoop CqlInputFormat (CASSANDRA-6454)
 * Add duration mode to cassandra-stress (CASSANDRA-7468)
 * Add listen_interface and rpc_interface options (CASSANDRA-7417)
 * Improve schema merge performance (CASSANDRA-7444)
 * Adjust MT depth based on # of partition validating (CASSANDRA-5263)
 * Optimise NativeCell comparisons (CASSANDRA-6755)
 * Configurable client timeout for cqlsh (CASSANDRA-7516)
 * Include snippet of CQL query near syntax error in messages (CASSANDRA-7111)
 * Make repair -pr work with -local (CASSANDRA-7450)
 * Fix error in sstableloader with -cph > 1 (CASSANDRA-8007)
 * Fix snapshot repair error on indexed tables (CASSANDRA-8020)
 * Do not exit nodetool repair when receiving JMX NOTIF_LOST (CASSANDRA-7909)
 * Stream to private IP when available (CASSANDRA-8084)
Merged from 2.0:
 * Reject conditions on DELETE unless full PK is given (CASSANDRA-6430)
 * Properly reject the token function DELETE (CASSANDRA-7747)
 * Force batchlog replay before decommissioning a node (CASSANDRA-7446)
 * Fix hint replay with many accumulated expired hints (CASSANDRA-6998)
 * Fix duplicate results in DISTINCT queries on static columns with query
   paging (CASSANDRA-8108)
 * Add DateTieredCompactionStrategy (CASSANDRA-6602)
 * Properly validate ascii and utf8 string literals in CQL queries (CASSANDRA-8101)
 * (cqlsh) Fix autocompletion for alter keyspace (CASSANDRA-8021)
 * Create backup directories for commitlog archiving during startup (CASSANDRA-8111)
 * Reduce totalBlockFor() for LOCAL_* consistency levels (CASSANDRA-8058)
 * Fix merging schemas with re-dropped keyspaces (CASSANDRA-7256)
 * Fix counters in supercolumns during live upgrades from 1.2 (CASSANDRA-7188)
 * Notify DT subscribers when a column family is truncated (CASSANDRA-8088)
 * Add sanity check of $JAVA on startup (CASSANDRA-7676)
 * Schedule fat client schema pull on join (CASSANDRA-7993)
 * Don't reset nodes' versions when closing IncomingTcpConnections
   (CASSANDRA-7734)
 * Record the real messaging version in all cases in OutboundTcpConnection
   (CASSANDRA-8057)
 * SSL does not work in cassandra-cli (CASSANDRA-7899)
 * Fix potential exception when using ReversedType in DynamicCompositeType
   (CASSANDRA-7898)
 * Better validation of collection values (CASSANDRA-7833)
 * Track min/max timestamps correctly (CASSANDRA-7969)
 * Fix possible overflow while sorting CL segments for replay (CASSANDRA-7992)
 * Increase nodetool Xmx (CASSANDRA-7956)
 * Archive any commitlog segments present at startup (CASSANDRA-6904)
 * CrcCheckChance should adjust based on live CFMetadata not 
   sstable metadata (CASSANDRA-7978)
 * token() should only accept columns in the partitioning
   key order (CASSANDRA-6075)
 * Add method to invalidate permission cache via JMX (CASSANDRA-7977)
 * Allow propagating multiple gossip states atomically (CASSANDRA-6125)
 * Log exceptions related to unclean native protocol client disconnects
   at DEBUG or INFO (CASSANDRA-7849)
 * Allow permissions cache to be set via JMX (CASSANDRA-7698)
 * Include schema_triggers CF in readable system resources (CASSANDRA-7967)
 * Fix RowIndexEntry to report correct serializedSize (CASSANDRA-7948)
 * Make CQLSSTableWriter sync within partitions (CASSANDRA-7360)
 * Potentially use non-local replicas in CqlConfigHelper (CASSANDRA-7906)
 * Explicitly disallow mixing multi-column and single-column
   relations on clustering columns (CASSANDRA-7711)
 * Better error message when condition is set on PK column (CASSANDRA-7804)
 * Don't send schema change responses and events for no-op DDL
   statements (CASSANDRA-7600)
 * (Hadoop) fix cluster initialisation for a split fetching (CASSANDRA-7774)
 * Throw InvalidRequestException when queries contain relations on entire
   collection columns (CASSANDRA-7506)
 * (cqlsh) enable CTRL-R history search with libedit (CASSANDRA-7577)
 * (Hadoop) allow ACFRW to limit nodes to local DC (CASSANDRA-7252)
 * (cqlsh) cqlsh should automatically disable tracing when selecting
   from system_traces (CASSANDRA-7641)
 * (Hadoop) Add CqlOutputFormat (CASSANDRA-6927)
 * Don't depend on cassandra config for nodetool ring (CASSANDRA-7508)
 * (cqlsh) Fix failing cqlsh formatting tests (CASSANDRA-7703)
 * Fix IncompatibleClassChangeError from hadoop2 (CASSANDRA-7229)
 * Add 'nodetool sethintedhandoffthrottlekb' (CASSANDRA-7635)
 * (cqlsh) Add tab-completion for CREATE/DROP USER IF [NOT] EXISTS (CASSANDRA-7611)
 * Catch errors when the JVM pulls the rug out from GCInspector (CASSANDRA-5345)
 * cqlsh fails when version number parts are not int (CASSANDRA-7524)
 * Fix NPE when table dropped during streaming (CASSANDRA-7946)
 * Fix wrong progress when streaming uncompressed (CASSANDRA-7878)
 * Fix possible infinite loop in creating repair range (CASSANDRA-7983)
 * Fix unit in nodetool for streaming throughput (CASSANDRA-7375)
Merged from 1.2:
 * Don't index tombstones (CASSANDRA-7828)
 * Improve PasswordAuthenticator default super user setup (CASSANDRA-7788)


2.1.0
 * (cqlsh) Removed "ALTER TYPE <name> RENAME TO <name>" from tab-completion
   (CASSANDRA-7895)
 * Fixed IllegalStateException in anticompaction (CASSANDRA-7892)
 * cqlsh: DESCRIBE support for frozen UDTs, tuples (CASSANDRA-7863)
 * Avoid exposing internal classes over JMX (CASSANDRA-7879)
 * Add null check for keys when freezing collection (CASSANDRA-7869)
 * Improve stress workload realism (CASSANDRA-7519)
Merged from 2.0:
 * Configure system.paxos with LeveledCompactionStrategy (CASSANDRA-7753)
 * Fix ALTER clustering column type from DateType to TimestampType when
   using DESC clustering order (CASSANRDA-7797)
 * Throw EOFException if we run out of chunks in compressed datafile
   (CASSANDRA-7664)
 * Fix PRSI handling of CQL3 row markers for row cleanup (CASSANDRA-7787)
 * Fix dropping collection when it's the last regular column (CASSANDRA-7744)
 * Make StreamReceiveTask thread safe and gc friendly (CASSANDRA-7795)
 * Validate empty cell names from counter updates (CASSANDRA-7798)
Merged from 1.2:
 * Don't allow compacted sstables to be marked as compacting (CASSANDRA-7145)
 * Track expired tombstones (CASSANDRA-7810)


2.1.0-rc7
 * Add frozen keyword and require UDT to be frozen (CASSANDRA-7857)
 * Track added sstable size correctly (CASSANDRA-7239)
 * (cqlsh) Fix case insensitivity (CASSANDRA-7834)
 * Fix failure to stream ranges when moving (CASSANDRA-7836)
 * Correctly remove tmplink files (CASSANDRA-7803)
 * (cqlsh) Fix column name formatting for functions, CAS operations,
   and UDT field selections (CASSANDRA-7806)
 * (cqlsh) Fix COPY FROM handling of null/empty primary key
   values (CASSANDRA-7792)
 * Fix ordering of static cells (CASSANDRA-7763)
Merged from 2.0:
 * Forbid re-adding dropped counter columns (CASSANDRA-7831)
 * Fix CFMetaData#isThriftCompatible() for PK-only tables (CASSANDRA-7832)
 * Always reject inequality on the partition key without token()
   (CASSANDRA-7722)
 * Always send Paxos commit to all replicas (CASSANDRA-7479)
 * Make disruptor_thrift_server invocation pool configurable (CASSANDRA-7594)
 * Make repair no-op when RF=1 (CASSANDRA-7864)


2.1.0-rc6
 * Fix OOM issue from netty caching over time (CASSANDRA-7743)
 * json2sstable couldn't import JSON for CQL table (CASSANDRA-7477)
 * Invalidate all caches on table drop (CASSANDRA-7561)
 * Skip strict endpoint selection for ranges if RF == nodes (CASSANRA-7765)
 * Fix Thrift range filtering without 2ary index lookups (CASSANDRA-7741)
 * Add tracing entries about concurrent range requests (CASSANDRA-7599)
 * (cqlsh) Fix DESCRIBE for NTS keyspaces (CASSANDRA-7729)
 * Remove netty buffer ref-counting (CASSANDRA-7735)
 * Pass mutated cf to index updater for use by PRSI (CASSANDRA-7742)
 * Include stress yaml example in release and deb (CASSANDRA-7717)
 * workaround for netty issue causing corrupted data off the wire (CASSANDRA-7695)
 * cqlsh DESC CLUSTER fails retrieving ring information (CASSANDRA-7687)
 * Fix binding null values inside UDT (CASSANDRA-7685)
 * Fix UDT field selection with empty fields (CASSANDRA-7670)
 * Bogus deserialization of static cells from sstable (CASSANDRA-7684)
 * Fix NPE on compaction leftover cleanup for dropped table (CASSANDRA-7770)
Merged from 2.0:
 * Fix race condition in StreamTransferTask that could lead to
   infinite loops and premature sstable deletion (CASSANDRA-7704)
 * (cqlsh) Wait up to 10 sec for a tracing session (CASSANDRA-7222)
 * Fix NPE in FileCacheService.sizeInBytes (CASSANDRA-7756)
 * Remove duplicates from StorageService.getJoiningNodes (CASSANDRA-7478)
 * Clone token map outside of hot gossip loops (CASSANDRA-7758)
 * Fix MS expiring map timeout for Paxos messages (CASSANDRA-7752)
 * Do not flush on truncate if durable_writes is false (CASSANDRA-7750)
 * Give CRR a default input_cql Statement (CASSANDRA-7226)
 * Better error message when adding a collection with the same name
   than a previously dropped one (CASSANDRA-6276)
 * Fix validation when adding static columns (CASSANDRA-7730)
 * (Thrift) fix range deletion of supercolumns (CASSANDRA-7733)
 * Fix potential AssertionError in RangeTombstoneList (CASSANDRA-7700)
 * Validate arguments of blobAs* functions (CASSANDRA-7707)
 * Fix potential AssertionError with 2ndary indexes (CASSANDRA-6612)
 * Avoid logging CompactionInterrupted at ERROR (CASSANDRA-7694)
 * Minor leak in sstable2jon (CASSANDRA-7709)
 * Add cassandra.auto_bootstrap system property (CASSANDRA-7650)
 * Update java driver (for hadoop) (CASSANDRA-7618)
 * Remove CqlPagingRecordReader/CqlPagingInputFormat (CASSANDRA-7570)
 * Support connecting to ipv6 jmx with nodetool (CASSANDRA-7669)


2.1.0-rc5
 * Reject counters inside user types (CASSANDRA-7672)
 * Switch to notification-based GCInspector (CASSANDRA-7638)
 * (cqlsh) Handle nulls in UDTs and tuples correctly (CASSANDRA-7656)
 * Don't use strict consistency when replacing (CASSANDRA-7568)
 * Fix min/max cell name collection on 2.0 SSTables with range
   tombstones (CASSANDRA-7593)
 * Tolerate min/max cell names of different lengths (CASSANDRA-7651)
 * Filter cached results correctly (CASSANDRA-7636)
 * Fix tracing on the new SEPExecutor (CASSANDRA-7644)
 * Remove shuffle and taketoken (CASSANDRA-7601)
 * Clean up Windows batch scripts (CASSANDRA-7619)
 * Fix native protocol drop user type notification (CASSANDRA-7571)
 * Give read access to system.schema_usertypes to all authenticated users
   (CASSANDRA-7578)
 * (cqlsh) Fix cqlsh display when zero rows are returned (CASSANDRA-7580)
 * Get java version correctly when JAVA_TOOL_OPTIONS is set (CASSANDRA-7572)
 * Fix NPE when dropping index from non-existent keyspace, AssertionError when
   dropping non-existent index with IF EXISTS (CASSANDRA-7590)
 * Fix sstablelevelresetter hang (CASSANDRA-7614)
 * (cqlsh) Fix deserialization of blobs (CASSANDRA-7603)
 * Use "keyspace updated" schema change message for UDT changes in v1 and
   v2 protocols (CASSANDRA-7617)
 * Fix tracing of range slices and secondary index lookups that are local
   to the coordinator (CASSANDRA-7599)
 * Set -Dcassandra.storagedir for all tool shell scripts (CASSANDRA-7587)
 * Don't swap max/min col names when mutating sstable metadata (CASSANDRA-7596)
 * (cqlsh) Correctly handle paged result sets (CASSANDRA-7625)
 * (cqlsh) Improve waiting for a trace to complete (CASSANDRA-7626)
 * Fix tracing of concurrent range slices and 2ary index queries (CASSANDRA-7626)
 * Fix scrub against collection type (CASSANDRA-7665)
Merged from 2.0:
 * Set gc_grace_seconds to seven days for system schema tables (CASSANDRA-7668)
 * SimpleSeedProvider no longer caches seeds forever (CASSANDRA-7663)
 * Always flush on truncate (CASSANDRA-7511)
 * Fix ReversedType(DateType) mapping to native protocol (CASSANDRA-7576)
 * Always merge ranges owned by a single node (CASSANDRA-6930)
 * Track max/min timestamps for range tombstones (CASSANDRA-7647)
 * Fix NPE when listing saved caches dir (CASSANDRA-7632)


2.1.0-rc4
 * Fix word count hadoop example (CASSANDRA-7200)
 * Updated memtable_cleanup_threshold and memtable_flush_writers defaults 
   (CASSANDRA-7551)
 * (Windows) fix startup when WMI memory query fails (CASSANDRA-7505)
 * Anti-compaction proceeds if any part of the repair failed (CASSANDRA-7521)
 * Add missing table name to DROP INDEX responses and notifications (CASSANDRA-7539)
 * Bump CQL version to 3.2.0 and update CQL documentation (CASSANDRA-7527)
 * Fix configuration error message when running nodetool ring (CASSANDRA-7508)
 * Support conditional updates, tuple type, and the v3 protocol in cqlsh (CASSANDRA-7509)
 * Handle queries on multiple secondary index types (CASSANDRA-7525)
 * Fix cqlsh authentication with v3 native protocol (CASSANDRA-7564)
 * Fix NPE when unknown prepared statement ID is used (CASSANDRA-7454)
Merged from 2.0:
 * (Windows) force range-based repair to non-sequential mode (CASSANDRA-7541)
 * Fix range merging when DES scores are zero (CASSANDRA-7535)
 * Warn when SSL certificates have expired (CASSANDRA-7528)
 * Fix error when doing reversed queries with static columns (CASSANDRA-7490)
Merged from 1.2:
 * Set correct stream ID on responses when non-Exception Throwables
   are thrown while handling native protocol messages (CASSANDRA-7470)


2.1.0-rc3
 * Consider expiry when reconciling otherwise equal cells (CASSANDRA-7403)
 * Introduce CQL support for stress tool (CASSANDRA-6146)
 * Fix ClassCastException processing expired messages (CASSANDRA-7496)
 * Fix prepared marker for collections inside UDT (CASSANDRA-7472)
 * Remove left-over populate_io_cache_on_flush and replicate_on_write
   uses (CASSANDRA-7493)
 * (Windows) handle spaces in path names (CASSANDRA-7451)
 * Ensure writes have completed after dropping a table, before recycling
   commit log segments (CASSANDRA-7437)
 * Remove left-over rows_per_partition_to_cache (CASSANDRA-7493)
 * Fix error when CONTAINS is used with a bind marker (CASSANDRA-7502)
 * Properly reject unknown UDT field (CASSANDRA-7484)
Merged from 2.0:
 * Fix CC#collectTimeOrderedData() tombstone optimisations (CASSANDRA-7394)
 * Support DISTINCT for static columns and fix behaviour when DISTINC is
   not use (CASSANDRA-7305).
 * Workaround JVM NPE on JMX bind failure (CASSANDRA-7254)
 * Fix race in FileCacheService RemovalListener (CASSANDRA-7278)
 * Fix inconsistent use of consistencyForCommit that allowed LOCAL_QUORUM
   operations to incorrect become full QUORUM (CASSANDRA-7345)
 * Properly handle unrecognized opcodes and flags (CASSANDRA-7440)
 * (Hadoop) close CqlRecordWriter clients when finished (CASSANDRA-7459)
 * Commit disk failure policy (CASSANDRA-7429)
 * Make sure high level sstables get compacted (CASSANDRA-7414)
 * Fix AssertionError when using empty clustering columns and static columns
   (CASSANDRA-7455)
 * Add option to disable STCS in L0 (CASSANDRA-6621)
 * Upgrade to snappy-java 1.0.5.2 (CASSANDRA-7476)


2.1.0-rc2
 * Fix heap size calculation for CompoundSparseCellName and 
   CompoundSparseCellName.WithCollection (CASSANDRA-7421)
 * Allow counter mutations in UNLOGGED batches (CASSANDRA-7351)
 * Modify reconcile logic to always pick a tombstone over a counter cell
   (CASSANDRA-7346)
 * Avoid incremental compaction on Windows (CASSANDRA-7365)
 * Fix exception when querying a composite-keyed table with a collection index
   (CASSANDRA-7372)
 * Use node's host id in place of counter ids (CASSANDRA-7366)
 * Fix error when doing reversed queries with static columns (CASSANDRA-7490)
 * Backport CASSANDRA-6747 (CASSANDRA-7560)
 * Track max/min timestamps for range tombstones (CASSANDRA-7647)
 * Fix NPE when listing saved caches dir (CASSANDRA-7632)
 * Fix sstableloader unable to connect encrypted node (CASSANDRA-7585)
Merged from 1.2:
 * Clone token map outside of hot gossip loops (CASSANDRA-7758)
 * Add stop method to EmbeddedCassandraService (CASSANDRA-7595)
 * Support connecting to ipv6 jmx with nodetool (CASSANDRA-7669)
 * Set gc_grace_seconds to seven days for system schema tables (CASSANDRA-7668)
 * SimpleSeedProvider no longer caches seeds forever (CASSANDRA-7663)
 * Set correct stream ID on responses when non-Exception Throwables
   are thrown while handling native protocol messages (CASSANDRA-7470)
 * Fix row size miscalculation in LazilyCompactedRow (CASSANDRA-7543)
 * Fix race in background compaction check (CASSANDRA-7745)
 * Don't clear out range tombstones during compaction (CASSANDRA-7808)


2.1.0-rc1
 * Revert flush directory (CASSANDRA-6357)
 * More efficient executor service for fast operations (CASSANDRA-4718)
 * Move less common tools into a new cassandra-tools package (CASSANDRA-7160)
 * Support more concurrent requests in native protocol (CASSANDRA-7231)
 * Add tab-completion to debian nodetool packaging (CASSANDRA-6421)
 * Change concurrent_compactors defaults (CASSANDRA-7139)
 * Add PowerShell Windows launch scripts (CASSANDRA-7001)
 * Make commitlog archive+restore more robust (CASSANDRA-6974)
 * Fix marking commitlogsegments clean (CASSANDRA-6959)
 * Add snapshot "manifest" describing files included (CASSANDRA-6326)
 * Parallel streaming for sstableloader (CASSANDRA-3668)
 * Fix bugs in supercolumns handling (CASSANDRA-7138)
 * Fix ClassClassException on composite dense tables (CASSANDRA-7112)
 * Cleanup and optimize collation and slice iterators (CASSANDRA-7107)
 * Upgrade NBHM lib (CASSANDRA-7128)
 * Optimize netty server (CASSANDRA-6861)
 * Fix repair hang when given CF does not exist (CASSANDRA-7189)
 * Allow c* to be shutdown in an embedded mode (CASSANDRA-5635)
 * Add server side batching to native transport (CASSANDRA-5663)
 * Make batchlog replay asynchronous (CASSANDRA-6134)
 * remove unused classes (CASSANDRA-7197)
 * Limit user types to the keyspace they are defined in (CASSANDRA-6643)
 * Add validate method to CollectionType (CASSANDRA-7208)
 * New serialization format for UDT values (CASSANDRA-7209, CASSANDRA-7261)
 * Fix nodetool netstats (CASSANDRA-7270)
 * Fix potential ClassCastException in HintedHandoffManager (CASSANDRA-7284)
 * Use prepared statements internally (CASSANDRA-6975)
 * Fix broken paging state with prepared statement (CASSANDRA-7120)
 * Fix IllegalArgumentException in CqlStorage (CASSANDRA-7287)
 * Allow nulls/non-existant fields in UDT (CASSANDRA-7206)
 * Add Thrift MultiSliceRequest (CASSANDRA-6757, CASSANDRA-7027)
 * Handle overlapping MultiSlices (CASSANDRA-7279)
 * Fix DataOutputTest on Windows (CASSANDRA-7265)
 * Embedded sets in user defined data-types are not updating (CASSANDRA-7267)
 * Add tuple type to CQL/native protocol (CASSANDRA-7248)
 * Fix CqlPagingRecordReader on tables with few rows (CASSANDRA-7322)
Merged from 2.0:
 * Copy compaction options to make sure they are reloaded (CASSANDRA-7290)
 * Add option to do more aggressive tombstone compactions (CASSANDRA-6563)
 * Don't try to compact already-compacting files in HHOM (CASSANDRA-7288)
 * Always reallocate buffers in HSHA (CASSANDRA-6285)
 * (Hadoop) support authentication in CqlRecordReader (CASSANDRA-7221)
 * (Hadoop) Close java driver Cluster in CQLRR.close (CASSANDRA-7228)
 * Warn when 'USING TIMESTAMP' is used on a CAS BATCH (CASSANDRA-7067)
 * return all cpu values from BackgroundActivityMonitor.readAndCompute (CASSANDRA-7183)
 * Correctly delete scheduled range xfers (CASSANDRA-7143)
 * return all cpu values from BackgroundActivityMonitor.readAndCompute (CASSANDRA-7183)  
 * reduce garbage creation in calculatePendingRanges (CASSANDRA-7191)
 * fix c* launch issues on Russian os's due to output of linux 'free' cmd (CASSANDRA-6162)
 * Fix disabling autocompaction (CASSANDRA-7187)
 * Fix potential NumberFormatException when deserializing IntegerType (CASSANDRA-7088)
 * cqlsh can't tab-complete disabling compaction (CASSANDRA-7185)
 * cqlsh: Accept and execute CQL statement(s) from command-line parameter (CASSANDRA-7172)
 * Fix IllegalStateException in CqlPagingRecordReader (CASSANDRA-7198)
 * Fix the InvertedIndex trigger example (CASSANDRA-7211)
 * Add --resolve-ip option to 'nodetool ring' (CASSANDRA-7210)
 * reduce garbage on codec flag deserialization (CASSANDRA-7244) 
 * Fix duplicated error messages on directory creation error at startup (CASSANDRA-5818)
 * Proper null handle for IF with map element access (CASSANDRA-7155)
 * Improve compaction visibility (CASSANDRA-7242)
 * Correctly delete scheduled range xfers (CASSANDRA-7143)
 * Make batchlog replica selection rack-aware (CASSANDRA-6551)
 * Fix CFMetaData#getColumnDefinitionFromColumnName() (CASSANDRA-7074)
 * Fix writetime/ttl functions for static columns (CASSANDRA-7081)
 * Suggest CTRL-C or semicolon after three blank lines in cqlsh (CASSANDRA-7142)
 * Fix 2ndary index queries with DESC clustering order (CASSANDRA-6950)
 * Invalid key cache entries on DROP (CASSANDRA-6525)
 * Fix flapping RecoveryManagerTest (CASSANDRA-7084)
 * Add missing iso8601 patterns for date strings (CASSANDRA-6973)
 * Support selecting multiple rows in a partition using IN (CASSANDRA-6875)
 * Add authentication support to shuffle (CASSANDRA-6484)
 * Swap local and global default read repair chances (CASSANDRA-7320)
 * Add conditional CREATE/DROP USER support (CASSANDRA-7264)
 * Cqlsh counts non-empty lines for "Blank lines" warning (CASSANDRA-7325)
Merged from 1.2:
 * Add Cloudstack snitch (CASSANDRA-7147)
 * Update system.peers correctly when relocating tokens (CASSANDRA-7126)
 * Add Google Compute Engine snitch (CASSANDRA-7132)
 * remove duplicate query for local tokens (CASSANDRA-7182)
 * exit CQLSH with error status code if script fails (CASSANDRA-6344)
 * Fix bug with some IN queries missig results (CASSANDRA-7105)
 * Fix availability validation for LOCAL_ONE CL (CASSANDRA-7319)
 * Hint streaming can cause decommission to fail (CASSANDRA-7219)


2.1.0-beta2
 * Increase default CL space to 8GB (CASSANDRA-7031)
 * Add range tombstones to read repair digests (CASSANDRA-6863)
 * Fix BTree.clear for large updates (CASSANDRA-6943)
 * Fail write instead of logging a warning when unable to append to CL
   (CASSANDRA-6764)
 * Eliminate possibility of CL segment appearing twice in active list 
   (CASSANDRA-6557)
 * Apply DONTNEED fadvise to commitlog segments (CASSANDRA-6759)
 * Switch CRC component to Adler and include it for compressed sstables 
   (CASSANDRA-4165)
 * Allow cassandra-stress to set compaction strategy options (CASSANDRA-6451)
 * Add broadcast_rpc_address option to cassandra.yaml (CASSANDRA-5899)
 * Auto reload GossipingPropertyFileSnitch config (CASSANDRA-5897)
 * Fix overflow of memtable_total_space_in_mb (CASSANDRA-6573)
 * Fix ABTC NPE and apply update function correctly (CASSANDRA-6692)
 * Allow nodetool to use a file or prompt for password (CASSANDRA-6660)
 * Fix AIOOBE when concurrently accessing ABSC (CASSANDRA-6742)
 * Fix assertion error in ALTER TYPE RENAME (CASSANDRA-6705)
 * Scrub should not always clear out repaired status (CASSANDRA-5351)
 * Improve handling of range tombstone for wide partitions (CASSANDRA-6446)
 * Fix ClassCastException for compact table with composites (CASSANDRA-6738)
 * Fix potentially repairing with wrong nodes (CASSANDRA-6808)
 * Change caching option syntax (CASSANDRA-6745)
 * Fix stress to do proper counter reads (CASSANDRA-6835)
 * Fix help message for stress counter_write (CASSANDRA-6824)
 * Fix stress smart Thrift client to pick servers correctly (CASSANDRA-6848)
 * Add logging levels (minimal, normal or verbose) to stress tool (CASSANDRA-6849)
 * Fix race condition in Batch CLE (CASSANDRA-6860)
 * Improve cleanup/scrub/upgradesstables failure handling (CASSANDRA-6774)
 * ByteBuffer write() methods for serializing sstables (CASSANDRA-6781)
 * Proper compare function for CollectionType (CASSANDRA-6783)
 * Update native server to Netty 4 (CASSANDRA-6236)
 * Fix off-by-one error in stress (CASSANDRA-6883)
 * Make OpOrder AutoCloseable (CASSANDRA-6901)
 * Remove sync repair JMX interface (CASSANDRA-6900)
 * Add multiple memory allocation options for memtables (CASSANDRA-6689, 6694)
 * Remove adjusted op rate from stress output (CASSANDRA-6921)
 * Add optimized CF.hasColumns() implementations (CASSANDRA-6941)
 * Serialize batchlog mutations with the version of the target node
   (CASSANDRA-6931)
 * Optimize CounterColumn#reconcile() (CASSANDRA-6953)
 * Properly remove 1.2 sstable support in 2.1 (CASSANDRA-6869)
 * Lock counter cells, not partitions (CASSANDRA-6880)
 * Track presence of legacy counter shards in sstables (CASSANDRA-6888)
 * Ensure safe resource cleanup when replacing sstables (CASSANDRA-6912)
 * Add failure handler to async callback (CASSANDRA-6747)
 * Fix AE when closing SSTable without releasing reference (CASSANDRA-7000)
 * Clean up IndexInfo on keyspace/table drops (CASSANDRA-6924)
 * Only snapshot relative SSTables when sequential repair (CASSANDRA-7024)
 * Require nodetool rebuild_index to specify index names (CASSANDRA-7038)
 * fix cassandra stress errors on reads with native protocol (CASSANDRA-7033)
 * Use OpOrder to guard sstable references for reads (CASSANDRA-6919)
 * Preemptive opening of compaction result (CASSANDRA-6916)
 * Multi-threaded scrub/cleanup/upgradesstables (CASSANDRA-5547)
 * Optimize cellname comparison (CASSANDRA-6934)
 * Native protocol v3 (CASSANDRA-6855)
 * Optimize Cell liveness checks and clean up Cell (CASSANDRA-7119)
 * Support consistent range movements (CASSANDRA-2434)
 * Display min timestamp in sstablemetadata viewer (CASSANDRA-6767)
Merged from 2.0:
 * Avoid race-prone second "scrub" of system keyspace (CASSANDRA-6797)
 * Pool CqlRecordWriter clients by inetaddress rather than Range
   (CASSANDRA-6665)
 * Fix compaction_history timestamps (CASSANDRA-6784)
 * Compare scores of full replica ordering in DES (CASSANDRA-6683)
 * fix CME in SessionInfo updateProgress affecting netstats (CASSANDRA-6577)
 * Allow repairing between specific replicas (CASSANDRA-6440)
 * Allow per-dc enabling of hints (CASSANDRA-6157)
 * Add compatibility for Hadoop 0.2.x (CASSANDRA-5201)
 * Fix EstimatedHistogram races (CASSANDRA-6682)
 * Failure detector correctly converts initial value to nanos (CASSANDRA-6658)
 * Add nodetool taketoken to relocate vnodes (CASSANDRA-4445)
 * Expose bulk loading progress over JMX (CASSANDRA-4757)
 * Correctly handle null with IF conditions and TTL (CASSANDRA-6623)
 * Account for range/row tombstones in tombstone drop
   time histogram (CASSANDRA-6522)
 * Stop CommitLogSegment.close() from calling sync() (CASSANDRA-6652)
 * Make commitlog failure handling configurable (CASSANDRA-6364)
 * Avoid overlaps in LCS (CASSANDRA-6688)
 * Improve support for paginating over composites (CASSANDRA-4851)
 * Fix count(*) queries in a mixed cluster (CASSANDRA-6707)
 * Improve repair tasks(snapshot, differencing) concurrency (CASSANDRA-6566)
 * Fix replaying pre-2.0 commit logs (CASSANDRA-6714)
 * Add static columns to CQL3 (CASSANDRA-6561)
 * Optimize single partition batch statements (CASSANDRA-6737)
 * Disallow post-query re-ordering when paging (CASSANDRA-6722)
 * Fix potential paging bug with deleted columns (CASSANDRA-6748)
 * Fix NPE on BulkLoader caused by losing StreamEvent (CASSANDRA-6636)
 * Fix truncating compression metadata (CASSANDRA-6791)
 * Add CMSClassUnloadingEnabled JVM option (CASSANDRA-6541)
 * Catch memtable flush exceptions during shutdown (CASSANDRA-6735)
 * Fix upgradesstables NPE for non-CF-based indexes (CASSANDRA-6645)
 * Fix UPDATE updating PRIMARY KEY columns implicitly (CASSANDRA-6782)
 * Fix IllegalArgumentException when updating from 1.2 with SuperColumns
   (CASSANDRA-6733)
 * FBUtilities.singleton() should use the CF comparator (CASSANDRA-6778)
 * Fix CQLSStableWriter.addRow(Map<String, Object>) (CASSANDRA-6526)
 * Fix HSHA server introducing corrupt data (CASSANDRA-6285)
 * Fix CAS conditions for COMPACT STORAGE tables (CASSANDRA-6813)
 * Starting threads in OutboundTcpConnectionPool constructor causes race conditions (CASSANDRA-7177)
 * Allow overriding cassandra-rackdc.properties file (CASSANDRA-7072)
 * Set JMX RMI port to 7199 (CASSANDRA-7087)
 * Use LOCAL_QUORUM for data reads at LOCAL_SERIAL (CASSANDRA-6939)
 * Log a warning for large batches (CASSANDRA-6487)
 * Put nodes in hibernate when join_ring is false (CASSANDRA-6961)
 * Avoid early loading of non-system keyspaces before compaction-leftovers 
   cleanup at startup (CASSANDRA-6913)
 * Restrict Windows to parallel repairs (CASSANDRA-6907)
 * (Hadoop) Allow manually specifying start/end tokens in CFIF (CASSANDRA-6436)
 * Fix NPE in MeteredFlusher (CASSANDRA-6820)
 * Fix race processing range scan responses (CASSANDRA-6820)
 * Allow deleting snapshots from dropped keyspaces (CASSANDRA-6821)
 * Add uuid() function (CASSANDRA-6473)
 * Omit tombstones from schema digests (CASSANDRA-6862)
 * Include correct consistencyLevel in LWT timeout (CASSANDRA-6884)
 * Lower chances for losing new SSTables during nodetool refresh and
   ColumnFamilyStore.loadNewSSTables (CASSANDRA-6514)
 * Add support for DELETE ... IF EXISTS to CQL3 (CASSANDRA-5708)
 * Update hadoop_cql3_word_count example (CASSANDRA-6793)
 * Fix handling of RejectedExecution in sync Thrift server (CASSANDRA-6788)
 * Log more information when exceeding tombstone_warn_threshold (CASSANDRA-6865)
 * Fix truncate to not abort due to unreachable fat clients (CASSANDRA-6864)
 * Fix schema concurrency exceptions (CASSANDRA-6841)
 * Fix leaking validator FH in StreamWriter (CASSANDRA-6832)
 * Fix saving triggers to schema (CASSANDRA-6789)
 * Fix trigger mutations when base mutation list is immutable (CASSANDRA-6790)
 * Fix accounting in FileCacheService to allow re-using RAR (CASSANDRA-6838)
 * Fix static counter columns (CASSANDRA-6827)
 * Restore expiring->deleted (cell) compaction optimization (CASSANDRA-6844)
 * Fix CompactionManager.needsCleanup (CASSANDRA-6845)
 * Correctly compare BooleanType values other than 0 and 1 (CASSANDRA-6779)
 * Read message id as string from earlier versions (CASSANDRA-6840)
 * Properly use the Paxos consistency for (non-protocol) batch (CASSANDRA-6837)
 * Add paranoid disk failure option (CASSANDRA-6646)
 * Improve PerRowSecondaryIndex performance (CASSANDRA-6876)
 * Extend triggers to support CAS updates (CASSANDRA-6882)
 * Static columns with IF NOT EXISTS don't always work as expected (CASSANDRA-6873)
 * Fix paging with SELECT DISTINCT (CASSANDRA-6857)
 * Fix UnsupportedOperationException on CAS timeout (CASSANDRA-6923)
 * Improve MeteredFlusher handling of MF-unaffected column families
   (CASSANDRA-6867)
 * Add CqlRecordReader using native pagination (CASSANDRA-6311)
 * Add QueryHandler interface (CASSANDRA-6659)
 * Track liveRatio per-memtable, not per-CF (CASSANDRA-6945)
 * Make sure upgradesstables keeps sstable level (CASSANDRA-6958)
 * Fix LIMIT with static columns (CASSANDRA-6956)
 * Fix clash with CQL column name in thrift validation (CASSANDRA-6892)
 * Fix error with super columns in mixed 1.2-2.0 clusters (CASSANDRA-6966)
 * Fix bad skip of sstables on slice query with composite start/finish (CASSANDRA-6825)
 * Fix unintended update with conditional statement (CASSANDRA-6893)
 * Fix map element access in IF (CASSANDRA-6914)
 * Avoid costly range calculations for range queries on system keyspaces
   (CASSANDRA-6906)
 * Fix SSTable not released if stream session fails (CASSANDRA-6818)
 * Avoid build failure due to ANTLR timeout (CASSANDRA-6991)
 * Queries on compact tables can return more rows that requested (CASSANDRA-7052)
 * USING TIMESTAMP for batches does not work (CASSANDRA-7053)
 * Fix performance regression from CASSANDRA-5614 (CASSANDRA-6949)
 * Ensure that batchlog and hint timeouts do not produce hints (CASSANDRA-7058)
 * Merge groupable mutations in TriggerExecutor#execute() (CASSANDRA-7047)
 * Plug holes in resource release when wiring up StreamSession (CASSANDRA-7073)
 * Re-add parameter columns to tracing session (CASSANDRA-6942)
 * Preserves CQL metadata when updating table from thrift (CASSANDRA-6831)
Merged from 1.2:
 * Fix nodetool display with vnodes (CASSANDRA-7082)
 * Add UNLOGGED, COUNTER options to BATCH documentation (CASSANDRA-6816)
 * add extra SSL cipher suites (CASSANDRA-6613)
 * fix nodetool getsstables for blob PK (CASSANDRA-6803)
 * Fix BatchlogManager#deleteBatch() use of millisecond timestamps
   (CASSANDRA-6822)
 * Continue assassinating even if the endpoint vanishes (CASSANDRA-6787)
 * Schedule schema pulls on change (CASSANDRA-6971)
 * Non-droppable verbs shouldn't be dropped from OTC (CASSANDRA-6980)
 * Shutdown batchlog executor in SS#drain() (CASSANDRA-7025)
 * Fix batchlog to account for CF truncation records (CASSANDRA-6999)
 * Fix CQLSH parsing of functions and BLOB literals (CASSANDRA-7018)
 * Properly load trustore in the native protocol (CASSANDRA-6847)
 * Always clean up references in SerializingCache (CASSANDRA-6994)
 * Don't shut MessagingService down when replacing a node (CASSANDRA-6476)
 * fix npe when doing -Dcassandra.fd_initial_value_ms (CASSANDRA-6751)


2.1.0-beta1
 * Add flush directory distinct from compaction directories (CASSANDRA-6357)
 * Require JNA by default (CASSANDRA-6575)
 * add listsnapshots command to nodetool (CASSANDRA-5742)
 * Introduce AtomicBTreeColumns (CASSANDRA-6271, 6692)
 * Multithreaded commitlog (CASSANDRA-3578)
 * allocate fixed index summary memory pool and resample cold index summaries 
   to use less memory (CASSANDRA-5519)
 * Removed multithreaded compaction (CASSANDRA-6142)
 * Parallelize fetching rows for low-cardinality indexes (CASSANDRA-1337)
 * change logging from log4j to logback (CASSANDRA-5883)
 * switch to LZ4 compression for internode communication (CASSANDRA-5887)
 * Stop using Thrift-generated Index* classes internally (CASSANDRA-5971)
 * Remove 1.2 network compatibility code (CASSANDRA-5960)
 * Remove leveled json manifest migration code (CASSANDRA-5996)
 * Remove CFDefinition (CASSANDRA-6253)
 * Use AtomicIntegerFieldUpdater in RefCountedMemory (CASSANDRA-6278)
 * User-defined types for CQL3 (CASSANDRA-5590)
 * Use of o.a.c.metrics in nodetool (CASSANDRA-5871, 6406)
 * Batch read from OTC's queue and cleanup (CASSANDRA-1632)
 * Secondary index support for collections (CASSANDRA-4511, 6383)
 * SSTable metadata(Stats.db) format change (CASSANDRA-6356)
 * Push composites support in the storage engine
   (CASSANDRA-5417, CASSANDRA-6520)
 * Add snapshot space used to cfstats (CASSANDRA-6231)
 * Add cardinality estimator for key count estimation (CASSANDRA-5906)
 * CF id is changed to be non-deterministic. Data dir/key cache are created
   uniquely for CF id (CASSANDRA-5202)
 * New counters implementation (CASSANDRA-6504)
 * Replace UnsortedColumns, EmptyColumns, TreeMapBackedSortedColumns with new
   ArrayBackedSortedColumns (CASSANDRA-6630, CASSANDRA-6662, CASSANDRA-6690)
 * Add option to use row cache with a given amount of rows (CASSANDRA-5357)
 * Avoid repairing already repaired data (CASSANDRA-5351)
 * Reject counter updates with USING TTL/TIMESTAMP (CASSANDRA-6649)
 * Replace index_interval with min/max_index_interval (CASSANDRA-6379)
 * Lift limitation that order by columns must be selected for IN queries (CASSANDRA-4911)


2.0.5
 * Reduce garbage generated by bloom filter lookups (CASSANDRA-6609)
 * Add ks.cf names to tombstone logging (CASSANDRA-6597)
 * Use LOCAL_QUORUM for LWT operations at LOCAL_SERIAL (CASSANDRA-6495)
 * Wait for gossip to settle before accepting client connections (CASSANDRA-4288)
 * Delete unfinished compaction incrementally (CASSANDRA-6086)
 * Allow specifying custom secondary index options in CQL3 (CASSANDRA-6480)
 * Improve replica pinning for cache efficiency in DES (CASSANDRA-6485)
 * Fix LOCAL_SERIAL from thrift (CASSANDRA-6584)
 * Don't special case received counts in CAS timeout exceptions (CASSANDRA-6595)
 * Add support for 2.1 global counter shards (CASSANDRA-6505)
 * Fix NPE when streaming connection is not yet established (CASSANDRA-6210)
 * Avoid rare duplicate read repair triggering (CASSANDRA-6606)
 * Fix paging discardFirst (CASSANDRA-6555)
 * Fix ArrayIndexOutOfBoundsException in 2ndary index query (CASSANDRA-6470)
 * Release sstables upon rebuilding 2i (CASSANDRA-6635)
 * Add AbstractCompactionStrategy.startup() method (CASSANDRA-6637)
 * SSTableScanner may skip rows during cleanup (CASSANDRA-6638)
 * sstables from stalled repair sessions can resurrect deleted data (CASSANDRA-6503)
 * Switch stress to use ITransportFactory (CASSANDRA-6641)
 * Fix IllegalArgumentException during prepare (CASSANDRA-6592)
 * Fix possible loss of 2ndary index entries during compaction (CASSANDRA-6517)
 * Fix direct Memory on architectures that do not support unaligned long access
   (CASSANDRA-6628)
 * Let scrub optionally skip broken counter partitions (CASSANDRA-5930)
Merged from 1.2:
 * fsync compression metadata (CASSANDRA-6531)
 * Validate CF existence on execution for prepared statement (CASSANDRA-6535)
 * Add ability to throttle batchlog replay (CASSANDRA-6550)
 * Fix executing LOCAL_QUORUM with SimpleStrategy (CASSANDRA-6545)
 * Avoid StackOverflow when using large IN queries (CASSANDRA-6567)
 * Nodetool upgradesstables includes secondary indexes (CASSANDRA-6598)
 * Paginate batchlog replay (CASSANDRA-6569)
 * skip blocking on streaming during drain (CASSANDRA-6603)
 * Improve error message when schema doesn't match loaded sstable (CASSANDRA-6262)
 * Add properties to adjust FD initial value and max interval (CASSANDRA-4375)
 * Fix preparing with batch and delete from collection (CASSANDRA-6607)
 * Fix ABSC reverse iterator's remove() method (CASSANDRA-6629)
 * Handle host ID conflicts properly (CASSANDRA-6615)
 * Move handling of migration event source to solve bootstrap race. (CASSANDRA-6648)
 * Make sure compaction throughput value doesn't overflow with int math (CASSANDRA-6647)


2.0.4
 * Allow removing snapshots of no-longer-existing CFs (CASSANDRA-6418)
 * add StorageService.stopDaemon() (CASSANDRA-4268)
 * add IRE for invalid CF supplied to get_count (CASSANDRA-5701)
 * add client encryption support to sstableloader (CASSANDRA-6378)
 * Fix accept() loop for SSL sockets post-shutdown (CASSANDRA-6468)
 * Fix size-tiered compaction in LCS L0 (CASSANDRA-6496)
 * Fix assertion failure in filterColdSSTables (CASSANDRA-6483)
 * Fix row tombstones in larger-than-memory compactions (CASSANDRA-6008)
 * Fix cleanup ClassCastException (CASSANDRA-6462)
 * Reduce gossip memory use by interning VersionedValue strings (CASSANDRA-6410)
 * Allow specifying datacenters to participate in a repair (CASSANDRA-6218)
 * Fix divide-by-zero in PCI (CASSANDRA-6403)
 * Fix setting last compacted key in the wrong level for LCS (CASSANDRA-6284)
 * Add millisecond precision formats to the timestamp parser (CASSANDRA-6395)
 * Expose a total memtable size metric for a CF (CASSANDRA-6391)
 * cqlsh: handle symlinks properly (CASSANDRA-6425)
 * Fix potential infinite loop when paging query with IN (CASSANDRA-6464)
 * Fix assertion error in AbstractQueryPager.discardFirst (CASSANDRA-6447)
 * Fix streaming older SSTable yields unnecessary tombstones (CASSANDRA-6527)
Merged from 1.2:
 * Improved error message on bad properties in DDL queries (CASSANDRA-6453)
 * Randomize batchlog candidates selection (CASSANDRA-6481)
 * Fix thundering herd on endpoint cache invalidation (CASSANDRA-6345, 6485)
 * Improve batchlog write performance with vnodes (CASSANDRA-6488)
 * cqlsh: quote single quotes in strings inside collections (CASSANDRA-6172)
 * Improve gossip performance for typical messages (CASSANDRA-6409)
 * Throw IRE if a prepared statement has more markers than supported 
   (CASSANDRA-5598)
 * Expose Thread metrics for the native protocol server (CASSANDRA-6234)
 * Change snapshot response message verb to INTERNAL to avoid dropping it 
   (CASSANDRA-6415)
 * Warn when collection read has > 65K elements (CASSANDRA-5428)
 * Fix cache persistence when both row and key cache are enabled 
   (CASSANDRA-6413)
 * (Hadoop) add describe_local_ring (CASSANDRA-6268)
 * Fix handling of concurrent directory creation failure (CASSANDRA-6459)
 * Allow executing CREATE statements multiple times (CASSANDRA-6471)
 * Don't send confusing info with timeouts (CASSANDRA-6491)
 * Don't resubmit counter mutation runnables internally (CASSANDRA-6427)
 * Don't drop local mutations without a hint (CASSANDRA-6510)
 * Don't allow null max_hint_window_in_ms (CASSANDRA-6419)
 * Validate SliceRange start and finish lengths (CASSANDRA-6521)


2.0.3
 * Fix FD leak on slice read path (CASSANDRA-6275)
 * Cancel read meter task when closing SSTR (CASSANDRA-6358)
 * free off-heap IndexSummary during bulk (CASSANDRA-6359)
 * Recover from IOException in accept() thread (CASSANDRA-6349)
 * Improve Gossip tolerance of abnormally slow tasks (CASSANDRA-6338)
 * Fix trying to hint timed out counter writes (CASSANDRA-6322)
 * Allow restoring specific columnfamilies from archived CL (CASSANDRA-4809)
 * Avoid flushing compaction_history after each operation (CASSANDRA-6287)
 * Fix repair assertion error when tombstones expire (CASSANDRA-6277)
 * Skip loading corrupt key cache (CASSANDRA-6260)
 * Fixes for compacting larger-than-memory rows (CASSANDRA-6274)
 * Compact hottest sstables first and optionally omit coldest from
   compaction entirely (CASSANDRA-6109)
 * Fix modifying column_metadata from thrift (CASSANDRA-6182)
 * cqlsh: fix LIST USERS output (CASSANDRA-6242)
 * Add IRequestSink interface (CASSANDRA-6248)
 * Update memtable size while flushing (CASSANDRA-6249)
 * Provide hooks around CQL2/CQL3 statement execution (CASSANDRA-6252)
 * Require Permission.SELECT for CAS updates (CASSANDRA-6247)
 * New CQL-aware SSTableWriter (CASSANDRA-5894)
 * Reject CAS operation when the protocol v1 is used (CASSANDRA-6270)
 * Correctly throw error when frame too large (CASSANDRA-5981)
 * Fix serialization bug in PagedRange with 2ndary indexes (CASSANDRA-6299)
 * Fix CQL3 table validation in Thrift (CASSANDRA-6140)
 * Fix bug missing results with IN clauses (CASSANDRA-6327)
 * Fix paging with reversed slices (CASSANDRA-6343)
 * Set minTimestamp correctly to be able to drop expired sstables (CASSANDRA-6337)
 * Support NaN and Infinity as float literals (CASSANDRA-6003)
 * Remove RF from nodetool ring output (CASSANDRA-6289)
 * Fix attempting to flush empty rows (CASSANDRA-6374)
 * Fix potential out of bounds exception when paging (CASSANDRA-6333)
Merged from 1.2:
 * Optimize FD phi calculation (CASSANDRA-6386)
 * Improve initial FD phi estimate when starting up (CASSANDRA-6385)
 * Don't list CQL3 table in CLI describe even if named explicitely 
   (CASSANDRA-5750)
 * Invalidate row cache when dropping CF (CASSANDRA-6351)
 * add non-jamm path for cached statements (CASSANDRA-6293)
 * add windows bat files for shell commands (CASSANDRA-6145)
 * Require logging in for Thrift CQL2/3 statement preparation (CASSANDRA-6254)
 * restrict max_num_tokens to 1536 (CASSANDRA-6267)
 * Nodetool gets default JMX port from cassandra-env.sh (CASSANDRA-6273)
 * make calculatePendingRanges asynchronous (CASSANDRA-6244)
 * Remove blocking flushes in gossip thread (CASSANDRA-6297)
 * Fix potential socket leak in connectionpool creation (CASSANDRA-6308)
 * Allow LOCAL_ONE/LOCAL_QUORUM to work with SimpleStrategy (CASSANDRA-6238)
 * cqlsh: handle 'null' as session duration (CASSANDRA-6317)
 * Fix json2sstable handling of range tombstones (CASSANDRA-6316)
 * Fix missing one row in reverse query (CASSANDRA-6330)
 * Fix reading expired row value from row cache (CASSANDRA-6325)
 * Fix AssertionError when doing set element deletion (CASSANDRA-6341)
 * Make CL code for the native protocol match the one in C* 2.0
   (CASSANDRA-6347)
 * Disallow altering CQL3 table from thrift (CASSANDRA-6370)
 * Fix size computation of prepared statement (CASSANDRA-6369)


2.0.2
 * Update FailureDetector to use nanontime (CASSANDRA-4925)
 * Fix FileCacheService regressions (CASSANDRA-6149)
 * Never return WriteTimeout for CL.ANY (CASSANDRA-6132)
 * Fix race conditions in bulk loader (CASSANDRA-6129)
 * Add configurable metrics reporting (CASSANDRA-4430)
 * drop queries exceeding a configurable number of tombstones (CASSANDRA-6117)
 * Track and persist sstable read activity (CASSANDRA-5515)
 * Fixes for speculative retry (CASSANDRA-5932, CASSANDRA-6194)
 * Improve memory usage of metadata min/max column names (CASSANDRA-6077)
 * Fix thrift validation refusing row markers on CQL3 tables (CASSANDRA-6081)
 * Fix insertion of collections with CAS (CASSANDRA-6069)
 * Correctly send metadata on SELECT COUNT (CASSANDRA-6080)
 * Track clients' remote addresses in ClientState (CASSANDRA-6070)
 * Create snapshot dir if it does not exist when migrating
   leveled manifest (CASSANDRA-6093)
 * make sequential nodetool repair the default (CASSANDRA-5950)
 * Add more hooks for compaction strategy implementations (CASSANDRA-6111)
 * Fix potential NPE on composite 2ndary indexes (CASSANDRA-6098)
 * Delete can potentially be skipped in batch (CASSANDRA-6115)
 * Allow alter keyspace on system_traces (CASSANDRA-6016)
 * Disallow empty column names in cql (CASSANDRA-6136)
 * Use Java7 file-handling APIs and fix file moving on Windows (CASSANDRA-5383)
 * Save compaction history to system keyspace (CASSANDRA-5078)
 * Fix NPE if StorageService.getOperationMode() is executed before full startup (CASSANDRA-6166)
 * CQL3: support pre-epoch longs for TimestampType (CASSANDRA-6212)
 * Add reloadtriggers command to nodetool (CASSANDRA-4949)
 * cqlsh: ignore empty 'value alias' in DESCRIBE (CASSANDRA-6139)
 * Fix sstable loader (CASSANDRA-6205)
 * Reject bootstrapping if the node already exists in gossip (CASSANDRA-5571)
 * Fix NPE while loading paxos state (CASSANDRA-6211)
 * cqlsh: add SHOW SESSION <tracing-session> command (CASSANDRA-6228)
Merged from 1.2:
 * (Hadoop) Require CFRR batchSize to be at least 2 (CASSANDRA-6114)
 * Add a warning for small LCS sstable size (CASSANDRA-6191)
 * Add ability to list specific KS/CF combinations in nodetool cfstats (CASSANDRA-4191)
 * Mark CF clean if a mutation raced the drop and got it marked dirty (CASSANDRA-5946)
 * Add a LOCAL_ONE consistency level (CASSANDRA-6202)
 * Limit CQL prepared statement cache by size instead of count (CASSANDRA-6107)
 * Tracing should log write failure rather than raw exceptions (CASSANDRA-6133)
 * lock access to TM.endpointToHostIdMap (CASSANDRA-6103)
 * Allow estimated memtable size to exceed slab allocator size (CASSANDRA-6078)
 * Start MeteredFlusher earlier to prevent OOM during CL replay (CASSANDRA-6087)
 * Avoid sending Truncate command to fat clients (CASSANDRA-6088)
 * Allow where clause conditions to be in parenthesis (CASSANDRA-6037)
 * Do not open non-ssl storage port if encryption option is all (CASSANDRA-3916)
 * Move batchlog replay to its own executor (CASSANDRA-6079)
 * Add tombstone debug threshold and histogram (CASSANDRA-6042, 6057)
 * Enable tcp keepalive on incoming connections (CASSANDRA-4053)
 * Fix fat client schema pull NPE (CASSANDRA-6089)
 * Fix memtable flushing for indexed tables (CASSANDRA-6112)
 * Fix skipping columns with multiple slices (CASSANDRA-6119)
 * Expose connected thrift + native client counts (CASSANDRA-5084)
 * Optimize auth setup (CASSANDRA-6122)
 * Trace index selection (CASSANDRA-6001)
 * Update sstablesPerReadHistogram to use biased sampling (CASSANDRA-6164)
 * Log UnknownColumnfamilyException when closing socket (CASSANDRA-5725)
 * Properly error out on CREATE INDEX for counters table (CASSANDRA-6160)
 * Handle JMX notification failure for repair (CASSANDRA-6097)
 * (Hadoop) Fetch no more than 128 splits in parallel (CASSANDRA-6169)
 * stress: add username/password authentication support (CASSANDRA-6068)
 * Fix indexed queries with row cache enabled on parent table (CASSANDRA-5732)
 * Fix compaction race during columnfamily drop (CASSANDRA-5957)
 * Fix validation of empty column names for compact tables (CASSANDRA-6152)
 * Skip replaying mutations that pass CRC but fail to deserialize (CASSANDRA-6183)
 * Rework token replacement to use replace_address (CASSANDRA-5916)
 * Fix altering column types (CASSANDRA-6185)
 * cqlsh: fix CREATE/ALTER WITH completion (CASSANDRA-6196)
 * add windows bat files for shell commands (CASSANDRA-6145)
 * Fix potential stack overflow during range tombstones insertion (CASSANDRA-6181)
 * (Hadoop) Make LOCAL_ONE the default consistency level (CASSANDRA-6214)


2.0.1
 * Fix bug that could allow reading deleted data temporarily (CASSANDRA-6025)
 * Improve memory use defaults (CASSANDRA-6059)
 * Make ThriftServer more easlly extensible (CASSANDRA-6058)
 * Remove Hadoop dependency from ITransportFactory (CASSANDRA-6062)
 * add file_cache_size_in_mb setting (CASSANDRA-5661)
 * Improve error message when yaml contains invalid properties (CASSANDRA-5958)
 * Improve leveled compaction's ability to find non-overlapping L0 compactions
   to work on concurrently (CASSANDRA-5921)
 * Notify indexer of columns shadowed by range tombstones (CASSANDRA-5614)
 * Log Merkle tree stats (CASSANDRA-2698)
 * Switch from crc32 to adler32 for compressed sstable checksums (CASSANDRA-5862)
 * Improve offheap memcpy performance (CASSANDRA-5884)
 * Use a range aware scanner for cleanup (CASSANDRA-2524)
 * Cleanup doesn't need to inspect sstables that contain only local data
   (CASSANDRA-5722)
 * Add ability for CQL3 to list partition keys (CASSANDRA-4536)
 * Improve native protocol serialization (CASSANDRA-5664)
 * Upgrade Thrift to 0.9.1 (CASSANDRA-5923)
 * Require superuser status for adding triggers (CASSANDRA-5963)
 * Make standalone scrubber handle old and new style leveled manifest
   (CASSANDRA-6005)
 * Fix paxos bugs (CASSANDRA-6012, 6013, 6023)
 * Fix paged ranges with multiple replicas (CASSANDRA-6004)
 * Fix potential AssertionError during tracing (CASSANDRA-6041)
 * Fix NPE in sstablesplit (CASSANDRA-6027)
 * Migrate pre-2.0 key/value/column aliases to system.schema_columns
   (CASSANDRA-6009)
 * Paging filter empty rows too agressively (CASSANDRA-6040)
 * Support variadic parameters for IN clauses (CASSANDRA-4210)
 * cqlsh: return the result of CAS writes (CASSANDRA-5796)
 * Fix validation of IN clauses with 2ndary indexes (CASSANDRA-6050)
 * Support named bind variables in CQL (CASSANDRA-6033)
Merged from 1.2:
 * Allow cache-keys-to-save to be set at runtime (CASSANDRA-5980)
 * Avoid second-guessing out-of-space state (CASSANDRA-5605)
 * Tuning knobs for dealing with large blobs and many CFs (CASSANDRA-5982)
 * (Hadoop) Fix CQLRW for thrift tables (CASSANDRA-6002)
 * Fix possible divide-by-zero in HHOM (CASSANDRA-5990)
 * Allow local batchlog writes for CL.ANY (CASSANDRA-5967)
 * Upgrade metrics-core to version 2.2.0 (CASSANDRA-5947)
 * Fix CqlRecordWriter with composite keys (CASSANDRA-5949)
 * Add snitch, schema version, cluster, partitioner to JMX (CASSANDRA-5881)
 * Allow disabling SlabAllocator (CASSANDRA-5935)
 * Make user-defined compaction JMX blocking (CASSANDRA-4952)
 * Fix streaming does not transfer wrapped range (CASSANDRA-5948)
 * Fix loading index summary containing empty key (CASSANDRA-5965)
 * Correctly handle limits in CompositesSearcher (CASSANDRA-5975)
 * Pig: handle CQL collections (CASSANDRA-5867)
 * Pass the updated cf to the PRSI index() method (CASSANDRA-5999)
 * Allow empty CQL3 batches (as no-op) (CASSANDRA-5994)
 * Support null in CQL3 functions (CASSANDRA-5910)
 * Replace the deprecated MapMaker with CacheLoader (CASSANDRA-6007)
 * Add SSTableDeletingNotification to DataTracker (CASSANDRA-6010)
 * Fix snapshots in use get deleted during snapshot repair (CASSANDRA-6011)
 * Move hints and exception count to o.a.c.metrics (CASSANDRA-6017)
 * Fix memory leak in snapshot repair (CASSANDRA-6047)
 * Fix sstable2sjon for CQL3 tables (CASSANDRA-5852)


2.0.0
 * Fix thrift validation when inserting into CQL3 tables (CASSANDRA-5138)
 * Fix periodic memtable flushing behavior with clean memtables (CASSANDRA-5931)
 * Fix dateOf() function for pre-2.0 timestamp columns (CASSANDRA-5928)
 * Fix SSTable unintentionally loads BF when opened for batch (CASSANDRA-5938)
 * Add stream session progress to JMX (CASSANDRA-4757)
 * Fix NPE during CAS operation (CASSANDRA-5925)
Merged from 1.2:
 * Fix getBloomFilterDiskSpaceUsed for AlwaysPresentFilter (CASSANDRA-5900)
 * Don't announce schema version until we've loaded the changes locally
   (CASSANDRA-5904)
 * Fix to support off heap bloom filters size greater than 2 GB (CASSANDRA-5903)
 * Properly handle parsing huge map and set literals (CASSANDRA-5893)


2.0.0-rc2
 * enable vnodes by default (CASSANDRA-5869)
 * fix CAS contention timeout (CASSANDRA-5830)
 * fix HsHa to respect max frame size (CASSANDRA-4573)
 * Fix (some) 2i on composite components omissions (CASSANDRA-5851)
 * cqlsh: add DESCRIBE FULL SCHEMA variant (CASSANDRA-5880)
Merged from 1.2:
 * Correctly validate sparse composite cells in scrub (CASSANDRA-5855)
 * Add KeyCacheHitRate metric to CF metrics (CASSANDRA-5868)
 * cqlsh: add support for multiline comments (CASSANDRA-5798)
 * Handle CQL3 SELECT duplicate IN restrictions on clustering columns
   (CASSANDRA-5856)


2.0.0-rc1
 * improve DecimalSerializer performance (CASSANDRA-5837)
 * fix potential spurious wakeup in AsyncOneResponse (CASSANDRA-5690)
 * fix schema-related trigger issues (CASSANDRA-5774)
 * Better validation when accessing CQL3 table from thrift (CASSANDRA-5138)
 * Fix assertion error during repair (CASSANDRA-5801)
 * Fix range tombstone bug (CASSANDRA-5805)
 * DC-local CAS (CASSANDRA-5797)
 * Add a native_protocol_version column to the system.local table (CASSANRDA-5819)
 * Use index_interval from cassandra.yaml when upgraded (CASSANDRA-5822)
 * Fix buffer underflow on socket close (CASSANDRA-5792)
Merged from 1.2:
 * Fix reading DeletionTime from 1.1-format sstables (CASSANDRA-5814)
 * cqlsh: add collections support to COPY (CASSANDRA-5698)
 * retry important messages for any IOException (CASSANDRA-5804)
 * Allow empty IN relations in SELECT/UPDATE/DELETE statements (CASSANDRA-5626)
 * cqlsh: fix crashing on Windows due to libedit detection (CASSANDRA-5812)
 * fix bulk-loading compressed sstables (CASSANDRA-5820)
 * (Hadoop) fix quoting in CqlPagingRecordReader and CqlRecordWriter 
   (CASSANDRA-5824)
 * update default LCS sstable size to 160MB (CASSANDRA-5727)
 * Allow compacting 2Is via nodetool (CASSANDRA-5670)
 * Hex-encode non-String keys in OPP (CASSANDRA-5793)
 * nodetool history logging (CASSANDRA-5823)
 * (Hadoop) fix support for Thrift tables in CqlPagingRecordReader 
   (CASSANDRA-5752)
 * add "all time blocked" to StatusLogger output (CASSANDRA-5825)
 * Future-proof inter-major-version schema migrations (CASSANDRA-5845)
 * (Hadoop) add CqlPagingRecordReader support for ReversedType in Thrift table
   (CASSANDRA-5718)
 * Add -no-snapshot option to scrub (CASSANDRA-5891)
 * Fix to support off heap bloom filters size greater than 2 GB (CASSANDRA-5903)
 * Properly handle parsing huge map and set literals (CASSANDRA-5893)
 * Fix LCS L0 compaction may overlap in L1 (CASSANDRA-5907)
 * New sstablesplit tool to split large sstables offline (CASSANDRA-4766)
 * Fix potential deadlock in native protocol server (CASSANDRA-5926)
 * Disallow incompatible type change in CQL3 (CASSANDRA-5882)
Merged from 1.1:
 * Correctly validate sparse composite cells in scrub (CASSANDRA-5855)


2.0.0-beta2
 * Replace countPendingHints with Hints Created metric (CASSANDRA-5746)
 * Allow nodetool with no args, and with help to run without a server (CASSANDRA-5734)
 * Cleanup AbstractType/TypeSerializer classes (CASSANDRA-5744)
 * Remove unimplemented cli option schema-mwt (CASSANDRA-5754)
 * Support range tombstones in thrift (CASSANDRA-5435)
 * Normalize table-manipulating CQL3 statements' class names (CASSANDRA-5759)
 * cqlsh: add missing table options to DESCRIBE output (CASSANDRA-5749)
 * Fix assertion error during repair (CASSANDRA-5757)
 * Fix bulkloader (CASSANDRA-5542)
 * Add LZ4 compression to the native protocol (CASSANDRA-5765)
 * Fix bugs in the native protocol v2 (CASSANDRA-5770)
 * CAS on 'primary key only' table (CASSANDRA-5715)
 * Support streaming SSTables of old versions (CASSANDRA-5772)
 * Always respect protocol version in native protocol (CASSANDRA-5778)
 * Fix ConcurrentModificationException during streaming (CASSANDRA-5782)
 * Update deletion timestamp in Commit#updatesWithPaxosTime (CASSANDRA-5787)
 * Thrift cas() method crashes if input columns are not sorted (CASSANDRA-5786)
 * Order columns names correctly when querying for CAS (CASSANDRA-5788)
 * Fix streaming retry (CASSANDRA-5775)
Merged from 1.2:
 * if no seeds can be a reached a node won't start in a ring by itself (CASSANDRA-5768)
 * add cassandra.unsafesystem property (CASSANDRA-5704)
 * (Hadoop) quote identifiers in CqlPagingRecordReader (CASSANDRA-5763)
 * Add replace_node functionality for vnodes (CASSANDRA-5337)
 * Add timeout events to query traces (CASSANDRA-5520)
 * Fix serialization of the LEFT gossip value (CASSANDRA-5696)
 * Pig: support for cql3 tables (CASSANDRA-5234)
 * Fix skipping range tombstones with reverse queries (CASSANDRA-5712)
 * Expire entries out of ThriftSessionManager (CASSANDRA-5719)
 * Don't keep ancestor information in memory (CASSANDRA-5342)
 * Expose native protocol server status in nodetool info (CASSANDRA-5735)
 * Fix pathetic performance of range tombstones (CASSANDRA-5677)
 * Fix querying with an empty (impossible) range (CASSANDRA-5573)
 * cqlsh: handle CUSTOM 2i in DESCRIBE output (CASSANDRA-5760)
 * Fix minor bug in Range.intersects(Bound) (CASSANDRA-5771)
 * cqlsh: handle disabled compression in DESCRIBE output (CASSANDRA-5766)
 * Ensure all UP events are notified on the native protocol (CASSANDRA-5769)
 * Fix formatting of sstable2json with multiple -k arguments (CASSANDRA-5781)
 * Don't rely on row marker for queries in general to hide lost markers
   after TTL expires (CASSANDRA-5762)
 * Sort nodetool help output (CASSANDRA-5776)
 * Fix column expiring during 2 phases compaction (CASSANDRA-5799)
 * now() is being rejected in INSERTs when inside collections (CASSANDRA-5795)


2.0.0-beta1
 * Add support for indexing clustered columns (CASSANDRA-5125)
 * Removed on-heap row cache (CASSANDRA-5348)
 * use nanotime consistently for node-local timeouts (CASSANDRA-5581)
 * Avoid unnecessary second pass on name-based queries (CASSANDRA-5577)
 * Experimental triggers (CASSANDRA-1311)
 * JEMalloc support for off-heap allocation (CASSANDRA-3997)
 * Single-pass compaction (CASSANDRA-4180)
 * Removed token range bisection (CASSANDRA-5518)
 * Removed compatibility with pre-1.2.5 sstables and network messages
   (CASSANDRA-5511)
 * removed PBSPredictor (CASSANDRA-5455)
 * CAS support (CASSANDRA-5062, 5441, 5442, 5443, 5619, 5667)
 * Leveled compaction performs size-tiered compactions in L0 
   (CASSANDRA-5371, 5439)
 * Add yaml network topology snitch for mixed ec2/other envs (CASSANDRA-5339)
 * Log when a node is down longer than the hint window (CASSANDRA-4554)
 * Optimize tombstone creation for ExpiringColumns (CASSANDRA-4917)
 * Improve LeveledScanner work estimation (CASSANDRA-5250, 5407)
 * Replace compaction lock with runWithCompactionsDisabled (CASSANDRA-3430)
 * Change Message IDs to ints (CASSANDRA-5307)
 * Move sstable level information into the Stats component, removing the
   need for a separate Manifest file (CASSANDRA-4872)
 * avoid serializing to byte[] on commitlog append (CASSANDRA-5199)
 * make index_interval configurable per columnfamily (CASSANDRA-3961, CASSANDRA-5650)
 * add default_time_to_live (CASSANDRA-3974)
 * add memtable_flush_period_in_ms (CASSANDRA-4237)
 * replace supercolumns internally by composites (CASSANDRA-3237, 5123)
 * upgrade thrift to 0.9.0 (CASSANDRA-3719)
 * drop unnecessary keyspace parameter from user-defined compaction API 
   (CASSANDRA-5139)
 * more robust solution to incomplete compactions + counters (CASSANDRA-5151)
 * Change order of directory searching for c*.in.sh (CASSANDRA-3983)
 * Add tool to reset SSTable compaction level for LCS (CASSANDRA-5271)
 * Allow custom configuration loader (CASSANDRA-5045)
 * Remove memory emergency pressure valve logic (CASSANDRA-3534)
 * Reduce request latency with eager retry (CASSANDRA-4705)
 * cqlsh: Remove ASSUME command (CASSANDRA-5331)
 * Rebuild BF when loading sstables if bloom_filter_fp_chance
   has changed since compaction (CASSANDRA-5015)
 * remove row-level bloom filters (CASSANDRA-4885)
 * Change Kernel Page Cache skipping into row preheating (disabled by default)
   (CASSANDRA-4937)
 * Improve repair by deciding on a gcBefore before sending
   out TreeRequests (CASSANDRA-4932)
 * Add an official way to disable compactions (CASSANDRA-5074)
 * Reenable ALTER TABLE DROP with new semantics (CASSANDRA-3919)
 * Add binary protocol versioning (CASSANDRA-5436)
 * Swap THshaServer for TThreadedSelectorServer (CASSANDRA-5530)
 * Add alias support to SELECT statement (CASSANDRA-5075)
 * Don't create empty RowMutations in CommitLogReplayer (CASSANDRA-5541)
 * Use range tombstones when dropping cfs/columns from schema (CASSANDRA-5579)
 * cqlsh: drop CQL2/CQL3-beta support (CASSANDRA-5585)
 * Track max/min column names in sstables to be able to optimize slice
   queries (CASSANDRA-5514, CASSANDRA-5595, CASSANDRA-5600)
 * Binary protocol: allow batching already prepared statements (CASSANDRA-4693)
 * Allow preparing timestamp, ttl and limit in CQL3 queries (CASSANDRA-4450)
 * Support native link w/o JNA in Java7 (CASSANDRA-3734)
 * Use SASL authentication in binary protocol v2 (CASSANDRA-5545)
 * Replace Thrift HsHa with LMAX Disruptor based implementation (CASSANDRA-5582)
 * cqlsh: Add row count to SELECT output (CASSANDRA-5636)
 * Include a timestamp with all read commands to determine column expiration
   (CASSANDRA-5149)
 * Streaming 2.0 (CASSANDRA-5286, 5699)
 * Conditional create/drop ks/table/index statements in CQL3 (CASSANDRA-2737)
 * more pre-table creation property validation (CASSANDRA-5693)
 * Redesign repair messages (CASSANDRA-5426)
 * Fix ALTER RENAME post-5125 (CASSANDRA-5702)
 * Disallow renaming a 2ndary indexed column (CASSANDRA-5705)
 * Rename Table to Keyspace (CASSANDRA-5613)
 * Ensure changing column_index_size_in_kb on different nodes don't corrupt the
   sstable (CASSANDRA-5454)
 * Move resultset type information into prepare, not execute (CASSANDRA-5649)
 * Auto paging in binary protocol (CASSANDRA-4415, 5714)
 * Don't tie client side use of AbstractType to JDBC (CASSANDRA-4495)
 * Adds new TimestampType to replace DateType (CASSANDRA-5723, CASSANDRA-5729)
Merged from 1.2:
 * make starting native protocol server idempotent (CASSANDRA-5728)
 * Fix loading key cache when a saved entry is no longer valid (CASSANDRA-5706)
 * Fix serialization of the LEFT gossip value (CASSANDRA-5696)
 * cqlsh: Don't show 'null' in place of empty values (CASSANDRA-5675)
 * Race condition in detecting version on a mixed 1.1/1.2 cluster
   (CASSANDRA-5692)
 * Fix skipping range tombstones with reverse queries (CASSANDRA-5712)
 * Expire entries out of ThriftSessionManager (CASSANRDA-5719)
 * Don't keep ancestor information in memory (CASSANDRA-5342)
 * cqlsh: fix handling of semicolons inside BATCH queries (CASSANDRA-5697)


1.2.6
 * Fix tracing when operation completes before all responses arrive 
   (CASSANDRA-5668)
 * Fix cross-DC mutation forwarding (CASSANDRA-5632)
 * Reduce SSTableLoader memory usage (CASSANDRA-5555)
 * Scale hinted_handoff_throttle_in_kb to cluster size (CASSANDRA-5272)
 * (Hadoop) Add CQL3 input/output formats (CASSANDRA-4421, 5622)
 * (Hadoop) Fix InputKeyRange in CFIF (CASSANDRA-5536)
 * Fix dealing with ridiculously large max sstable sizes in LCS (CASSANDRA-5589)
 * Ignore pre-truncate hints (CASSANDRA-4655)
 * Move System.exit on OOM into a separate thread (CASSANDRA-5273)
 * Write row markers when serializing schema (CASSANDRA-5572)
 * Check only SSTables for the requested range when streaming (CASSANDRA-5569)
 * Improve batchlog replay behavior and hint ttl handling (CASSANDRA-5314)
 * Exclude localTimestamp from validation for tombstones (CASSANDRA-5398)
 * cqlsh: add custom prompt support (CASSANDRA-5539)
 * Reuse prepared statements in hot auth queries (CASSANDRA-5594)
 * cqlsh: add vertical output option (see EXPAND) (CASSANDRA-5597)
 * Add a rate limit option to stress (CASSANDRA-5004)
 * have BulkLoader ignore snapshots directories (CASSANDRA-5587) 
 * fix SnitchProperties logging context (CASSANDRA-5602)
 * Expose whether jna is enabled and memory is locked via JMX (CASSANDRA-5508)
 * cqlsh: fix COPY FROM with ReversedType (CASSANDRA-5610)
 * Allow creating CUSTOM indexes on collections (CASSANDRA-5615)
 * Evaluate now() function at execution time (CASSANDRA-5616)
 * Expose detailed read repair metrics (CASSANDRA-5618)
 * Correct blob literal + ReversedType parsing (CASSANDRA-5629)
 * Allow GPFS to prefer the internal IP like EC2MRS (CASSANDRA-5630)
 * fix help text for -tspw cassandra-cli (CASSANDRA-5643)
 * don't throw away initial causes exceptions for internode encryption issues 
   (CASSANDRA-5644)
 * Fix message spelling errors for cql select statements (CASSANDRA-5647)
 * Suppress custom exceptions thru jmx (CASSANDRA-5652)
 * Update CREATE CUSTOM INDEX syntax (CASSANDRA-5639)
 * Fix PermissionDetails.equals() method (CASSANDRA-5655)
 * Never allow partition key ranges in CQL3 without token() (CASSANDRA-5666)
 * Gossiper incorrectly drops AppState for an upgrading node (CASSANDRA-5660)
 * Connection thrashing during multi-region ec2 during upgrade, due to 
   messaging version (CASSANDRA-5669)
 * Avoid over reconnecting in EC2MRS (CASSANDRA-5678)
 * Fix ReadResponseSerializer.serializedSize() for digest reads (CASSANDRA-5476)
 * allow sstable2json on 2i CFs (CASSANDRA-5694)
Merged from 1.1:
 * Remove buggy thrift max message length option (CASSANDRA-5529)
 * Fix NPE in Pig's widerow mode (CASSANDRA-5488)
 * Add split size parameter to Pig and disable split combination (CASSANDRA-5544)


1.2.5
 * make BytesToken.toString only return hex bytes (CASSANDRA-5566)
 * Ensure that submitBackground enqueues at least one task (CASSANDRA-5554)
 * fix 2i updates with identical values and timestamps (CASSANDRA-5540)
 * fix compaction throttling bursty-ness (CASSANDRA-4316)
 * reduce memory consumption of IndexSummary (CASSANDRA-5506)
 * remove per-row column name bloom filters (CASSANDRA-5492)
 * Include fatal errors in trace events (CASSANDRA-5447)
 * Ensure that PerRowSecondaryIndex is notified of row-level deletes
   (CASSANDRA-5445)
 * Allow empty blob literals in CQL3 (CASSANDRA-5452)
 * Fix streaming RangeTombstones at column index boundary (CASSANDRA-5418)
 * Fix preparing statements when current keyspace is not set (CASSANDRA-5468)
 * Fix SemanticVersion.isSupportedBy minor/patch handling (CASSANDRA-5496)
 * Don't provide oldCfId for post-1.1 system cfs (CASSANDRA-5490)
 * Fix primary range ignores replication strategy (CASSANDRA-5424)
 * Fix shutdown of binary protocol server (CASSANDRA-5507)
 * Fix repair -snapshot not working (CASSANDRA-5512)
 * Set isRunning flag later in binary protocol server (CASSANDRA-5467)
 * Fix use of CQL3 functions with descending clustering order (CASSANDRA-5472)
 * Disallow renaming columns one at a time for thrift table in CQL3
   (CASSANDRA-5531)
 * cqlsh: add CLUSTERING ORDER BY support to DESCRIBE (CASSANDRA-5528)
 * Add custom secondary index support to CQL3 (CASSANDRA-5484)
 * Fix repair hanging silently on unexpected error (CASSANDRA-5229)
 * Fix Ec2Snitch regression introduced by CASSANDRA-5171 (CASSANDRA-5432)
 * Add nodetool enablebackup/disablebackup (CASSANDRA-5556)
 * cqlsh: fix DESCRIBE after case insensitive USE (CASSANDRA-5567)
Merged from 1.1
 * Add retry mechanism to OTC for non-droppable_verbs (CASSANDRA-5393)
 * Use allocator information to improve memtable memory usage estimate
   (CASSANDRA-5497)
 * Fix trying to load deleted row into row cache on startup (CASSANDRA-4463)
 * fsync leveled manifest to avoid corruption (CASSANDRA-5535)
 * Fix Bound intersection computation (CASSANDRA-5551)
 * sstablescrub now respects max memory size in cassandra.in.sh (CASSANDRA-5562)


1.2.4
 * Ensure that PerRowSecondaryIndex updates see the most recent values
   (CASSANDRA-5397)
 * avoid duplicate index entries ind PrecompactedRow and 
   ParallelCompactionIterable (CASSANDRA-5395)
 * remove the index entry on oldColumn when new column is a tombstone 
   (CASSANDRA-5395)
 * Change default stream throughput from 400 to 200 mbps (CASSANDRA-5036)
 * Gossiper logs DOWN for symmetry with UP (CASSANDRA-5187)
 * Fix mixing prepared statements between keyspaces (CASSANDRA-5352)
 * Fix consistency level during bootstrap - strike 3 (CASSANDRA-5354)
 * Fix transposed arguments in AlreadyExistsException (CASSANDRA-5362)
 * Improve asynchronous hint delivery (CASSANDRA-5179)
 * Fix Guava dependency version (12.0 -> 13.0.1) for Maven (CASSANDRA-5364)
 * Validate that provided CQL3 collection value are < 64K (CASSANDRA-5355)
 * Make upgradeSSTable skip current version sstables by default (CASSANDRA-5366)
 * Optimize min/max timestamp collection (CASSANDRA-5373)
 * Invalid streamId in cql binary protocol when using invalid CL 
   (CASSANDRA-5164)
 * Fix validation for IN where clauses with collections (CASSANDRA-5376)
 * Copy resultSet on count query to avoid ConcurrentModificationException 
   (CASSANDRA-5382)
 * Correctly typecheck in CQL3 even with ReversedType (CASSANDRA-5386)
 * Fix streaming compressed files when using encryption (CASSANDRA-5391)
 * cassandra-all 1.2.0 pom missing netty dependency (CASSANDRA-5392)
 * Fix writetime/ttl functions on null values (CASSANDRA-5341)
 * Fix NPE during cql3 select with token() (CASSANDRA-5404)
 * IndexHelper.skipBloomFilters won't skip non-SHA filters (CASSANDRA-5385)
 * cqlsh: Print maps ordered by key, sort sets (CASSANDRA-5413)
 * Add null syntax support in CQL3 for inserts (CASSANDRA-3783)
 * Allow unauthenticated set_keyspace() calls (CASSANDRA-5423)
 * Fix potential incremental backups race (CASSANDRA-5410)
 * Fix prepared BATCH statements with batch-level timestamps (CASSANDRA-5415)
 * Allow overriding superuser setup delay (CASSANDRA-5430)
 * cassandra-shuffle with JMX usernames and passwords (CASSANDRA-5431)
Merged from 1.1:
 * cli: Quote ks and cf names in schema output when needed (CASSANDRA-5052)
 * Fix bad default for min/max timestamp in SSTableMetadata (CASSANDRA-5372)
 * Fix cf name extraction from manifest in Directories.migrateFile() 
   (CASSANDRA-5242)
 * Support pluggable internode authentication (CASSANDRA-5401)


1.2.3
 * add check for sstable overlap within a level on startup (CASSANDRA-5327)
 * replace ipv6 colons in jmx object names (CASSANDRA-5298, 5328)
 * Avoid allocating SSTableBoundedScanner during repair when the range does 
   not intersect the sstable (CASSANDRA-5249)
 * Don't lowercase property map keys (this breaks NTS) (CASSANDRA-5292)
 * Fix composite comparator with super columns (CASSANDRA-5287)
 * Fix insufficient validation of UPDATE queries against counter cfs
   (CASSANDRA-5300)
 * Fix PropertyFileSnitch default DC/Rack behavior (CASSANDRA-5285)
 * Handle null values when executing prepared statement (CASSANDRA-5081)
 * Add netty to pom dependencies (CASSANDRA-5181)
 * Include type arguments in Thrift CQLPreparedResult (CASSANDRA-5311)
 * Fix compaction not removing columns when bf_fp_ratio is 1 (CASSANDRA-5182)
 * cli: Warn about missing CQL3 tables in schema descriptions (CASSANDRA-5309)
 * Re-enable unknown option in replication/compaction strategies option for
   backward compatibility (CASSANDRA-4795)
 * Add binary protocol support to stress (CASSANDRA-4993)
 * cqlsh: Fix COPY FROM value quoting and null handling (CASSANDRA-5305)
 * Fix repair -pr for vnodes (CASSANDRA-5329)
 * Relax CL for auth queries for non-default users (CASSANDRA-5310)
 * Fix AssertionError during repair (CASSANDRA-5245)
 * Don't announce migrations to pre-1.2 nodes (CASSANDRA-5334)
Merged from 1.1:
 * Update offline scrub for 1.0 -> 1.1 directory structure (CASSANDRA-5195)
 * add tmp flag to Descriptor hashcode (CASSANDRA-4021)
 * fix logging of "Found table data in data directories" when only system tables
   are present (CASSANDRA-5289)
 * cli: Add JMX authentication support (CASSANDRA-5080)
 * nodetool: ability to repair specific range (CASSANDRA-5280)
 * Fix possible assertion triggered in SliceFromReadCommand (CASSANDRA-5284)
 * cqlsh: Add inet type support on Windows (ipv4-only) (CASSANDRA-4801)
 * Fix race when initializing ColumnFamilyStore (CASSANDRA-5350)
 * Add UseTLAB JVM flag (CASSANDRA-5361)


1.2.2
 * fix potential for multiple concurrent compactions of the same sstables
   (CASSANDRA-5256)
 * avoid no-op caching of byte[] on commitlog append (CASSANDRA-5199)
 * fix symlinks under data dir not working (CASSANDRA-5185)
 * fix bug in compact storage metadata handling (CASSANDRA-5189)
 * Validate login for USE queries (CASSANDRA-5207)
 * cli: remove default username and password (CASSANDRA-5208)
 * configure populate_io_cache_on_flush per-CF (CASSANDRA-4694)
 * allow configuration of internode socket buffer (CASSANDRA-3378)
 * Make sstable directory picking blacklist-aware again (CASSANDRA-5193)
 * Correctly expire gossip states for edge cases (CASSANDRA-5216)
 * Improve handling of directory creation failures (CASSANDRA-5196)
 * Expose secondary indicies to the rest of nodetool (CASSANDRA-4464)
 * Binary protocol: avoid sending notification for 0.0.0.0 (CASSANDRA-5227)
 * add UseCondCardMark XX jvm settings on jdk 1.7 (CASSANDRA-4366)
 * CQL3 refactor to allow conversion function (CASSANDRA-5226)
 * Fix drop of sstables in some circumstance (CASSANDRA-5232)
 * Implement caching of authorization results (CASSANDRA-4295)
 * Add support for LZ4 compression (CASSANDRA-5038)
 * Fix missing columns in wide rows queries (CASSANDRA-5225)
 * Simplify auth setup and make system_auth ks alterable (CASSANDRA-5112)
 * Stop compactions from hanging during bootstrap (CASSANDRA-5244)
 * fix compressed streaming sending extra chunk (CASSANDRA-5105)
 * Add CQL3-based implementations of IAuthenticator and IAuthorizer
   (CASSANDRA-4898)
 * Fix timestamp-based tomstone removal logic (CASSANDRA-5248)
 * cli: Add JMX authentication support (CASSANDRA-5080)
 * Fix forceFlush behavior (CASSANDRA-5241)
 * cqlsh: Add username autocompletion (CASSANDRA-5231)
 * Fix CQL3 composite partition key error (CASSANDRA-5240)
 * Allow IN clause on last clustering key (CASSANDRA-5230)
Merged from 1.1:
 * fix start key/end token validation for wide row iteration (CASSANDRA-5168)
 * add ConfigHelper support for Thrift frame and max message sizes (CASSANDRA-5188)
 * fix nodetool repair not fail on node down (CASSANDRA-5203)
 * always collect tombstone hints (CASSANDRA-5068)
 * Fix error when sourcing file in cqlsh (CASSANDRA-5235)


1.2.1
 * stream undelivered hints on decommission (CASSANDRA-5128)
 * GossipingPropertyFileSnitch loads saved dc/rack info if needed (CASSANDRA-5133)
 * drain should flush system CFs too (CASSANDRA-4446)
 * add inter_dc_tcp_nodelay setting (CASSANDRA-5148)
 * re-allow wrapping ranges for start_token/end_token range pairitspwng (CASSANDRA-5106)
 * fix validation compaction of empty rows (CASSANDRA-5136)
 * nodetool methods to enable/disable hint storage/delivery (CASSANDRA-4750)
 * disallow bloom filter false positive chance of 0 (CASSANDRA-5013)
 * add threadpool size adjustment methods to JMXEnabledThreadPoolExecutor and 
   CompactionManagerMBean (CASSANDRA-5044)
 * fix hinting for dropped local writes (CASSANDRA-4753)
 * off-heap cache doesn't need mutable column container (CASSANDRA-5057)
 * apply disk_failure_policy to bad disks on initial directory creation 
   (CASSANDRA-4847)
 * Optimize name-based queries to use ArrayBackedSortedColumns (CASSANDRA-5043)
 * Fall back to old manifest if most recent is unparseable (CASSANDRA-5041)
 * pool [Compressed]RandomAccessReader objects on the partitioned read path
   (CASSANDRA-4942)
 * Add debug logging to list filenames processed by Directories.migrateFile 
   method (CASSANDRA-4939)
 * Expose black-listed directories via JMX (CASSANDRA-4848)
 * Log compaction merge counts (CASSANDRA-4894)
 * Minimize byte array allocation by AbstractData{Input,Output} (CASSANDRA-5090)
 * Add SSL support for the binary protocol (CASSANDRA-5031)
 * Allow non-schema system ks modification for shuffle to work (CASSANDRA-5097)
 * cqlsh: Add default limit to SELECT statements (CASSANDRA-4972)
 * cqlsh: fix DESCRIBE for 1.1 cfs in CQL3 (CASSANDRA-5101)
 * Correctly gossip with nodes >= 1.1.7 (CASSANDRA-5102)
 * Ensure CL guarantees on digest mismatch (CASSANDRA-5113)
 * Validate correctly selects on composite partition key (CASSANDRA-5122)
 * Fix exception when adding collection (CASSANDRA-5117)
 * Handle states for non-vnode clusters correctly (CASSANDRA-5127)
 * Refuse unrecognized replication and compaction strategy options (CASSANDRA-4795)
 * Pick the correct value validator in sstable2json for cql3 tables (CASSANDRA-5134)
 * Validate login for describe_keyspace, describe_keyspaces and set_keyspace
   (CASSANDRA-5144)
 * Fix inserting empty maps (CASSANDRA-5141)
 * Don't remove tokens from System table for node we know (CASSANDRA-5121)
 * fix streaming progress report for compresed files (CASSANDRA-5130)
 * Coverage analysis for low-CL queries (CASSANDRA-4858)
 * Stop interpreting dates as valid timeUUID value (CASSANDRA-4936)
 * Adds E notation for floating point numbers (CASSANDRA-4927)
 * Detect (and warn) unintentional use of the cql2 thrift methods when cql3 was
   intended (CASSANDRA-5172)
 * cli: Quote ks and cf names in schema output when needed (CASSANDRA-5052)
 * Fix cf name extraction from manifest in Directories.migrateFile() (CASSANDRA-5242)
 * Replace mistaken usage of commons-logging with slf4j (CASSANDRA-5464)
 * Ensure Jackson dependency matches lib (CASSANDRA-5126)
 * Expose droppable tombstone ratio stats over JMX (CASSANDRA-5159)
Merged from 1.1:
 * Simplify CompressedRandomAccessReader to work around JDK FD bug (CASSANDRA-5088)
 * Improve handling a changing target throttle rate mid-compaction (CASSANDRA-5087)
 * Pig: correctly decode row keys in widerow mode (CASSANDRA-5098)
 * nodetool repair command now prints progress (CASSANDRA-4767)
 * fix user defined compaction to run against 1.1 data directory (CASSANDRA-5118)
 * Fix CQL3 BATCH authorization caching (CASSANDRA-5145)
 * fix get_count returns incorrect value with TTL (CASSANDRA-5099)
 * better handling for mid-compaction failure (CASSANDRA-5137)
 * convert default marshallers list to map for better readability (CASSANDRA-5109)
 * fix ConcurrentModificationException in getBootstrapSource (CASSANDRA-5170)
 * fix sstable maxtimestamp for row deletes and pre-1.1.1 sstables (CASSANDRA-5153)
 * Fix thread growth on node removal (CASSANDRA-5175)
 * Make Ec2Region's datacenter name configurable (CASSANDRA-5155)


1.2.0
 * Disallow counters in collections (CASSANDRA-5082)
 * cqlsh: add unit tests (CASSANDRA-3920)
 * fix default bloom_filter_fp_chance for LeveledCompactionStrategy (CASSANDRA-5093)
Merged from 1.1:
 * add validation for get_range_slices with start_key and end_token (CASSANDRA-5089)


1.2.0-rc2
 * fix nodetool ownership display with vnodes (CASSANDRA-5065)
 * cqlsh: add DESCRIBE KEYSPACES command (CASSANDRA-5060)
 * Fix potential infinite loop when reloading CFS (CASSANDRA-5064)
 * Fix SimpleAuthorizer example (CASSANDRA-5072)
 * cqlsh: force CL.ONE for tracing and system.schema* queries (CASSANDRA-5070)
 * Includes cassandra-shuffle in the debian package (CASSANDRA-5058)
Merged from 1.1:
 * fix multithreaded compaction deadlock (CASSANDRA-4492)
 * fix temporarily missing schema after upgrade from pre-1.1.5 (CASSANDRA-5061)
 * Fix ALTER TABLE overriding compression options with defaults
   (CASSANDRA-4996, 5066)
 * fix specifying and altering crc_check_chance (CASSANDRA-5053)
 * fix Murmur3Partitioner ownership% calculation (CASSANDRA-5076)
 * Don't expire columns sooner than they should in 2ndary indexes (CASSANDRA-5079)


1.2-rc1
 * rename rpc_timeout settings to request_timeout (CASSANDRA-5027)
 * add BF with 0.1 FP to LCS by default (CASSANDRA-5029)
 * Fix preparing insert queries (CASSANDRA-5016)
 * Fix preparing queries with counter increment (CASSANDRA-5022)
 * Fix preparing updates with collections (CASSANDRA-5017)
 * Don't generate UUID based on other node address (CASSANDRA-5002)
 * Fix message when trying to alter a clustering key type (CASSANDRA-5012)
 * Update IAuthenticator to match the new IAuthorizer (CASSANDRA-5003)
 * Fix inserting only a key in CQL3 (CASSANDRA-5040)
 * Fix CQL3 token() function when used with strings (CASSANDRA-5050)
Merged from 1.1:
 * reduce log spam from invalid counter shards (CASSANDRA-5026)
 * Improve schema propagation performance (CASSANDRA-5025)
 * Fix for IndexHelper.IndexFor throws OOB Exception (CASSANDRA-5030)
 * cqlsh: make it possible to describe thrift CFs (CASSANDRA-4827)
 * cqlsh: fix timestamp formatting on some platforms (CASSANDRA-5046)


1.2-beta3
 * make consistency level configurable in cqlsh (CASSANDRA-4829)
 * fix cqlsh rendering of blob fields (CASSANDRA-4970)
 * fix cqlsh DESCRIBE command (CASSANDRA-4913)
 * save truncation position in system table (CASSANDRA-4906)
 * Move CompressionMetadata off-heap (CASSANDRA-4937)
 * allow CLI to GET cql3 columnfamily data (CASSANDRA-4924)
 * Fix rare race condition in getExpireTimeForEndpoint (CASSANDRA-4402)
 * acquire references to overlapping sstables during compaction so bloom filter
   doesn't get free'd prematurely (CASSANDRA-4934)
 * Don't share slice query filter in CQL3 SelectStatement (CASSANDRA-4928)
 * Separate tracing from Log4J (CASSANDRA-4861)
 * Exclude gcable tombstones from merkle-tree computation (CASSANDRA-4905)
 * Better printing of AbstractBounds for tracing (CASSANDRA-4931)
 * Optimize mostRecentTombstone check in CC.collectAllData (CASSANDRA-4883)
 * Change stream session ID to UUID to avoid collision from same node (CASSANDRA-4813)
 * Use Stats.db when bulk loading if present (CASSANDRA-4957)
 * Skip repair on system_trace and keyspaces with RF=1 (CASSANDRA-4956)
 * (cql3) Remove arbitrary SELECT limit (CASSANDRA-4918)
 * Correctly handle prepared operation on collections (CASSANDRA-4945)
 * Fix CQL3 LIMIT (CASSANDRA-4877)
 * Fix Stress for CQL3 (CASSANDRA-4979)
 * Remove cassandra specific exceptions from JMX interface (CASSANDRA-4893)
 * (CQL3) Force using ALLOW FILTERING on potentially inefficient queries (CASSANDRA-4915)
 * (cql3) Fix adding column when the table has collections (CASSANDRA-4982)
 * (cql3) Fix allowing collections with compact storage (CASSANDRA-4990)
 * (cql3) Refuse ttl/writetime function on collections (CASSANDRA-4992)
 * Replace IAuthority with new IAuthorizer (CASSANDRA-4874)
 * clqsh: fix KEY pseudocolumn escaping when describing Thrift tables
   in CQL3 mode (CASSANDRA-4955)
 * add basic authentication support for Pig CassandraStorage (CASSANDRA-3042)
 * fix CQL2 ALTER TABLE compaction_strategy_class altering (CASSANDRA-4965)
Merged from 1.1:
 * Fall back to old describe_splits if d_s_ex is not available (CASSANDRA-4803)
 * Improve error reporting when streaming ranges fail (CASSANDRA-5009)
 * Fix cqlsh timestamp formatting of timezone info (CASSANDRA-4746)
 * Fix assertion failure with leveled compaction (CASSANDRA-4799)
 * Check for null end_token in get_range_slice (CASSANDRA-4804)
 * Remove all remnants of removed nodes (CASSANDRA-4840)
 * Add aut-reloading of the log4j file in debian package (CASSANDRA-4855)
 * Fix estimated row cache entry size (CASSANDRA-4860)
 * reset getRangeSlice filter after finishing a row for get_paged_slice
   (CASSANDRA-4919)
 * expunge row cache post-truncate (CASSANDRA-4940)
 * Allow static CF definition with compact storage (CASSANDRA-4910)
 * Fix endless loop/compaction of schema_* CFs due to broken timestamps (CASSANDRA-4880)
 * Fix 'wrong class type' assertion in CounterColumn (CASSANDRA-4976)


1.2-beta2
 * fp rate of 1.0 disables BF entirely; LCS defaults to 1.0 (CASSANDRA-4876)
 * off-heap bloom filters for row keys (CASSANDRA_4865)
 * add extension point for sstable components (CASSANDRA-4049)
 * improve tracing output (CASSANDRA-4852, 4862)
 * make TRACE verb droppable (CASSANDRA-4672)
 * fix BulkLoader recognition of CQL3 columnfamilies (CASSANDRA-4755)
 * Sort commitlog segments for replay by id instead of mtime (CASSANDRA-4793)
 * Make hint delivery asynchronous (CASSANDRA-4761)
 * Pluggable Thrift transport factories for CLI and cqlsh (CASSANDRA-4609, 4610)
 * cassandra-cli: allow Double value type to be inserted to a column (CASSANDRA-4661)
 * Add ability to use custom TServerFactory implementations (CASSANDRA-4608)
 * optimize batchlog flushing to skip successful batches (CASSANDRA-4667)
 * include metadata for system keyspace itself in schema tables (CASSANDRA-4416)
 * add check to PropertyFileSnitch to verify presence of location for
   local node (CASSANDRA-4728)
 * add PBSPredictor consistency modeler (CASSANDRA-4261)
 * remove vestiges of Thrift unframed mode (CASSANDRA-4729)
 * optimize single-row PK lookups (CASSANDRA-4710)
 * adjust blockFor calculation to account for pending ranges due to node 
   movement (CASSANDRA-833)
 * Change CQL version to 3.0.0 and stop accepting 3.0.0-beta1 (CASSANDRA-4649)
 * (CQL3) Make prepared statement global instead of per connection 
   (CASSANDRA-4449)
 * Fix scrubbing of CQL3 created tables (CASSANDRA-4685)
 * (CQL3) Fix validation when using counter and regular columns in the same 
   table (CASSANDRA-4706)
 * Fix bug starting Cassandra with simple authentication (CASSANDRA-4648)
 * Add support for batchlog in CQL3 (CASSANDRA-4545, 4738)
 * Add support for multiple column family outputs in CFOF (CASSANDRA-4208)
 * Support repairing only the local DC nodes (CASSANDRA-4747)
 * Use rpc_address for binary protocol and change default port (CASSANDRA-4751)
 * Fix use of collections in prepared statements (CASSANDRA-4739)
 * Store more information into peers table (CASSANDRA-4351, 4814)
 * Configurable bucket size for size tiered compaction (CASSANDRA-4704)
 * Run leveled compaction in parallel (CASSANDRA-4310)
 * Fix potential NPE during CFS reload (CASSANDRA-4786)
 * Composite indexes may miss results (CASSANDRA-4796)
 * Move consistency level to the protocol level (CASSANDRA-4734, 4824)
 * Fix Subcolumn slice ends not respected (CASSANDRA-4826)
 * Fix Assertion error in cql3 select (CASSANDRA-4783)
 * Fix list prepend logic (CQL3) (CASSANDRA-4835)
 * Add booleans as literals in CQL3 (CASSANDRA-4776)
 * Allow renaming PK columns in CQL3 (CASSANDRA-4822)
 * Fix binary protocol NEW_NODE event (CASSANDRA-4679)
 * Fix potential infinite loop in tombstone compaction (CASSANDRA-4781)
 * Remove system tables accounting from schema (CASSANDRA-4850)
 * (cql3) Force provided columns in clustering key order in 
   'CLUSTERING ORDER BY' (CASSANDRA-4881)
 * Fix composite index bug (CASSANDRA-4884)
 * Fix short read protection for CQL3 (CASSANDRA-4882)
 * Add tracing support to the binary protocol (CASSANDRA-4699)
 * (cql3) Don't allow prepared marker inside collections (CASSANDRA-4890)
 * Re-allow order by on non-selected columns (CASSANDRA-4645)
 * Bug when composite index is created in a table having collections (CASSANDRA-4909)
 * log index scan subject in CompositesSearcher (CASSANDRA-4904)
Merged from 1.1:
 * add get[Row|Key]CacheEntries to CacheServiceMBean (CASSANDRA-4859)
 * fix get_paged_slice to wrap to next row correctly (CASSANDRA-4816)
 * fix indexing empty column values (CASSANDRA-4832)
 * allow JdbcDate to compose null Date objects (CASSANDRA-4830)
 * fix possible stackoverflow when compacting 1000s of sstables
   (CASSANDRA-4765)
 * fix wrong leveled compaction progress calculation (CASSANDRA-4807)
 * add a close() method to CRAR to prevent leaking file descriptors (CASSANDRA-4820)
 * fix potential infinite loop in get_count (CASSANDRA-4833)
 * fix compositeType.{get/from}String methods (CASSANDRA-4842)
 * (CQL) fix CREATE COLUMNFAMILY permissions check (CASSANDRA-4864)
 * Fix DynamicCompositeType same type comparison (CASSANDRA-4711)
 * Fix duplicate SSTable reference when stream session failed (CASSANDRA-3306)
 * Allow static CF definition with compact storage (CASSANDRA-4910)
 * Fix endless loop/compaction of schema_* CFs due to broken timestamps (CASSANDRA-4880)
 * Fix 'wrong class type' assertion in CounterColumn (CASSANDRA-4976)


1.2-beta1
 * add atomic_batch_mutate (CASSANDRA-4542, -4635)
 * increase default max_hint_window_in_ms to 3h (CASSANDRA-4632)
 * include message initiation time to replicas so they can more
   accurately drop timed-out requests (CASSANDRA-2858)
 * fix clientutil.jar dependencies (CASSANDRA-4566)
 * optimize WriteResponse (CASSANDRA-4548)
 * new metrics (CASSANDRA-4009)
 * redesign KEYS indexes to avoid read-before-write (CASSANDRA-2897)
 * debug tracing (CASSANDRA-1123)
 * parallelize row cache loading (CASSANDRA-4282)
 * Make compaction, flush JBOD-aware (CASSANDRA-4292)
 * run local range scans on the read stage (CASSANDRA-3687)
 * clean up ioexceptions (CASSANDRA-2116)
 * add disk_failure_policy (CASSANDRA-2118)
 * Introduce new json format with row level deletion (CASSANDRA-4054)
 * remove redundant "name" column from schema_keyspaces (CASSANDRA-4433)
 * improve "nodetool ring" handling of multi-dc clusters (CASSANDRA-3047)
 * update NTS calculateNaturalEndpoints to be O(N log N) (CASSANDRA-3881)
 * split up rpc timeout by operation type (CASSANDRA-2819)
 * rewrite key cache save/load to use only sequential i/o (CASSANDRA-3762)
 * update MS protocol with a version handshake + broadcast address id
   (CASSANDRA-4311)
 * multithreaded hint replay (CASSANDRA-4189)
 * add inter-node message compression (CASSANDRA-3127)
 * remove COPP (CASSANDRA-2479)
 * Track tombstone expiration and compact when tombstone content is
   higher than a configurable threshold, default 20% (CASSANDRA-3442, 4234)
 * update MurmurHash to version 3 (CASSANDRA-2975)
 * (CLI) track elapsed time for `delete' operation (CASSANDRA-4060)
 * (CLI) jline version is bumped to 1.0 to properly  support
   'delete' key function (CASSANDRA-4132)
 * Save IndexSummary into new SSTable 'Summary' component (CASSANDRA-2392, 4289)
 * Add support for range tombstones (CASSANDRA-3708)
 * Improve MessagingService efficiency (CASSANDRA-3617)
 * Avoid ID conflicts from concurrent schema changes (CASSANDRA-3794)
 * Set thrift HSHA server thread limit to unlimited by default (CASSANDRA-4277)
 * Avoids double serialization of CF id in RowMutation messages
   (CASSANDRA-4293)
 * stream compressed sstables directly with java nio (CASSANDRA-4297)
 * Support multiple ranges in SliceQueryFilter (CASSANDRA-3885)
 * Add column metadata to system column families (CASSANDRA-4018)
 * (cql3) Always use composite types by default (CASSANDRA-4329)
 * (cql3) Add support for set, map and list (CASSANDRA-3647)
 * Validate date type correctly (CASSANDRA-4441)
 * (cql3) Allow definitions with only a PK (CASSANDRA-4361)
 * (cql3) Add support for row key composites (CASSANDRA-4179)
 * improve DynamicEndpointSnitch by using reservoir sampling (CASSANDRA-4038)
 * (cql3) Add support for 2ndary indexes (CASSANDRA-3680)
 * (cql3) fix defining more than one PK to be invalid (CASSANDRA-4477)
 * remove schema agreement checking from all external APIs (Thrift, CQL and CQL3) (CASSANDRA-4487)
 * add Murmur3Partitioner and make it default for new installations (CASSANDRA-3772, 4621)
 * (cql3) update pseudo-map syntax to use map syntax (CASSANDRA-4497)
 * Finer grained exceptions hierarchy and provides error code with exceptions (CASSANDRA-3979)
 * Adds events push to binary protocol (CASSANDRA-4480)
 * Rewrite nodetool help (CASSANDRA-2293)
 * Make CQL3 the default for CQL (CASSANDRA-4640)
 * update stress tool to be able to use CQL3 (CASSANDRA-4406)
 * Accept all thrift update on CQL3 cf but don't expose their metadata (CASSANDRA-4377)
 * Replace Throttle with Guava's RateLimiter for HintedHandOff (CASSANDRA-4541)
 * fix counter add/get using CQL2 and CQL3 in stress tool (CASSANDRA-4633)
 * Add sstable count per level to cfstats (CASSANDRA-4537)
 * (cql3) Add ALTER KEYSPACE statement (CASSANDRA-4611)
 * (cql3) Allow defining default consistency levels (CASSANDRA-4448)
 * (cql3) Fix queries using LIMIT missing results (CASSANDRA-4579)
 * fix cross-version gossip messaging (CASSANDRA-4576)
 * added inet data type (CASSANDRA-4627)


1.1.6
 * Wait for writes on synchronous read digest mismatch (CASSANDRA-4792)
 * fix commitlog replay for nanotime-infected sstables (CASSANDRA-4782)
 * preflight check ttl for maximum of 20 years (CASSANDRA-4771)
 * (Pig) fix widerow input with single column rows (CASSANDRA-4789)
 * Fix HH to compact with correct gcBefore, which avoids wiping out
   undelivered hints (CASSANDRA-4772)
 * LCS will merge up to 32 L0 sstables as intended (CASSANDRA-4778)
 * NTS will default unconfigured DC replicas to zero (CASSANDRA-4675)
 * use default consistency level in counter validation if none is
   explicitly provide (CASSANDRA-4700)
 * Improve IAuthority interface by introducing fine-grained
   access permissions and grant/revoke commands (CASSANDRA-4490, 4644)
 * fix assumption error in CLI when updating/describing keyspace 
   (CASSANDRA-4322)
 * Adds offline sstablescrub to debian packaging (CASSANDRA-4642)
 * Automatic fixing of overlapping leveled sstables (CASSANDRA-4644)
 * fix error when using ORDER BY with extended selections (CASSANDRA-4689)
 * (CQL3) Fix validation for IN queries for non-PK cols (CASSANDRA-4709)
 * fix re-created keyspace disappering after 1.1.5 upgrade 
   (CASSANDRA-4698, 4752)
 * (CLI) display elapsed time in 2 fraction digits (CASSANDRA-3460)
 * add authentication support to sstableloader (CASSANDRA-4712)
 * Fix CQL3 'is reversed' logic (CASSANDRA-4716, 4759)
 * (CQL3) Don't return ReversedType in result set metadata (CASSANDRA-4717)
 * Backport adding AlterKeyspace statement (CASSANDRA-4611)
 * (CQL3) Correcty accept upper-case data types (CASSANDRA-4770)
 * Add binary protocol events for schema changes (CASSANDRA-4684)
Merged from 1.0:
 * Switch from NBHM to CHM in MessagingService's callback map, which
   prevents OOM in long-running instances (CASSANDRA-4708)


1.1.5
 * add SecondaryIndex.reload API (CASSANDRA-4581)
 * use millis + atomicint for commitlog segment creation instead of
   nanotime, which has issues under some hypervisors (CASSANDRA-4601)
 * fix FD leak in slice queries (CASSANDRA-4571)
 * avoid recursion in leveled compaction (CASSANDRA-4587)
 * increase stack size under Java7 to 180K
 * Log(info) schema changes (CASSANDRA-4547)
 * Change nodetool setcachecapcity to manipulate global caches (CASSANDRA-4563)
 * (cql3) fix setting compaction strategy (CASSANDRA-4597)
 * fix broken system.schema_* timestamps on system startup (CASSANDRA-4561)
 * fix wrong skip of cache saving (CASSANDRA-4533)
 * Avoid NPE when lost+found is in data dir (CASSANDRA-4572)
 * Respect five-minute flush moratorium after initial CL replay (CASSANDRA-4474)
 * Adds ntp as recommended in debian packaging (CASSANDRA-4606)
 * Configurable transport in CF Record{Reader|Writer} (CASSANDRA-4558)
 * (cql3) fix potential NPE with both equal and unequal restriction (CASSANDRA-4532)
 * (cql3) improves ORDER BY validation (CASSANDRA-4624)
 * Fix potential deadlock during counter writes (CASSANDRA-4578)
 * Fix cql error with ORDER BY when using IN (CASSANDRA-4612)
Merged from 1.0:
 * increase Xss to 160k to accomodate latest 1.6 JVMs (CASSANDRA-4602)
 * fix toString of hint destination tokens (CASSANDRA-4568)
 * Fix multiple values for CurrentLocal NodeID (CASSANDRA-4626)


1.1.4
 * fix offline scrub to catch >= out of order rows (CASSANDRA-4411)
 * fix cassandra-env.sh on RHEL and other non-dash-based systems 
   (CASSANDRA-4494)
Merged from 1.0:
 * (Hadoop) fix setting key length for old-style mapred api (CASSANDRA-4534)
 * (Hadoop) fix iterating through a resultset consisting entirely
   of tombstoned rows (CASSANDRA-4466)


1.1.3
 * (cqlsh) add COPY TO (CASSANDRA-4434)
 * munmap commitlog segments before rename (CASSANDRA-4337)
 * (JMX) rename getRangeKeySample to sampleKeyRange to avoid returning
   multi-MB results as an attribute (CASSANDRA-4452)
 * flush based on data size, not throughput; overwritten columns no 
   longer artificially inflate liveRatio (CASSANDRA-4399)
 * update default commitlog segment size to 32MB and total commitlog
   size to 32/1024 MB for 32/64 bit JVMs, respectively (CASSANDRA-4422)
 * avoid using global partitioner to estimate ranges in index sstables
   (CASSANDRA-4403)
 * restore pre-CASSANDRA-3862 approach to removing expired tombstones
   from row cache during compaction (CASSANDRA-4364)
 * (stress) support for CQL prepared statements (CASSANDRA-3633)
 * Correctly catch exception when Snappy cannot be loaded (CASSANDRA-4400)
 * (cql3) Support ORDER BY when IN condition is given in WHERE clause (CASSANDRA-4327)
 * (cql3) delete "component_index" column on DROP TABLE call (CASSANDRA-4420)
 * change nanoTime() to currentTimeInMillis() in schema related code (CASSANDRA-4432)
 * add a token generation tool (CASSANDRA-3709)
 * Fix LCS bug with sstable containing only 1 row (CASSANDRA-4411)
 * fix "Can't Modify Index Name" problem on CF update (CASSANDRA-4439)
 * Fix assertion error in getOverlappingSSTables during repair (CASSANDRA-4456)
 * fix nodetool's setcompactionthreshold command (CASSANDRA-4455)
 * Ensure compacted files are never used, to avoid counter overcount (CASSANDRA-4436)
Merged from 1.0:
 * Push the validation of secondary index values to the SecondaryIndexManager (CASSANDRA-4240)
 * allow dropping columns shadowed by not-yet-expired supercolumn or row
   tombstones in PrecompactedRow (CASSANDRA-4396)


1.1.2
 * Fix cleanup not deleting index entries (CASSANDRA-4379)
 * Use correct partitioner when saving + loading caches (CASSANDRA-4331)
 * Check schema before trying to export sstable (CASSANDRA-2760)
 * Raise a meaningful exception instead of NPE when PFS encounters
   an unconfigured node + no default (CASSANDRA-4349)
 * fix bug in sstable blacklisting with LCS (CASSANDRA-4343)
 * LCS no longer promotes tiny sstables out of L0 (CASSANDRA-4341)
 * skip tombstones during hint replay (CASSANDRA-4320)
 * fix NPE in compactionstats (CASSANDRA-4318)
 * enforce 1m min keycache for auto (CASSANDRA-4306)
 * Have DeletedColumn.isMFD always return true (CASSANDRA-4307)
 * (cql3) exeption message for ORDER BY constraints said primary filter can be
    an IN clause, which is misleading (CASSANDRA-4319)
 * (cql3) Reject (not yet supported) creation of 2ndardy indexes on tables with
   composite primary keys (CASSANDRA-4328)
 * Set JVM stack size to 160k for java 7 (CASSANDRA-4275)
 * cqlsh: add COPY command to load data from CSV flat files (CASSANDRA-4012)
 * CFMetaData.fromThrift to throw ConfigurationException upon error (CASSANDRA-4353)
 * Use CF comparator to sort indexed columns in SecondaryIndexManager
   (CASSANDRA-4365)
 * add strategy_options to the KSMetaData.toString() output (CASSANDRA-4248)
 * (cql3) fix range queries containing unqueried results (CASSANDRA-4372)
 * (cql3) allow updating column_alias types (CASSANDRA-4041)
 * (cql3) Fix deletion bug (CASSANDRA-4193)
 * Fix computation of overlapping sstable for leveled compaction (CASSANDRA-4321)
 * Improve scrub and allow to run it offline (CASSANDRA-4321)
 * Fix assertionError in StorageService.bulkLoad (CASSANDRA-4368)
 * (cqlsh) add option to authenticate to a keyspace at startup (CASSANDRA-4108)
 * (cqlsh) fix ASSUME functionality (CASSANDRA-4352)
 * Fix ColumnFamilyRecordReader to not return progress > 100% (CASSANDRA-3942)
Merged from 1.0:
 * Set gc_grace on index CF to 0 (CASSANDRA-4314)


1.1.1
 * add populate_io_cache_on_flush option (CASSANDRA-2635)
 * allow larger cache capacities than 2GB (CASSANDRA-4150)
 * add getsstables command to nodetool (CASSANDRA-4199)
 * apply parent CF compaction settings to secondary index CFs (CASSANDRA-4280)
 * preserve commitlog size cap when recycling segments at startup
   (CASSANDRA-4201)
 * (Hadoop) fix split generation regression (CASSANDRA-4259)
 * ignore min/max compactions settings in LCS, while preserving
   behavior that min=max=0 disables autocompaction (CASSANDRA-4233)
 * log number of rows read from saved cache (CASSANDRA-4249)
 * calculate exact size required for cleanup operations (CASSANDRA-1404)
 * avoid blocking additional writes during flush when the commitlog
   gets behind temporarily (CASSANDRA-1991)
 * enable caching on index CFs based on data CF cache setting (CASSANDRA-4197)
 * warn on invalid replication strategy creation options (CASSANDRA-4046)
 * remove [Freeable]Memory finalizers (CASSANDRA-4222)
 * include tombstone size in ColumnFamily.size, which can prevent OOM
   during sudden mass delete operations by yielding a nonzero liveRatio
   (CASSANDRA-3741)
 * Open 1 sstableScanner per level for leveled compaction (CASSANDRA-4142)
 * Optimize reads when row deletion timestamps allow us to restrict
   the set of sstables we check (CASSANDRA-4116)
 * add support for commitlog archiving and point-in-time recovery
   (CASSANDRA-3690)
 * avoid generating redundant compaction tasks during streaming
   (CASSANDRA-4174)
 * add -cf option to nodetool snapshot, and takeColumnFamilySnapshot to
   StorageService mbean (CASSANDRA-556)
 * optimize cleanup to drop entire sstables where possible (CASSANDRA-4079)
 * optimize truncate when autosnapshot is disabled (CASSANDRA-4153)
 * update caches to use byte[] keys to reduce memory overhead (CASSANDRA-3966)
 * add column limit to cli (CASSANDRA-3012, 4098)
 * clean up and optimize DataOutputBuffer, used by CQL compression and
   CompositeType (CASSANDRA-4072)
 * optimize commitlog checksumming (CASSANDRA-3610)
 * identify and blacklist corrupted SSTables from future compactions 
   (CASSANDRA-2261)
 * Move CfDef and KsDef validation out of thrift (CASSANDRA-4037)
 * Expose API to repair a user provided range (CASSANDRA-3912)
 * Add way to force the cassandra-cli to refresh its schema (CASSANDRA-4052)
 * Avoid having replicate on write tasks stacking up at CL.ONE (CASSANDRA-2889)
 * (cql3) Backwards compatibility for composite comparators in non-cql3-aware
   clients (CASSANDRA-4093)
 * (cql3) Fix order by for reversed queries (CASSANDRA-4160)
 * (cql3) Add ReversedType support (CASSANDRA-4004)
 * (cql3) Add timeuuid type (CASSANDRA-4194)
 * (cql3) Minor fixes (CASSANDRA-4185)
 * (cql3) Fix prepared statement in BATCH (CASSANDRA-4202)
 * (cql3) Reduce the list of reserved keywords (CASSANDRA-4186)
 * (cql3) Move max/min compaction thresholds to compaction strategy options
   (CASSANDRA-4187)
 * Fix exception during move when localhost is the only source (CASSANDRA-4200)
 * (cql3) Allow paging through non-ordered partitioner results (CASSANDRA-3771)
 * (cql3) Fix drop index (CASSANDRA-4192)
 * (cql3) Don't return range ghosts anymore (CASSANDRA-3982)
 * fix re-creating Keyspaces/ColumnFamilies with the same name as dropped
   ones (CASSANDRA-4219)
 * fix SecondaryIndex LeveledManifest save upon snapshot (CASSANDRA-4230)
 * fix missing arrayOffset in FBUtilities.hash (CASSANDRA-4250)
 * (cql3) Add name of parameters in CqlResultSet (CASSANDRA-4242)
 * (cql3) Correctly validate order by queries (CASSANDRA-4246)
 * rename stress to cassandra-stress for saner packaging (CASSANDRA-4256)
 * Fix exception on colum metadata with non-string comparator (CASSANDRA-4269)
 * Check for unknown/invalid compression options (CASSANDRA-4266)
 * (cql3) Adds simple access to column timestamp and ttl (CASSANDRA-4217)
 * (cql3) Fix range queries with secondary indexes (CASSANDRA-4257)
 * Better error messages from improper input in cli (CASSANDRA-3865)
 * Try to stop all compaction upon Keyspace or ColumnFamily drop (CASSANDRA-4221)
 * (cql3) Allow keyspace properties to contain hyphens (CASSANDRA-4278)
 * (cql3) Correctly validate keyspace access in create table (CASSANDRA-4296)
 * Avoid deadlock in migration stage (CASSANDRA-3882)
 * Take supercolumn names and deletion info into account in memtable throughput
   (CASSANDRA-4264)
 * Add back backward compatibility for old style replication factor (CASSANDRA-4294)
 * Preserve compatibility with pre-1.1 index queries (CASSANDRA-4262)
Merged from 1.0:
 * Fix super columns bug where cache is not updated (CASSANDRA-4190)
 * fix maxTimestamp to include row tombstones (CASSANDRA-4116)
 * (CLI) properly handle quotes in create/update keyspace commands (CASSANDRA-4129)
 * Avoids possible deadlock during bootstrap (CASSANDRA-4159)
 * fix stress tool that hangs forever on timeout or error (CASSANDRA-4128)
 * stress tool to return appropriate exit code on failure (CASSANDRA-4188)
 * fix compaction NPE when out of disk space and assertions disabled
   (CASSANDRA-3985)
 * synchronize LCS getEstimatedTasks to avoid CME (CASSANDRA-4255)
 * ensure unique streaming session id's (CASSANDRA-4223)
 * kick off background compaction when min/max thresholds change 
   (CASSANDRA-4279)
 * improve ability of STCS.getBuckets to deal with 100s of 1000s of
   sstables, such as when convertinb back from LCS (CASSANDRA-4287)
 * Oversize integer in CQL throws NumberFormatException (CASSANDRA-4291)
 * fix 1.0.x node join to mixed version cluster, other nodes >= 1.1 (CASSANDRA-4195)
 * Fix LCS splitting sstable base on uncompressed size (CASSANDRA-4419)
 * Push the validation of secondary index values to the SecondaryIndexManager (CASSANDRA-4240)
 * Don't purge columns during upgradesstables (CASSANDRA-4462)
 * Make cqlsh work with piping (CASSANDRA-4113)
 * Validate arguments for nodetool decommission (CASSANDRA-4061)
 * Report thrift status in nodetool info (CASSANDRA-4010)


1.1.0-final
 * average a reduced liveRatio estimate with the previous one (CASSANDRA-4065)
 * Allow KS and CF names up to 48 characters (CASSANDRA-4157)
 * fix stress build (CASSANDRA-4140)
 * add time remaining estimate to nodetool compactionstats (CASSANDRA-4167)
 * (cql) fix NPE in cql3 ALTER TABLE (CASSANDRA-4163)
 * (cql) Add support for CL.TWO and CL.THREE in CQL (CASSANDRA-4156)
 * (cql) Fix type in CQL3 ALTER TABLE preventing update (CASSANDRA-4170)
 * (cql) Throw invalid exception from CQL3 on obsolete options (CASSANDRA-4171)
 * (cqlsh) fix recognizing uppercase SELECT keyword (CASSANDRA-4161)
 * Pig: wide row support (CASSANDRA-3909)
Merged from 1.0:
 * avoid streaming empty files with bulk loader if sstablewriter errors out
   (CASSANDRA-3946)


1.1-rc1
 * Include stress tool in binary builds (CASSANDRA-4103)
 * (Hadoop) fix wide row iteration when last row read was deleted
   (CASSANDRA-4154)
 * fix read_repair_chance to really default to 0.1 in the cli (CASSANDRA-4114)
 * Adds caching and bloomFilterFpChange to CQL options (CASSANDRA-4042)
 * Adds posibility to autoconfigure size of the KeyCache (CASSANDRA-4087)
 * fix KEYS index from skipping results (CASSANDRA-3996)
 * Remove sliced_buffer_size_in_kb dead option (CASSANDRA-4076)
 * make loadNewSStable preserve sstable version (CASSANDRA-4077)
 * Respect 1.0 cache settings as much as possible when upgrading 
   (CASSANDRA-4088)
 * relax path length requirement for sstable files when upgrading on 
   non-Windows platforms (CASSANDRA-4110)
 * fix terminination of the stress.java when errors were encountered
   (CASSANDRA-4128)
 * Move CfDef and KsDef validation out of thrift (CASSANDRA-4037)
 * Fix get_paged_slice (CASSANDRA-4136)
 * CQL3: Support slice with exclusive start and stop (CASSANDRA-3785)
Merged from 1.0:
 * support PropertyFileSnitch in bulk loader (CASSANDRA-4145)
 * add auto_snapshot option allowing disabling snapshot before drop/truncate
   (CASSANDRA-3710)
 * allow short snitch names (CASSANDRA-4130)


1.1-beta2
 * rename loaded sstables to avoid conflicts with local snapshots
   (CASSANDRA-3967)
 * start hint replay as soon as FD notifies that the target is back up
   (CASSANDRA-3958)
 * avoid unproductive deserializing of cached rows during compaction
   (CASSANDRA-3921)
 * fix concurrency issues with CQL keyspace creation (CASSANDRA-3903)
 * Show Effective Owership via Nodetool ring <keyspace> (CASSANDRA-3412)
 * Update ORDER BY syntax for CQL3 (CASSANDRA-3925)
 * Fix BulkRecordWriter to not throw NPE if reducer gets no map data from Hadoop (CASSANDRA-3944)
 * Fix bug with counters in super columns (CASSANDRA-3821)
 * Remove deprecated merge_shard_chance (CASSANDRA-3940)
 * add a convenient way to reset a node's schema (CASSANDRA-2963)
 * fix for intermittent SchemaDisagreementException (CASSANDRA-3884)
 * CLI `list <CF>` to limit number of columns and their order (CASSANDRA-3012)
 * ignore deprecated KsDef/CfDef/ColumnDef fields in native schema (CASSANDRA-3963)
 * CLI to report when unsupported column_metadata pair was given (CASSANDRA-3959)
 * reincarnate removed and deprecated KsDef/CfDef attributes (CASSANDRA-3953)
 * Fix race between writes and read for cache (CASSANDRA-3862)
 * perform static initialization of StorageProxy on start-up (CASSANDRA-3797)
 * support trickling fsync() on writes (CASSANDRA-3950)
 * expose counters for unavailable/timeout exceptions given to thrift clients (CASSANDRA-3671)
 * avoid quadratic startup time in LeveledManifest (CASSANDRA-3952)
 * Add type information to new schema_ columnfamilies and remove thrift
   serialization for schema (CASSANDRA-3792)
 * add missing column validator options to the CLI help (CASSANDRA-3926)
 * skip reading saved key cache if CF's caching strategy is NONE or ROWS_ONLY (CASSANDRA-3954)
 * Unify migration code (CASSANDRA-4017)
Merged from 1.0:
 * cqlsh: guess correct version of Python for Arch Linux (CASSANDRA-4090)
 * (CLI) properly handle quotes in create/update keyspace commands (CASSANDRA-4129)
 * Avoids possible deadlock during bootstrap (CASSANDRA-4159)
 * fix stress tool that hangs forever on timeout or error (CASSANDRA-4128)
 * Fix super columns bug where cache is not updated (CASSANDRA-4190)
 * stress tool to return appropriate exit code on failure (CASSANDRA-4188)


1.0.9
 * improve index sampling performance (CASSANDRA-4023)
 * always compact away deleted hints immediately after handoff (CASSANDRA-3955)
 * delete hints from dropped ColumnFamilies on handoff instead of
   erroring out (CASSANDRA-3975)
 * add CompositeType ref to the CLI doc for create/update column family (CASSANDRA-3980)
 * Pig: support Counter ColumnFamilies (CASSANDRA-3973)
 * Pig: Composite column support (CASSANDRA-3684)
 * Avoid NPE during repair when a keyspace has no CFs (CASSANDRA-3988)
 * Fix division-by-zero error on get_slice (CASSANDRA-4000)
 * don't change manifest level for cleanup, scrub, and upgradesstables
   operations under LeveledCompactionStrategy (CASSANDRA-3989, 4112)
 * fix race leading to super columns assertion failure (CASSANDRA-3957)
 * fix NPE on invalid CQL delete command (CASSANDRA-3755)
 * allow custom types in CLI's assume command (CASSANDRA-4081)
 * fix totalBytes count for parallel compactions (CASSANDRA-3758)
 * fix intermittent NPE in get_slice (CASSANDRA-4095)
 * remove unnecessary asserts in native code interfaces (CASSANDRA-4096)
 * Validate blank keys in CQL to avoid assertion errors (CASSANDRA-3612)
 * cqlsh: fix bad decoding of some column names (CASSANDRA-4003)
 * cqlsh: fix incorrect padding with unicode chars (CASSANDRA-4033)
 * Fix EC2 snitch incorrectly reporting region (CASSANDRA-4026)
 * Shut down thrift during decommission (CASSANDRA-4086)
 * Expose nodetool cfhistograms for 2ndary indexes (CASSANDRA-4063)
Merged from 0.8:
 * Fix ConcurrentModificationException in gossiper (CASSANDRA-4019)


1.1-beta1
 * (cqlsh)
   + add SOURCE and CAPTURE commands, and --file option (CASSANDRA-3479)
   + add ALTER COLUMNFAMILY WITH (CASSANDRA-3523)
   + bundle Python dependencies with Cassandra (CASSANDRA-3507)
   + added to Debian package (CASSANDRA-3458)
   + display byte data instead of erroring out on decode failure 
     (CASSANDRA-3874)
 * add nodetool rebuild_index (CASSANDRA-3583)
 * add nodetool rangekeysample (CASSANDRA-2917)
 * Fix streaming too much data during move operations (CASSANDRA-3639)
 * Nodetool and CLI connect to localhost by default (CASSANDRA-3568)
 * Reduce memory used by primary index sample (CASSANDRA-3743)
 * (Hadoop) separate input/output configurations (CASSANDRA-3197, 3765)
 * avoid returning internal Cassandra classes over JMX (CASSANDRA-2805)
 * add row-level isolation via SnapTree (CASSANDRA-2893)
 * Optimize key count estimation when opening sstable on startup
   (CASSANDRA-2988)
 * multi-dc replication optimization supporting CL > ONE (CASSANDRA-3577)
 * add command to stop compactions (CASSANDRA-1740, 3566, 3582)
 * multithreaded streaming (CASSANDRA-3494)
 * removed in-tree redhat spec (CASSANDRA-3567)
 * "defragment" rows for name-based queries under STCS, again (CASSANDRA-2503)
 * Recycle commitlog segments for improved performance 
   (CASSANDRA-3411, 3543, 3557, 3615)
 * update size-tiered compaction to prioritize small tiers (CASSANDRA-2407)
 * add message expiration logic to OutboundTcpConnection (CASSANDRA-3005)
 * off-heap cache to use sun.misc.Unsafe instead of JNA (CASSANDRA-3271)
 * EACH_QUORUM is only supported for writes (CASSANDRA-3272)
 * replace compactionlock use in schema migration by checking CFS.isValid
   (CASSANDRA-3116)
 * recognize that "SELECT first ... *" isn't really "SELECT *" (CASSANDRA-3445)
 * Use faster bytes comparison (CASSANDRA-3434)
 * Bulk loader is no longer a fat client, (HADOOP) bulk load output format
   (CASSANDRA-3045)
 * (Hadoop) add support for KeyRange.filter
 * remove assumption that keys and token are in bijection
   (CASSANDRA-1034, 3574, 3604)
 * always remove endpoints from delevery queue in HH (CASSANDRA-3546)
 * fix race between cf flush and its 2ndary indexes flush (CASSANDRA-3547)
 * fix potential race in AES when a repair fails (CASSANDRA-3548)
 * Remove columns shadowed by a deleted container even when we cannot purge
   (CASSANDRA-3538)
 * Improve memtable slice iteration performance (CASSANDRA-3545)
 * more efficient allocation of small bloom filters (CASSANDRA-3618)
 * Use separate writer thread in SSTableSimpleUnsortedWriter (CASSANDRA-3619)
 * fsync the directory after new sstable or commitlog segment are created (CASSANDRA-3250)
 * fix minor issues reported by FindBugs (CASSANDRA-3658)
 * global key/row caches (CASSANDRA-3143, 3849)
 * optimize memtable iteration during range scan (CASSANDRA-3638)
 * introduce 'crc_check_chance' in CompressionParameters to support
   a checksum percentage checking chance similarly to read-repair (CASSANDRA-3611)
 * a way to deactivate global key/row cache on per-CF basis (CASSANDRA-3667)
 * fix LeveledCompactionStrategy broken because of generation pre-allocation
   in LeveledManifest (CASSANDRA-3691)
 * finer-grained control over data directories (CASSANDRA-2749)
 * Fix ClassCastException during hinted handoff (CASSANDRA-3694)
 * Upgrade Thrift to 0.7 (CASSANDRA-3213)
 * Make stress.java insert operation to use microseconds (CASSANDRA-3725)
 * Allows (internally) doing a range query with a limit of columns instead of
   rows (CASSANDRA-3742)
 * Allow rangeSlice queries to be start/end inclusive/exclusive (CASSANDRA-3749)
 * Fix BulkLoader to support new SSTable layout and add stream
   throttling to prevent an NPE when there is no yaml config (CASSANDRA-3752)
 * Allow concurrent schema migrations (CASSANDRA-1391, 3832)
 * Add SnapshotCommand to trigger snapshot on remote node (CASSANDRA-3721)
 * Make CFMetaData conversions to/from thrift/native schema inverses
   (CASSANDRA_3559)
 * Add initial code for CQL 3.0-beta (CASSANDRA-2474, 3781, 3753)
 * Add wide row support for ColumnFamilyInputFormat (CASSANDRA-3264)
 * Allow extending CompositeType comparator (CASSANDRA-3657)
 * Avoids over-paging during get_count (CASSANDRA-3798)
 * Add new command to rebuild a node without (repair) merkle tree calculations
   (CASSANDRA-3483, 3922)
 * respect not only row cache capacity but caching mode when
   trying to read data (CASSANDRA-3812)
 * fix system tests (CASSANDRA-3827)
 * CQL support for altering row key type in ALTER TABLE (CASSANDRA-3781)
 * turn compression on by default (CASSANDRA-3871)
 * make hexToBytes refuse invalid input (CASSANDRA-2851)
 * Make secondary indexes CF inherit compression and compaction from their
   parent CF (CASSANDRA-3877)
 * Finish cleanup up tombstone purge code (CASSANDRA-3872)
 * Avoid NPE on aboarted stream-out sessions (CASSANDRA-3904)
 * BulkRecordWriter throws NPE for counter columns (CASSANDRA-3906)
 * Support compression using BulkWriter (CASSANDRA-3907)


1.0.8
 * fix race between cleanup and flush on secondary index CFSes (CASSANDRA-3712)
 * avoid including non-queried nodes in rangeslice read repair
   (CASSANDRA-3843)
 * Only snapshot CF being compacted for snapshot_before_compaction 
   (CASSANDRA-3803)
 * Log active compactions in StatusLogger (CASSANDRA-3703)
 * Compute more accurate compaction score per level (CASSANDRA-3790)
 * Return InvalidRequest when using a keyspace that doesn't exist
   (CASSANDRA-3764)
 * disallow user modification of System keyspace (CASSANDRA-3738)
 * allow using sstable2json on secondary index data (CASSANDRA-3738)
 * (cqlsh) add DESCRIBE COLUMNFAMILIES (CASSANDRA-3586)
 * (cqlsh) format blobs correctly and use colors to improve output
   readability (CASSANDRA-3726)
 * synchronize BiMap of bootstrapping tokens (CASSANDRA-3417)
 * show index options in CLI (CASSANDRA-3809)
 * add optional socket timeout for streaming (CASSANDRA-3838)
 * fix truncate not to leave behind non-CFS backed secondary indexes
   (CASSANDRA-3844)
 * make CLI `show schema` to use output stream directly instead
   of StringBuilder (CASSANDRA-3842)
 * remove the wait on hint future during write (CASSANDRA-3870)
 * (cqlsh) ignore missing CfDef opts (CASSANDRA-3933)
 * (cqlsh) look for cqlshlib relative to realpath (CASSANDRA-3767)
 * Fix short read protection (CASSANDRA-3934)
 * Make sure infered and actual schema match (CASSANDRA-3371)
 * Fix NPE during HH delivery (CASSANDRA-3677)
 * Don't put boostrapping node in 'hibernate' status (CASSANDRA-3737)
 * Fix double quotes in windows bat files (CASSANDRA-3744)
 * Fix bad validator lookup (CASSANDRA-3789)
 * Fix soft reset in EC2MultiRegionSnitch (CASSANDRA-3835)
 * Don't leave zombie connections with THSHA thrift server (CASSANDRA-3867)
 * (cqlsh) fix deserialization of data (CASSANDRA-3874)
 * Fix removetoken force causing an inconsistent state (CASSANDRA-3876)
 * Fix ahndling of some types with Pig (CASSANDRA-3886)
 * Don't allow to drop the system keyspace (CASSANDRA-3759)
 * Make Pig deletes disabled by default and configurable (CASSANDRA-3628)
Merged from 0.8:
 * (Pig) fix CassandraStorage to use correct comparator in Super ColumnFamily
   case (CASSANDRA-3251)
 * fix thread safety issues in commitlog replay, primarily affecting
   systems with many (100s) of CF definitions (CASSANDRA-3751)
 * Fix relevant tombstone ignored with super columns (CASSANDRA-3875)


1.0.7
 * fix regression in HH page size calculation (CASSANDRA-3624)
 * retry failed stream on IOException (CASSANDRA-3686)
 * allow configuring bloom_filter_fp_chance (CASSANDRA-3497)
 * attempt hint delivery every ten minutes, or when failure detector
   notifies us that a node is back up, whichever comes first.  hint
   handoff throttle delay default changed to 1ms, from 50 (CASSANDRA-3554)
 * add nodetool setstreamthroughput (CASSANDRA-3571)
 * fix assertion when dropping a columnfamily with no sstables (CASSANDRA-3614)
 * more efficient allocation of small bloom filters (CASSANDRA-3618)
 * CLibrary.createHardLinkWithExec() to check for errors (CASSANDRA-3101)
 * Avoid creating empty and non cleaned writer during compaction (CASSANDRA-3616)
 * stop thrift service in shutdown hook so we can quiesce MessagingService
   (CASSANDRA-3335)
 * (CQL) compaction_strategy_options and compression_parameters for
   CREATE COLUMNFAMILY statement (CASSANDRA-3374)
 * Reset min/max compaction threshold when creating size tiered compaction
   strategy (CASSANDRA-3666)
 * Don't ignore IOException during compaction (CASSANDRA-3655)
 * Fix assertion error for CF with gc_grace=0 (CASSANDRA-3579)
 * Shutdown ParallelCompaction reducer executor after use (CASSANDRA-3711)
 * Avoid < 0 value for pending tasks in leveled compaction (CASSANDRA-3693)
 * (Hadoop) Support TimeUUID in Pig CassandraStorage (CASSANDRA-3327)
 * Check schema is ready before continuing boostrapping (CASSANDRA-3629)
 * Catch overflows during parsing of chunk_length_kb (CASSANDRA-3644)
 * Improve stream protocol mismatch errors (CASSANDRA-3652)
 * Avoid multiple thread doing HH to the same target (CASSANDRA-3681)
 * Add JMX property for rp_timeout_in_ms (CASSANDRA-2940)
 * Allow DynamicCompositeType to compare component of different types
   (CASSANDRA-3625)
 * Flush non-cfs backed secondary indexes (CASSANDRA-3659)
 * Secondary Indexes should report memory consumption (CASSANDRA-3155)
 * fix for SelectStatement start/end key are not set correctly
   when a key alias is involved (CASSANDRA-3700)
 * fix CLI `show schema` command insert of an extra comma in
   column_metadata (CASSANDRA-3714)
Merged from 0.8:
 * avoid logging (harmless) exception when GC takes < 1ms (CASSANDRA-3656)
 * prevent new nodes from thinking down nodes are up forever (CASSANDRA-3626)
 * use correct list of replicas for LOCAL_QUORUM reads when read repair
   is disabled (CASSANDRA-3696)
 * block on flush before compacting hints (may prevent OOM) (CASSANDRA-3733)


1.0.6
 * (CQL) fix cqlsh support for replicate_on_write (CASSANDRA-3596)
 * fix adding to leveled manifest after streaming (CASSANDRA-3536)
 * filter out unavailable cipher suites when using encryption (CASSANDRA-3178)
 * (HADOOP) add old-style api support for CFIF and CFRR (CASSANDRA-2799)
 * Support TimeUUIDType column names in Stress.java tool (CASSANDRA-3541)
 * (CQL) INSERT/UPDATE/DELETE/TRUNCATE commands should allow CF names to
   be qualified by keyspace (CASSANDRA-3419)
 * always remove endpoints from delevery queue in HH (CASSANDRA-3546)
 * fix race between cf flush and its 2ndary indexes flush (CASSANDRA-3547)
 * fix potential race in AES when a repair fails (CASSANDRA-3548)
 * fix default value validation usage in CLI SET command (CASSANDRA-3553)
 * Optimize componentsFor method for compaction and startup time
   (CASSANDRA-3532)
 * (CQL) Proper ColumnFamily metadata validation on CREATE COLUMNFAMILY 
   (CASSANDRA-3565)
 * fix compression "chunk_length_kb" option to set correct kb value for 
   thrift/avro (CASSANDRA-3558)
 * fix missing response during range slice repair (CASSANDRA-3551)
 * 'describe ring' moved from CLI to nodetool and available through JMX (CASSANDRA-3220)
 * add back partitioner to sstable metadata (CASSANDRA-3540)
 * fix NPE in get_count for counters (CASSANDRA-3601)
Merged from 0.8:
 * remove invalid assertion that table was opened before dropping it
   (CASSANDRA-3580)
 * range and index scans now only send requests to enough replicas to
   satisfy requested CL + RR (CASSANDRA-3598)
 * use cannonical host for local node in nodetool info (CASSANDRA-3556)
 * remove nonlocal DC write optimization since it only worked with
   CL.ONE or CL.LOCAL_QUORUM (CASSANDRA-3577, 3585)
 * detect misuses of CounterColumnType (CASSANDRA-3422)
 * turn off string interning in json2sstable, take 2 (CASSANDRA-2189)
 * validate compression parameters on add/update of the ColumnFamily 
   (CASSANDRA-3573)
 * Check for 0.0.0.0 is incorrect in CFIF (CASSANDRA-3584)
 * Increase vm.max_map_count in debian packaging (CASSANDRA-3563)
 * gossiper will never add itself to saved endpoints (CASSANDRA-3485)


1.0.5
 * revert CASSANDRA-3407 (see CASSANDRA-3540)
 * fix assertion error while forwarding writes to local nodes (CASSANDRA-3539)


1.0.4
 * fix self-hinting of timed out read repair updates and make hinted handoff
   less prone to OOMing a coordinator (CASSANDRA-3440)
 * expose bloom filter sizes via JMX (CASSANDRA-3495)
 * enforce RP tokens 0..2**127 (CASSANDRA-3501)
 * canonicalize paths exposed through JMX (CASSANDRA-3504)
 * fix "liveSize" stat when sstables are removed (CASSANDRA-3496)
 * add bloom filter FP rates to nodetool cfstats (CASSANDRA-3347)
 * record partitioner in sstable metadata component (CASSANDRA-3407)
 * add new upgradesstables nodetool command (CASSANDRA-3406)
 * skip --debug requirement to see common exceptions in CLI (CASSANDRA-3508)
 * fix incorrect query results due to invalid max timestamp (CASSANDRA-3510)
 * make sstableloader recognize compressed sstables (CASSANDRA-3521)
 * avoids race in OutboundTcpConnection in multi-DC setups (CASSANDRA-3530)
 * use SETLOCAL in cassandra.bat (CASSANDRA-3506)
 * fix ConcurrentModificationException in Table.all() (CASSANDRA-3529)
Merged from 0.8:
 * fix concurrence issue in the FailureDetector (CASSANDRA-3519)
 * fix array out of bounds error in counter shard removal (CASSANDRA-3514)
 * avoid dropping tombstones when they might still be needed to shadow
   data in a different sstable (CASSANDRA-2786)


1.0.3
 * revert name-based query defragmentation aka CASSANDRA-2503 (CASSANDRA-3491)
 * fix invalidate-related test failures (CASSANDRA-3437)
 * add next-gen cqlsh to bin/ (CASSANDRA-3188, 3131, 3493)
 * (CQL) fix handling of rows with no columns (CASSANDRA-3424, 3473)
 * fix querying supercolumns by name returning only a subset of
   subcolumns or old subcolumn versions (CASSANDRA-3446)
 * automatically compute sha1 sum for uncompressed data files (CASSANDRA-3456)
 * fix reading metadata/statistics component for version < h (CASSANDRA-3474)
 * add sstable forward-compatibility (CASSANDRA-3478)
 * report compression ratio in CFSMBean (CASSANDRA-3393)
 * fix incorrect size exception during streaming of counters (CASSANDRA-3481)
 * (CQL) fix for counter decrement syntax (CASSANDRA-3418)
 * Fix race introduced by CASSANDRA-2503 (CASSANDRA-3482)
 * Fix incomplete deletion of delivered hints (CASSANDRA-3466)
 * Avoid rescheduling compactions when no compaction was executed 
   (CASSANDRA-3484)
 * fix handling of the chunk_length_kb compression options (CASSANDRA-3492)
Merged from 0.8:
 * fix updating CF row_cache_provider (CASSANDRA-3414)
 * CFMetaData.convertToThrift method to set RowCacheProvider (CASSANDRA-3405)
 * acquire compactionlock during truncate (CASSANDRA-3399)
 * fix displaying cfdef entries for super columnfamilies (CASSANDRA-3415)
 * Make counter shard merging thread safe (CASSANDRA-3178)
 * Revert CASSANDRA-2855
 * Fix bug preventing the use of efficient cross-DC writes (CASSANDRA-3472)
 * `describe ring` command for CLI (CASSANDRA-3220)
 * (Hadoop) skip empty rows when entire row is requested, redux (CASSANDRA-2855)


1.0.2
 * "defragment" rows for name-based queries under STCS (CASSANDRA-2503)
 * Add timing information to cassandra-cli GET/SET/LIST queries (CASSANDRA-3326)
 * Only create one CompressionMetadata object per sstable (CASSANDRA-3427)
 * cleanup usage of StorageService.setMode() (CASSANDRA-3388)
 * Avoid large array allocation for compressed chunk offsets (CASSANDRA-3432)
 * fix DecimalType bytebuffer marshalling (CASSANDRA-3421)
 * fix bug that caused first column in per row indexes to be ignored 
   (CASSANDRA-3441)
 * add JMX call to clean (failed) repair sessions (CASSANDRA-3316)
 * fix sstableloader reference acquisition bug (CASSANDRA-3438)
 * fix estimated row size regression (CASSANDRA-3451)
 * make sure we don't return more columns than asked (CASSANDRA-3303, 3395)
Merged from 0.8:
 * acquire compactionlock during truncate (CASSANDRA-3399)
 * fix displaying cfdef entries for super columnfamilies (CASSANDRA-3415)


1.0.1
 * acquire references during index build to prevent delete problems
   on Windows (CASSANDRA-3314)
 * describe_ring should include datacenter/topology information (CASSANDRA-2882)
 * Thrift sockets are not properly buffered (CASSANDRA-3261)
 * performance improvement for bytebufferutil compare function (CASSANDRA-3286)
 * add system.versions ColumnFamily (CASSANDRA-3140)
 * reduce network copies (CASSANDRA-3333, 3373)
 * limit nodetool to 32MB of heap (CASSANDRA-3124)
 * (CQL) update parser to accept "timestamp" instead of "date" (CASSANDRA-3149)
 * Fix CLI `show schema` to include "compression_options" (CASSANDRA-3368)
 * Snapshot to include manifest under LeveledCompactionStrategy (CASSANDRA-3359)
 * (CQL) SELECT query should allow CF name to be qualified by keyspace (CASSANDRA-3130)
 * (CQL) Fix internal application error specifying 'using consistency ...'
   in lower case (CASSANDRA-3366)
 * fix Deflate compression when compression actually makes the data bigger
   (CASSANDRA-3370)
 * optimize UUIDGen to avoid lock contention on InetAddress.getLocalHost 
   (CASSANDRA-3387)
 * tolerate index being dropped mid-mutation (CASSANDRA-3334, 3313)
 * CompactionManager is now responsible for checking for new candidates
   post-task execution, enabling more consistent leveled compaction 
   (CASSANDRA-3391)
 * Cache HSHA threads (CASSANDRA-3372)
 * use CF/KS names as snapshot prefix for drop + truncate operations
   (CASSANDRA-2997)
 * Break bloom filters up to avoid heap fragmentation (CASSANDRA-2466)
 * fix cassandra hanging on jsvc stop (CASSANDRA-3302)
 * Avoid leveled compaction getting blocked on errors (CASSANDRA-3408)
 * Make reloading the compaction strategy safe (CASSANDRA-3409)
 * ignore 0.8 hints even if compaction begins before we try to purge
   them (CASSANDRA-3385)
 * remove procrun (bin\daemon) from Cassandra source tree and 
   artifacts (CASSANDRA-3331)
 * make cassandra compile under JDK7 (CASSANDRA-3275)
 * remove dependency of clientutil.jar to FBUtilities (CASSANDRA-3299)
 * avoid truncation errors by using long math on long values (CASSANDRA-3364)
 * avoid clock drift on some Windows machine (CASSANDRA-3375)
 * display cache provider in cli 'describe keyspace' command (CASSANDRA-3384)
 * fix incomplete topology information in describe_ring (CASSANDRA-3403)
 * expire dead gossip states based on time (CASSANDRA-2961)
 * improve CompactionTask extensibility (CASSANDRA-3330)
 * Allow one leveled compaction task to kick off another (CASSANDRA-3363)
 * allow encryption only between datacenters (CASSANDRA-2802)
Merged from 0.8:
 * fix truncate allowing data to be replayed post-restart (CASSANDRA-3297)
 * make iwriter final in IndexWriter to avoid NPE (CASSANDRA-2863)
 * (CQL) update grammar to require key clause in DELETE statement
   (CASSANDRA-3349)
 * (CQL) allow numeric keyspace names in USE statement (CASSANDRA-3350)
 * (Hadoop) skip empty rows when slicing the entire row (CASSANDRA-2855)
 * Fix handling of tombstone by SSTableExport/Import (CASSANDRA-3357)
 * fix ColumnIndexer to use long offsets (CASSANDRA-3358)
 * Improved CLI exceptions (CASSANDRA-3312)
 * Fix handling of tombstone by SSTableExport/Import (CASSANDRA-3357)
 * Only count compaction as active (for throttling) when they have
   successfully acquired the compaction lock (CASSANDRA-3344)
 * Display CLI version string on startup (CASSANDRA-3196)
 * (Hadoop) make CFIF try rpc_address or fallback to listen_address
   (CASSANDRA-3214)
 * (Hadoop) accept comma delimited lists of initial thrift connections
   (CASSANDRA-3185)
 * ColumnFamily min_compaction_threshold should be >= 2 (CASSANDRA-3342)
 * (Pig) add 0.8+ types and key validation type in schema (CASSANDRA-3280)
 * Fix completely removing column metadata using CLI (CASSANDRA-3126)
 * CLI `describe cluster;` output should be on separate lines for separate versions
   (CASSANDRA-3170)
 * fix changing durable_writes keyspace option during CF creation
   (CASSANDRA-3292)
 * avoid locking on update when no indexes are involved (CASSANDRA-3386)
 * fix assertionError during repair with ordered partitioners (CASSANDRA-3369)
 * correctly serialize key_validation_class for avro (CASSANDRA-3391)
 * don't expire counter tombstone after streaming (CASSANDRA-3394)
 * prevent nodes that failed to join from hanging around forever 
   (CASSANDRA-3351)
 * remove incorrect optimization from slice read path (CASSANDRA-3390)
 * Fix race in AntiEntropyService (CASSANDRA-3400)


1.0.0-final
 * close scrubbed sstable fd before deleting it (CASSANDRA-3318)
 * fix bug preventing obsolete commitlog segments from being removed
   (CASSANDRA-3269)
 * tolerate whitespace in seed CDL (CASSANDRA-3263)
 * Change default heap thresholds to max(min(1/2 ram, 1G), min(1/4 ram, 8GB))
   (CASSANDRA-3295)
 * Fix broken CompressedRandomAccessReaderTest (CASSANDRA-3298)
 * (CQL) fix type information returned for wildcard queries (CASSANDRA-3311)
 * add estimated tasks to LeveledCompactionStrategy (CASSANDRA-3322)
 * avoid including compaction cache-warming in keycache stats (CASSANDRA-3325)
 * run compaction and hinted handoff threads at MIN_PRIORITY (CASSANDRA-3308)
 * default hsha thrift server to cpu core count in rpc pool (CASSANDRA-3329)
 * add bin\daemon to binary tarball for Windows service (CASSANDRA-3331)
 * Fix places where uncompressed size of sstables was use in place of the
   compressed one (CASSANDRA-3338)
 * Fix hsha thrift server (CASSANDRA-3346)
 * Make sure repair only stream needed sstables (CASSANDRA-3345)


1.0.0-rc2
 * Log a meaningful warning when a node receives a message for a repair session
   that doesn't exist anymore (CASSANDRA-3256)
 * test for NUMA policy support as well as numactl presence (CASSANDRA-3245)
 * Fix FD leak when internode encryption is enabled (CASSANDRA-3257)
 * Remove incorrect assertion in mergeIterator (CASSANDRA-3260)
 * FBUtilities.hexToBytes(String) to throw NumberFormatException when string
   contains non-hex characters (CASSANDRA-3231)
 * Keep SimpleSnitch proximity ordering unchanged from what the Strategy
   generates, as intended (CASSANDRA-3262)
 * remove Scrub from compactionstats when finished (CASSANDRA-3255)
 * fix counter entry in jdbc TypesMap (CASSANDRA-3268)
 * fix full queue scenario for ParallelCompactionIterator (CASSANDRA-3270)
 * fix bootstrap process (CASSANDRA-3285)
 * don't try delivering hints if when there isn't any (CASSANDRA-3176)
 * CLI documentation change for ColumnFamily `compression_options` (CASSANDRA-3282)
 * ignore any CF ids sent by client for adding CF/KS (CASSANDRA-3288)
 * remove obsolete hints on first startup (CASSANDRA-3291)
 * use correct ISortedColumns for time-optimized reads (CASSANDRA-3289)
 * Evict gossip state immediately when a token is taken over by a new IP 
   (CASSANDRA-3259)


1.0.0-rc1
 * Update CQL to generate microsecond timestamps by default (CASSANDRA-3227)
 * Fix counting CFMetadata towards Memtable liveRatio (CASSANDRA-3023)
 * Kill server on wrapped OOME such as from FileChannel.map (CASSANDRA-3201)
 * remove unnecessary copy when adding to row cache (CASSANDRA-3223)
 * Log message when a full repair operation completes (CASSANDRA-3207)
 * Fix streamOutSession keeping sstables references forever if the remote end
   dies (CASSANDRA-3216)
 * Remove dynamic_snitch boolean from example configuration (defaulting to 
   true) and set default badness threshold to 0.1 (CASSANDRA-3229)
 * Base choice of random or "balanced" token on bootstrap on whether
   schema definitions were found (CASSANDRA-3219)
 * Fixes for LeveledCompactionStrategy score computation, prioritization,
   scheduling, and performance (CASSANDRA-3224, 3234)
 * parallelize sstable open at server startup (CASSANDRA-2988)
 * fix handling of exceptions writing to OutboundTcpConnection (CASSANDRA-3235)
 * Allow using quotes in "USE <keyspace>;" CLI command (CASSANDRA-3208)
 * Don't allow any cache loading exceptions to halt startup (CASSANDRA-3218)
 * Fix sstableloader --ignores option (CASSANDRA-3247)
 * File descriptor limit increased in packaging (CASSANDRA-3206)
 * Fix deadlock in commit log during flush (CASSANDRA-3253) 


1.0.0-beta1
 * removed binarymemtable (CASSANDRA-2692)
 * add commitlog_total_space_in_mb to prevent fragmented logs (CASSANDRA-2427)
 * removed commitlog_rotation_threshold_in_mb configuration (CASSANDRA-2771)
 * make AbstractBounds.normalize de-overlapp overlapping ranges (CASSANDRA-2641)
 * replace CollatingIterator, ReducingIterator with MergeIterator 
   (CASSANDRA-2062)
 * Fixed the ability to set compaction strategy in cli using create column 
   family command (CASSANDRA-2778)
 * clean up tmp files after failed compaction (CASSANDRA-2468)
 * restrict repair streaming to specific columnfamilies (CASSANDRA-2280)
 * don't bother persisting columns shadowed by a row tombstone (CASSANDRA-2589)
 * reset CF and SC deletion times after gc_grace (CASSANDRA-2317)
 * optimize away seek when compacting wide rows (CASSANDRA-2879)
 * single-pass streaming (CASSANDRA-2677, 2906, 2916, 3003)
 * use reference counting for deleting sstables instead of relying on GC
   (CASSANDRA-2521, 3179)
 * store hints as serialized mutations instead of pointers to data row
   (CASSANDRA-2045)
 * store hints in the coordinator node instead of in the closest replica 
   (CASSANDRA-2914)
 * add row_cache_keys_to_save CF option (CASSANDRA-1966)
 * check column family validity in nodetool repair (CASSANDRA-2933)
 * use lazy initialization instead of class initialization in NodeId
   (CASSANDRA-2953)
 * add paging to get_count (CASSANDRA-2894)
 * fix "short reads" in [multi]get (CASSANDRA-2643, 3157, 3192)
 * add optional compression for sstables (CASSANDRA-47, 2994, 3001, 3128)
 * add scheduler JMX metrics (CASSANDRA-2962)
 * add block level checksum for compressed data (CASSANDRA-1717)
 * make column family backed column map pluggable and introduce unsynchronized
   ArrayList backed one to speedup reads (CASSANDRA-2843, 3165, 3205)
 * refactoring of the secondary index api (CASSANDRA-2982)
 * make CL > ONE reads wait for digest reconciliation before returning
   (CASSANDRA-2494)
 * fix missing logging for some exceptions (CASSANDRA-2061)
 * refactor and optimize ColumnFamilyStore.files(...) and Descriptor.fromFilename(String)
   and few other places responsible for work with SSTable files (CASSANDRA-3040)
 * Stop reading from sstables once we know we have the most recent columns,
   for query-by-name requests (CASSANDRA-2498)
 * Add query-by-column mode to stress.java (CASSANDRA-3064)
 * Add "install" command to cassandra.bat (CASSANDRA-292)
 * clean up KSMetadata, CFMetadata from unnecessary
   Thrift<->Avro conversion methods (CASSANDRA-3032)
 * Add timeouts to client request schedulers (CASSANDRA-3079, 3096)
 * Cli to use hashes rather than array of hashes for strategy options (CASSANDRA-3081)
 * LeveledCompactionStrategy (CASSANDRA-1608, 3085, 3110, 3087, 3145, 3154, 3182)
 * Improvements of the CLI `describe` command (CASSANDRA-2630)
 * reduce window where dropped CF sstables may not be deleted (CASSANDRA-2942)
 * Expose gossip/FD info to JMX (CASSANDRA-2806)
 * Fix streaming over SSL when compressed SSTable involved (CASSANDRA-3051)
 * Add support for pluggable secondary index implementations (CASSANDRA-3078)
 * remove compaction_thread_priority setting (CASSANDRA-3104)
 * generate hints for replicas that timeout, not just replicas that are known
   to be down before starting (CASSANDRA-2034)
 * Add throttling for internode streaming (CASSANDRA-3080)
 * make the repair of a range repair all replica (CASSANDRA-2610, 3194)
 * expose the ability to repair the first range (as returned by the
   partitioner) of a node (CASSANDRA-2606)
 * Streams Compression (CASSANDRA-3015)
 * add ability to use multiple threads during a single compaction
   (CASSANDRA-2901)
 * make AbstractBounds.normalize support overlapping ranges (CASSANDRA-2641)
 * fix of the CQL count() behavior (CASSANDRA-3068)
 * use TreeMap backed column families for the SSTable simple writers
   (CASSANDRA-3148)
 * fix inconsistency of the CLI syntax when {} should be used instead of [{}]
   (CASSANDRA-3119)
 * rename CQL type names to match expected SQL behavior (CASSANDRA-3149, 3031)
 * Arena-based allocation for memtables (CASSANDRA-2252, 3162, 3163, 3168)
 * Default RR chance to 0.1 (CASSANDRA-3169)
 * Add RowLevel support to secondary index API (CASSANDRA-3147)
 * Make SerializingCacheProvider the default if JNA is available (CASSANDRA-3183)
 * Fix backwards compatibilty for CQL memtable properties (CASSANDRA-3190)
 * Add five-minute delay before starting compactions on a restarted server
   (CASSANDRA-3181)
 * Reduce copies done for intra-host messages (CASSANDRA-1788, 3144)
 * support of compaction strategy option for stress.java (CASSANDRA-3204)
 * make memtable throughput and column count thresholds no-ops (CASSANDRA-2449)
 * Return schema information along with the resultSet in CQL (CASSANDRA-2734)
 * Add new DecimalType (CASSANDRA-2883)
 * Fix assertion error in RowRepairResolver (CASSANDRA-3156)
 * Reduce unnecessary high buffer sizes (CASSANDRA-3171)
 * Pluggable compaction strategy (CASSANDRA-1610)
 * Add new broadcast_address config option (CASSANDRA-2491)


0.8.7
 * Kill server on wrapped OOME such as from FileChannel.map (CASSANDRA-3201)
 * Allow using quotes in "USE <keyspace>;" CLI command (CASSANDRA-3208)
 * Log message when a full repair operation completes (CASSANDRA-3207)
 * Don't allow any cache loading exceptions to halt startup (CASSANDRA-3218)
 * Fix sstableloader --ignores option (CASSANDRA-3247)
 * File descriptor limit increased in packaging (CASSANDRA-3206)
 * Log a meaningfull warning when a node receive a message for a repair session
   that doesn't exist anymore (CASSANDRA-3256)
 * Fix FD leak when internode encryption is enabled (CASSANDRA-3257)
 * FBUtilities.hexToBytes(String) to throw NumberFormatException when string
   contains non-hex characters (CASSANDRA-3231)
 * Keep SimpleSnitch proximity ordering unchanged from what the Strategy
   generates, as intended (CASSANDRA-3262)
 * remove Scrub from compactionstats when finished (CASSANDRA-3255)
 * Fix tool .bat files when CASSANDRA_HOME contains spaces (CASSANDRA-3258)
 * Force flush of status table when removing/updating token (CASSANDRA-3243)
 * Evict gossip state immediately when a token is taken over by a new IP (CASSANDRA-3259)
 * Fix bug where the failure detector can take too long to mark a host
   down (CASSANDRA-3273)
 * (Hadoop) allow wrapping ranges in queries (CASSANDRA-3137)
 * (Hadoop) check all interfaces for a match with split location
   before falling back to random replica (CASSANDRA-3211)
 * (Hadoop) Make Pig storage handle implements LoadMetadata (CASSANDRA-2777)
 * (Hadoop) Fix exception during PIG 'dump' (CASSANDRA-2810)
 * Fix stress COUNTER_GET option (CASSANDRA-3301)
 * Fix missing fields in CLI `show schema` output (CASSANDRA-3304)
 * Nodetool no longer leaks threads and closes JMX connections (CASSANDRA-3309)
 * fix truncate allowing data to be replayed post-restart (CASSANDRA-3297)
 * Move SimpleAuthority and SimpleAuthenticator to examples (CASSANDRA-2922)
 * Fix handling of tombstone by SSTableExport/Import (CASSANDRA-3357)
 * Fix transposition in cfHistograms (CASSANDRA-3222)
 * Allow using number as DC name when creating keyspace in CQL (CASSANDRA-3239)
 * Force flush of system table after updating/removing a token (CASSANDRA-3243)


0.8.6
 * revert CASSANDRA-2388
 * change TokenRange.endpoints back to listen/broadcast address to match
   pre-1777 behavior, and add TokenRange.rpc_endpoints instead (CASSANDRA-3187)
 * avoid trying to watch cassandra-topology.properties when loaded from jar
   (CASSANDRA-3138)
 * prevent users from creating keyspaces with LocalStrategy replication
   (CASSANDRA-3139)
 * fix CLI `show schema;` to output correct keyspace definition statement
   (CASSANDRA-3129)
 * CustomTThreadPoolServer to log TTransportException at DEBUG level
   (CASSANDRA-3142)
 * allow topology sort to work with non-unique rack names between 
   datacenters (CASSANDRA-3152)
 * Improve caching of same-version Messages on digest and repair paths
   (CASSANDRA-3158)
 * Randomize choice of first replica for counter increment (CASSANDRA-2890)
 * Fix using read_repair_chance instead of merge_shard_change (CASSANDRA-3202)
 * Avoid streaming data to nodes that already have it, on move as well as
   decommission (CASSANDRA-3041)
 * Fix divide by zero error in GCInspector (CASSANDRA-3164)
 * allow quoting of the ColumnFamily name in CLI `create column family`
   statement (CASSANDRA-3195)
 * Fix rolling upgrade from 0.7 to 0.8 problem (CASSANDRA-3166)
 * Accomodate missing encryption_options in IncomingTcpConnection.stream
   (CASSANDRA-3212)


0.8.5
 * fix NPE when encryption_options is unspecified (CASSANDRA-3007)
 * include column name in validation failure exceptions (CASSANDRA-2849)
 * make sure truncate clears out the commitlog so replay won't re-
   populate with truncated data (CASSANDRA-2950)
 * fix NPE when debug logging is enabled and dropped CF is present
   in a commitlog segment (CASSANDRA-3021)
 * fix cassandra.bat when CASSANDRA_HOME contains spaces (CASSANDRA-2952)
 * fix to SSTableSimpleUnsortedWriter bufferSize calculation (CASSANDRA-3027)
 * make cleanup and normal compaction able to skip empty rows
   (rows containing nothing but expired tombstones) (CASSANDRA-3039)
 * work around native memory leak in com.sun.management.GarbageCollectorMXBean
   (CASSANDRA-2868)
 * validate that column names in column_metadata are not equal to key_alias
   on create/update of the ColumnFamily and CQL 'ALTER' statement (CASSANDRA-3036)
 * return an InvalidRequestException if an indexed column is assigned
   a value larger than 64KB (CASSANDRA-3057)
 * fix of numeric-only and string column names handling in CLI "drop index" 
   (CASSANDRA-3054)
 * prune index scan resultset back to original request for lazy
   resultset expansion case (CASSANDRA-2964)
 * (Hadoop) fail jobs when Cassandra node has failed but TaskTracker
   has not (CASSANDRA-2388)
 * fix dynamic snitch ignoring nodes when read_repair_chance is zero
   (CASSANDRA-2662)
 * avoid retaining references to dropped CFS objects in 
   CompactionManager.estimatedCompactions (CASSANDRA-2708)
 * expose rpc timeouts per host in MessagingServiceMBean (CASSANDRA-2941)
 * avoid including cwd in classpath for deb and rpm packages (CASSANDRA-2881)
 * remove gossip state when a new IP takes over a token (CASSANDRA-3071)
 * allow sstable2json to work on index sstable files (CASSANDRA-3059)
 * always hint counters (CASSANDRA-3099)
 * fix log4j initialization in EmbeddedCassandraService (CASSANDRA-2857)
 * remove gossip state when a new IP takes over a token (CASSANDRA-3071)
 * work around native memory leak in com.sun.management.GarbageCollectorMXBean
    (CASSANDRA-2868)
 * fix UnavailableException with writes at CL.EACH_QUORM (CASSANDRA-3084)
 * fix parsing of the Keyspace and ColumnFamily names in numeric
   and string representations in CLI (CASSANDRA-3075)
 * fix corner cases in Range.differenceToFetch (CASSANDRA-3084)
 * fix ip address String representation in the ring cache (CASSANDRA-3044)
 * fix ring cache compatibility when mixing pre-0.8.4 nodes with post-
   in the same cluster (CASSANDRA-3023)
 * make repair report failure when a node participating dies (instead of
   hanging forever) (CASSANDRA-2433)
 * fix handling of the empty byte buffer by ReversedType (CASSANDRA-3111)
 * Add validation that Keyspace names are case-insensitively unique (CASSANDRA-3066)
 * catch invalid key_validation_class before instantiating UpdateColumnFamily (CASSANDRA-3102)
 * make Range and Bounds objects client-safe (CASSANDRA-3108)
 * optionally skip log4j configuration (CASSANDRA-3061)
 * bundle sstableloader with the debian package (CASSANDRA-3113)
 * don't try to build secondary indexes when there is none (CASSANDRA-3123)
 * improve SSTableSimpleUnsortedWriter speed for large rows (CASSANDRA-3122)
 * handle keyspace arguments correctly in nodetool snapshot (CASSANDRA-3038)
 * Fix SSTableImportTest on windows (CASSANDRA-3043)
 * expose compactionThroughputMbPerSec through JMX (CASSANDRA-3117)
 * log keyspace and CF of large rows being compacted


0.8.4
 * change TokenRing.endpoints to be a list of rpc addresses instead of 
   listen/broadcast addresses (CASSANDRA-1777)
 * include files-to-be-streamed in StreamInSession.getSources (CASSANDRA-2972)
 * use JAVA env var in cassandra-env.sh (CASSANDRA-2785, 2992)
 * avoid doing read for no-op replicate-on-write at CL=1 (CASSANDRA-2892)
 * refuse counter write for CL.ANY (CASSANDRA-2990)
 * switch back to only logging recent dropped messages (CASSANDRA-3004)
 * always deserialize RowMutation for counters (CASSANDRA-3006)
 * ignore saved replication_factor strategy_option for NTS (CASSANDRA-3011)
 * make sure pre-truncate CL segments are discarded (CASSANDRA-2950)


0.8.3
 * add ability to drop local reads/writes that are going to timeout
   (CASSANDRA-2943)
 * revamp token removal process, keep gossip states for 3 days (CASSANDRA-2496)
 * don't accept extra args for 0-arg nodetool commands (CASSANDRA-2740)
 * log unavailableexception details at debug level (CASSANDRA-2856)
 * expose data_dir though jmx (CASSANDRA-2770)
 * don't include tmp files as sstable when create cfs (CASSANDRA-2929)
 * log Java classpath on startup (CASSANDRA-2895)
 * keep gossipped version in sync with actual on migration coordinator 
   (CASSANDRA-2946)
 * use lazy initialization instead of class initialization in NodeId
   (CASSANDRA-2953)
 * check column family validity in nodetool repair (CASSANDRA-2933)
 * speedup bytes to hex conversions dramatically (CASSANDRA-2850)
 * Flush memtables on shutdown when durable writes are disabled 
   (CASSANDRA-2958)
 * improved POSIX compatibility of start scripts (CASsANDRA-2965)
 * add counter support to Hadoop InputFormat (CASSANDRA-2981)
 * fix bug where dirty commitlog segments were removed (and avoid keeping 
   segments with no post-flush activity permanently dirty) (CASSANDRA-2829)
 * fix throwing exception with batch mutation of counter super columns
   (CASSANDRA-2949)
 * ignore system tables during repair (CASSANDRA-2979)
 * throw exception when NTS is given replication_factor as an option
   (CASSANDRA-2960)
 * fix assertion error during compaction of counter CFs (CASSANDRA-2968)
 * avoid trying to create index names, when no index exists (CASSANDRA-2867)
 * don't sample the system table when choosing a bootstrap token
   (CASSANDRA-2825)
 * gossiper notifies of local state changes (CASSANDRA-2948)
 * add asynchronous and half-sync/half-async (hsha) thrift servers 
   (CASSANDRA-1405)
 * fix potential use of free'd native memory in SerializingCache 
   (CASSANDRA-2951)
 * prune index scan resultset back to original request for lazy
   resultset expansion case (CASSANDRA-2964)
 * (Hadoop) fail jobs when Cassandra node has failed but TaskTracker
    has not (CASSANDRA-2388)


0.8.2
 * CQL: 
   - include only one row per unique key for IN queries (CASSANDRA-2717)
   - respect client timestamp on full row deletions (CASSANDRA-2912)
 * improve thread-safety in StreamOutSession (CASSANDRA-2792)
 * allow deleting a row and updating indexed columns in it in the
   same mutation (CASSANDRA-2773)
 * Expose number of threads blocked on submitting memtable to flush
   in JMX (CASSANDRA-2817)
 * add ability to return "endpoints" to nodetool (CASSANDRA-2776)
 * Add support for multiple (comma-delimited) coordinator addresses
   to ColumnFamilyInputFormat (CASSANDRA-2807)
 * fix potential NPE while scheduling read repair for range slice
   (CASSANDRA-2823)
 * Fix race in SystemTable.getCurrentLocalNodeId (CASSANDRA-2824)
 * Correctly set default for replicate_on_write (CASSANDRA-2835)
 * improve nodetool compactionstats formatting (CASSANDRA-2844)
 * fix index-building status display (CASSANDRA-2853)
 * fix CLI perpetuating obsolete KsDef.replication_factor (CASSANDRA-2846)
 * improve cli treatment of multiline comments (CASSANDRA-2852)
 * handle row tombstones correctly in EchoedRow (CASSANDRA-2786)
 * add MessagingService.get[Recently]DroppedMessages and
   StorageService.getExceptionCount (CASSANDRA-2804)
 * fix possibility of spurious UnavailableException for LOCAL_QUORUM
   reads with dynamic snitch + read repair disabled (CASSANDRA-2870)
 * add ant-optional as dependence for the debian package (CASSANDRA-2164)
 * add option to specify limit for get_slice in the CLI (CASSANDRA-2646)
 * decrease HH page size (CASSANDRA-2832)
 * reset cli keyspace after dropping the current one (CASSANDRA-2763)
 * add KeyRange option to Hadoop inputformat (CASSANDRA-1125)
 * fix protocol versioning (CASSANDRA-2818, 2860)
 * support spaces in path to log4j configuration (CASSANDRA-2383)
 * avoid including inferred types in CF update (CASSANDRA-2809)
 * fix JMX bulkload call (CASSANDRA-2908)
 * fix updating KS with durable_writes=false (CASSANDRA-2907)
 * add simplified facade to SSTableWriter for bulk loading use
   (CASSANDRA-2911)
 * fix re-using index CF sstable names after drop/recreate (CASSANDRA-2872)
 * prepend CF to default index names (CASSANDRA-2903)
 * fix hint replay (CASSANDRA-2928)
 * Properly synchronize repair's merkle tree computation (CASSANDRA-2816)


0.8.1
 * CQL:
   - support for insert, delete in BATCH (CASSANDRA-2537)
   - support for IN to SELECT, UPDATE (CASSANDRA-2553)
   - timestamp support for INSERT, UPDATE, and BATCH (CASSANDRA-2555)
   - TTL support (CASSANDRA-2476)
   - counter support (CASSANDRA-2473)
   - ALTER COLUMNFAMILY (CASSANDRA-1709)
   - DROP INDEX (CASSANDRA-2617)
   - add SCHEMA/TABLE as aliases for KS/CF (CASSANDRA-2743)
   - server handles wait-for-schema-agreement (CASSANDRA-2756)
   - key alias support (CASSANDRA-2480)
 * add support for comparator parameters and a generic ReverseType
   (CASSANDRA-2355)
 * add CompositeType and DynamicCompositeType (CASSANDRA-2231)
 * optimize batches containing multiple updates to the same row
   (CASSANDRA-2583)
 * adjust hinted handoff page size to avoid OOM with large columns 
   (CASSANDRA-2652)
 * mark BRAF buffer invalid post-flush so we don't re-flush partial
   buffers again, especially on CL writes (CASSANDRA-2660)
 * add DROP INDEX support to CLI (CASSANDRA-2616)
 * don't perform HH to client-mode [storageproxy] nodes (CASSANDRA-2668)
 * Improve forceDeserialize/getCompactedRow encapsulation (CASSANDRA-2659)
 * Don't write CounterUpdateColumn to disk in tests (CASSANDRA-2650)
 * Add sstable bulk loading utility (CASSANDRA-1278)
 * avoid replaying hints to dropped columnfamilies (CASSANDRA-2685)
 * add placeholders for missing rows in range query pseudo-RR (CASSANDRA-2680)
 * remove no-op HHOM.renameHints (CASSANDRA-2693)
 * clone super columns to avoid modifying them during flush (CASSANDRA-2675)
 * allow writes to bypass the commitlog for certain keyspaces (CASSANDRA-2683)
 * avoid NPE when bypassing commitlog during memtable flush (CASSANDRA-2781)
 * Added support for making bootstrap retry if nodes flap (CASSANDRA-2644)
 * Added statusthrift to nodetool to report if thrift server is running (CASSANDRA-2722)
 * Fixed rows being cached if they do not exist (CASSANDRA-2723)
 * Support passing tableName and cfName to RowCacheProviders (CASSANDRA-2702)
 * close scrub file handles (CASSANDRA-2669)
 * throttle migration replay (CASSANDRA-2714)
 * optimize column serializer creation (CASSANDRA-2716)
 * Added support for making bootstrap retry if nodes flap (CASSANDRA-2644)
 * Added statusthrift to nodetool to report if thrift server is running
   (CASSANDRA-2722)
 * Fixed rows being cached if they do not exist (CASSANDRA-2723)
 * fix truncate/compaction race (CASSANDRA-2673)
 * workaround large resultsets causing large allocation retention
   by nio sockets (CASSANDRA-2654)
 * fix nodetool ring use with Ec2Snitch (CASSANDRA-2733)
 * fix removing columns and subcolumns that are supressed by a row or
   supercolumn tombstone during replica resolution (CASSANDRA-2590)
 * support sstable2json against snapshot sstables (CASSANDRA-2386)
 * remove active-pull schema requests (CASSANDRA-2715)
 * avoid marking entire list of sstables as actively being compacted
   in multithreaded compaction (CASSANDRA-2765)
 * seek back after deserializing a row to update cache with (CASSANDRA-2752)
 * avoid skipping rows in scrub for counter column family (CASSANDRA-2759)
 * fix ConcurrentModificationException in repair when dealing with 0.7 node
   (CASSANDRA-2767)
 * use threadsafe collections for StreamInSession (CASSANDRA-2766)
 * avoid infinite loop when creating merkle tree (CASSANDRA-2758)
 * avoids unmarking compacting sstable prematurely in cleanup (CASSANDRA-2769)
 * fix NPE when the commit log is bypassed (CASSANDRA-2718)
 * don't throw an exception in SS.isRPCServerRunning (CASSANDRA-2721)
 * make stress.jar executable (CASSANDRA-2744)
 * add daemon mode to java stress (CASSANDRA-2267)
 * expose the DC and rack of a node through JMX and nodetool ring (CASSANDRA-2531)
 * fix cache mbean getSize (CASSANDRA-2781)
 * Add Date, Float, Double, and Boolean types (CASSANDRA-2530)
 * Add startup flag to renew counter node id (CASSANDRA-2788)
 * add jamm agent to cassandra.bat (CASSANDRA-2787)
 * fix repair hanging if a neighbor has nothing to send (CASSANDRA-2797)
 * purge tombstone even if row is in only one sstable (CASSANDRA-2801)
 * Fix wrong purge of deleted cf during compaction (CASSANDRA-2786)
 * fix race that could result in Hadoop writer failing to throw an
   exception encountered after close() (CASSANDRA-2755)
 * fix scan wrongly throwing assertion error (CASSANDRA-2653)
 * Always use even distribution for merkle tree with RandomPartitionner
   (CASSANDRA-2841)
 * fix describeOwnership for OPP (CASSANDRA-2800)
 * ensure that string tokens do not contain commas (CASSANDRA-2762)


0.8.0-final
 * fix CQL grammar warning and cqlsh regression from CASSANDRA-2622
 * add ant generate-cql-html target (CASSANDRA-2526)
 * update CQL consistency levels (CASSANDRA-2566)
 * debian packaging fixes (CASSANDRA-2481, 2647)
 * fix UUIDType, IntegerType for direct buffers (CASSANDRA-2682, 2684)
 * switch to native Thrift for Hadoop map/reduce (CASSANDRA-2667)
 * fix StackOverflowError when building from eclipse (CASSANDRA-2687)
 * only provide replication_factor to strategy_options "help" for
   SimpleStrategy, OldNetworkTopologyStrategy (CASSANDRA-2678, 2713)
 * fix exception adding validators to non-string columns (CASSANDRA-2696)
 * avoid instantiating DatabaseDescriptor in JDBC (CASSANDRA-2694)
 * fix potential stack overflow during compaction (CASSANDRA-2626)
 * clone super columns to avoid modifying them during flush (CASSANDRA-2675)
 * reset underlying iterator in EchoedRow constructor (CASSANDRA-2653)


0.8.0-rc1
 * faster flushes and compaction from fixing excessively pessimistic 
   rebuffering in BRAF (CASSANDRA-2581)
 * fix returning null column values in the python cql driver (CASSANDRA-2593)
 * fix merkle tree splitting exiting early (CASSANDRA-2605)
 * snapshot_before_compaction directory name fix (CASSANDRA-2598)
 * Disable compaction throttling during bootstrap (CASSANDRA-2612) 
 * fix CQL treatment of > and < operators in range slices (CASSANDRA-2592)
 * fix potential double-application of counter updates on commitlog replay
   by moving replay position from header to sstable metadata (CASSANDRA-2419)
 * JDBC CQL driver exposes getColumn for access to timestamp
 * JDBC ResultSetMetadata properties added to AbstractType
 * r/m clustertool (CASSANDRA-2607)
 * add support for presenting row key as a column in CQL result sets 
   (CASSANDRA-2622)
 * Don't allow {LOCAL|EACH}_QUORUM unless strategy is NTS (CASSANDRA-2627)
 * validate keyspace strategy_options during CQL create (CASSANDRA-2624)
 * fix empty Result with secondary index when limit=1 (CASSANDRA-2628)
 * Fix regression where bootstrapping a node with no schema fails
   (CASSANDRA-2625)
 * Allow removing LocationInfo sstables (CASSANDRA-2632)
 * avoid attempting to replay mutations from dropped keyspaces (CASSANDRA-2631)
 * avoid using cached position of a key when GT is requested (CASSANDRA-2633)
 * fix counting bloom filter true positives (CASSANDRA-2637)
 * initialize local ep state prior to gossip startup if needed (CASSANDRA-2638)
 * fix counter increment lost after restart (CASSANDRA-2642)
 * add quote-escaping via backslash to CLI (CASSANDRA-2623)
 * fix pig example script (CASSANDRA-2487)
 * fix dynamic snitch race in adding latencies (CASSANDRA-2618)
 * Start/stop cassandra after more important services such as mdadm in
   debian packaging (CASSANDRA-2481)


0.8.0-beta2
 * fix NPE compacting index CFs (CASSANDRA-2528)
 * Remove checking all column families on startup for compaction candidates 
   (CASSANDRA-2444)
 * validate CQL create keyspace options (CASSANDRA-2525)
 * fix nodetool setcompactionthroughput (CASSANDRA-2550)
 * move	gossip heartbeat back to its own thread (CASSANDRA-2554)
 * validate cql TRUNCATE columnfamily before truncating (CASSANDRA-2570)
 * fix batch_mutate for mixed standard-counter mutations (CASSANDRA-2457)
 * disallow making schema changes to system keyspace (CASSANDRA-2563)
 * fix sending mutation messages multiple times (CASSANDRA-2557)
 * fix incorrect use of NBHM.size in ReadCallback that could cause
   reads to time out even when responses were received (CASSANDRA-2552)
 * trigger read repair correctly for LOCAL_QUORUM reads (CASSANDRA-2556)
 * Allow configuring the number of compaction thread (CASSANDRA-2558)
 * forceUserDefinedCompaction will attempt to compact what it is given
   even if the pessimistic estimate is that there is not enough disk space;
   automatic compactions will only compact 2 or more sstables (CASSANDRA-2575)
 * refuse to apply migrations with older timestamps than the current 
   schema (CASSANDRA-2536)
 * remove unframed Thrift transport option
 * include indexes in snapshots (CASSANDRA-2596)
 * improve ignoring of obsolete mutations in index maintenance (CASSANDRA-2401)
 * recognize attempt to drop just the index while leaving the column
   definition alone (CASSANDRA-2619)
  

0.8.0-beta1
 * remove Avro RPC support (CASSANDRA-926)
 * support for columns that act as incr/decr counters 
   (CASSANDRA-1072, 1937, 1944, 1936, 2101, 2093, 2288, 2105, 2384, 2236, 2342,
   2454)
 * CQL (CASSANDRA-1703, 1704, 1705, 1706, 1707, 1708, 1710, 1711, 1940, 
   2124, 2302, 2277, 2493)
 * avoid double RowMutation serialization on write path (CASSANDRA-1800)
 * make NetworkTopologyStrategy the default (CASSANDRA-1960)
 * configurable internode encryption (CASSANDRA-1567, 2152)
 * human readable column names in sstable2json output (CASSANDRA-1933)
 * change default JMX port to 7199 (CASSANDRA-2027)
 * backwards compatible internal messaging (CASSANDRA-1015)
 * atomic switch of memtables and sstables (CASSANDRA-2284)
 * add pluggable SeedProvider (CASSANDRA-1669)
 * Fix clustertool to not throw exception when calling get_endpoints (CASSANDRA-2437)
 * upgrade to thrift 0.6 (CASSANDRA-2412) 
 * repair works on a token range instead of full ring (CASSANDRA-2324)
 * purge tombstones from row cache (CASSANDRA-2305)
 * push replication_factor into strategy_options (CASSANDRA-1263)
 * give snapshots the same name on each node (CASSANDRA-1791)
 * remove "nodetool loadbalance" (CASSANDRA-2448)
 * multithreaded compaction (CASSANDRA-2191)
 * compaction throttling (CASSANDRA-2156)
 * add key type information and alias (CASSANDRA-2311, 2396)
 * cli no longer divides read_repair_chance by 100 (CASSANDRA-2458)
 * made CompactionInfo.getTaskType return an enum (CASSANDRA-2482)
 * add a server-wide cap on measured memtable memory usage and aggressively
   flush to keep under that threshold (CASSANDRA-2006)
 * add unified UUIDType (CASSANDRA-2233)
 * add off-heap row cache support (CASSANDRA-1969)


0.7.5
 * improvements/fixes to PIG driver (CASSANDRA-1618, CASSANDRA-2387,
   CASSANDRA-2465, CASSANDRA-2484)
 * validate index names (CASSANDRA-1761)
 * reduce contention on Table.flusherLock (CASSANDRA-1954)
 * try harder to detect failures during streaming, cleaning up temporary
   files more reliably (CASSANDRA-2088)
 * shut down server for OOM on a Thrift thread (CASSANDRA-2269)
 * fix tombstone handling in repair and sstable2json (CASSANDRA-2279)
 * preserve version when streaming data from old sstables (CASSANDRA-2283)
 * don't start repair if a neighboring node is marked as dead (CASSANDRA-2290)
 * purge tombstones from row cache (CASSANDRA-2305)
 * Avoid seeking when sstable2json exports the entire file (CASSANDRA-2318)
 * clear Built flag in system table when dropping an index (CASSANDRA-2320)
 * don't allow arbitrary argument for stress.java (CASSANDRA-2323)
 * validate values for index predicates in get_indexed_slice (CASSANDRA-2328)
 * queue secondary indexes for flush before the parent (CASSANDRA-2330)
 * allow job configuration to set the CL used in Hadoop jobs (CASSANDRA-2331)
 * add memtable_flush_queue_size defaulting to 4 (CASSANDRA-2333)
 * Allow overriding of initial_token, storage_port and rpc_port from system
   properties (CASSANDRA-2343)
 * fix comparator used for non-indexed secondary expressions in index scan
   (CASSANDRA-2347)
 * ensure size calculation and write phase of large-row compaction use
   the same threshold for TTL expiration (CASSANDRA-2349)
 * fix race when iterating CFs during add/drop (CASSANDRA-2350)
 * add ConsistencyLevel command to CLI (CASSANDRA-2354)
 * allow negative numbers in the cli (CASSANDRA-2358)
 * hard code serialVersionUID for tokens class (CASSANDRA-2361)
 * fix potential infinite loop in ByteBufferUtil.inputStream (CASSANDRA-2365)
 * fix encoding bugs in HintedHandoffManager, SystemTable when default
   charset is not UTF8 (CASSANDRA-2367)
 * avoids having removed node reappearing in Gossip (CASSANDRA-2371)
 * fix incorrect truncation of long to int when reading columns via block
   index (CASSANDRA-2376)
 * fix NPE during stream session (CASSANDRA-2377)
 * fix race condition that could leave orphaned data files when dropping CF or
   KS (CASSANDRA-2381)
 * fsync statistics component on write (CASSANDRA-2382)
 * fix duplicate results from CFS.scan (CASSANDRA-2406)
 * add IntegerType to CLI help (CASSANDRA-2414)
 * avoid caching token-only decoratedkeys (CASSANDRA-2416)
 * convert mmap assertion to if/throw so scrub can catch it (CASSANDRA-2417)
 * don't overwrite gc log (CASSANDR-2418)
 * invalidate row cache for streamed row to avoid inconsitencies
   (CASSANDRA-2420)
 * avoid copies in range/index scans (CASSANDRA-2425)
 * make sure we don't wipe data during cleanup if the node has not join
   the ring (CASSANDRA-2428)
 * Try harder to close files after compaction (CASSANDRA-2431)
 * re-set bootstrapped flag after move finishes (CASSANDRA-2435)
 * display validation_class in CLI 'describe keyspace' (CASSANDRA-2442)
 * make cleanup compactions cleanup the row cache (CASSANDRA-2451)
 * add column fields validation to scrub (CASSANDRA-2460)
 * use 64KB flush buffer instead of in_memory_compaction_limit (CASSANDRA-2463)
 * fix backslash substitutions in CLI (CASSANDRA-2492)
 * disable cache saving for system CFS (CASSANDRA-2502)
 * fixes for verifying destination availability under hinted conditions
   so UE can be thrown intead of timing out (CASSANDRA-2514)
 * fix update of validation class in column metadata (CASSANDRA-2512)
 * support LOCAL_QUORUM, EACH_QUORUM CLs outside of NTS (CASSANDRA-2516)
 * preserve version when streaming data from old sstables (CASSANDRA-2283)
 * fix backslash substitutions in CLI (CASSANDRA-2492)
 * count a row deletion as one operation towards memtable threshold 
   (CASSANDRA-2519)
 * support LOCAL_QUORUM, EACH_QUORUM CLs outside of NTS (CASSANDRA-2516)


0.7.4
 * add nodetool join command (CASSANDRA-2160)
 * fix secondary indexes on pre-existing or streamed data (CASSANDRA-2244)
 * initialize endpoint in gossiper earlier (CASSANDRA-2228)
 * add ability to write to Cassandra from Pig (CASSANDRA-1828)
 * add rpc_[min|max]_threads (CASSANDRA-2176)
 * add CL.TWO, CL.THREE (CASSANDRA-2013)
 * avoid exporting an un-requested row in sstable2json, when exporting 
   a key that does not exist (CASSANDRA-2168)
 * add incremental_backups option (CASSANDRA-1872)
 * add configurable row limit to Pig loadfunc (CASSANDRA-2276)
 * validate column values in batches as well as single-Column inserts
   (CASSANDRA-2259)
 * move sample schema from cassandra.yaml to schema-sample.txt,
   a cli scripts (CASSANDRA-2007)
 * avoid writing empty rows when scrubbing tombstoned rows (CASSANDRA-2296)
 * fix assertion error in range and index scans for CL < ALL
   (CASSANDRA-2282)
 * fix commitlog replay when flush position refers to data that didn't
   get synced before server died (CASSANDRA-2285)
 * fix fd leak in sstable2json with non-mmap'd i/o (CASSANDRA-2304)
 * reduce memory use during streaming of multiple sstables (CASSANDRA-2301)
 * purge tombstoned rows from cache after GCGraceSeconds (CASSANDRA-2305)
 * allow zero replicas in a NTS datacenter (CASSANDRA-1924)
 * make range queries respect snitch for local replicas (CASSANDRA-2286)
 * fix HH delivery when column index is larger than 2GB (CASSANDRA-2297)
 * make 2ary indexes use parent CF flush thresholds during initial build
   (CASSANDRA-2294)
 * update memtable_throughput to be a long (CASSANDRA-2158)


0.7.3
 * Keep endpoint state until aVeryLongTime (CASSANDRA-2115)
 * lower-latency read repair (CASSANDRA-2069)
 * add hinted_handoff_throttle_delay_in_ms option (CASSANDRA-2161)
 * fixes for cache save/load (CASSANDRA-2172, -2174)
 * Handle whole-row deletions in CFOutputFormat (CASSANDRA-2014)
 * Make memtable_flush_writers flush in parallel (CASSANDRA-2178)
 * Add compaction_preheat_key_cache option (CASSANDRA-2175)
 * refactor stress.py to have only one copy of the format string 
   used for creating row keys (CASSANDRA-2108)
 * validate index names for \w+ (CASSANDRA-2196)
 * Fix Cassandra cli to respect timeout if schema does not settle 
   (CASSANDRA-2187)
 * fix for compaction and cleanup writing old-format data into new-version 
   sstable (CASSANDRA-2211, -2216)
 * add nodetool scrub (CASSANDRA-2217, -2240)
 * fix sstable2json large-row pagination (CASSANDRA-2188)
 * fix EOFing on requests for the last bytes in a file (CASSANDRA-2213)
 * fix BufferedRandomAccessFile bugs (CASSANDRA-2218, -2241)
 * check for memtable flush_after_mins exceeded every 10s (CASSANDRA-2183)
 * fix cache saving on Windows (CASSANDRA-2207)
 * add validateSchemaAgreement call + synchronization to schema
   modification operations (CASSANDRA-2222)
 * fix for reversed slice queries on large rows (CASSANDRA-2212)
 * fat clients were writing local data (CASSANDRA-2223)
 * set DEFAULT_MEMTABLE_LIFETIME_IN_MINS to 24h
 * improve detection and cleanup of partially-written sstables 
   (CASSANDRA-2206)
 * fix supercolumn de/serialization when subcolumn comparator is different
   from supercolumn's (CASSANDRA-2104)
 * fix starting up on Windows when CASSANDRA_HOME contains whitespace
   (CASSANDRA-2237)
 * add [get|set][row|key]cacheSavePeriod to JMX (CASSANDRA-2100)
 * fix Hadoop ColumnFamilyOutputFormat dropping of mutations
   when batch fills up (CASSANDRA-2255)
 * move file deletions off of scheduledtasks executor (CASSANDRA-2253)


0.7.2
 * copy DecoratedKey.key when inserting into caches to avoid retaining
   a reference to the underlying buffer (CASSANDRA-2102)
 * format subcolumn names with subcomparator (CASSANDRA-2136)
 * fix column bloom filter deserialization (CASSANDRA-2165)


0.7.1
 * refactor MessageDigest creation code. (CASSANDRA-2107)
 * buffer network stack to avoid inefficient small TCP messages while avoiding
   the nagle/delayed ack problem (CASSANDRA-1896)
 * check log4j configuration for changes every 10s (CASSANDRA-1525, 1907)
 * more-efficient cross-DC replication (CASSANDRA-1530, -2051, -2138)
 * avoid polluting page cache with commitlog or sstable writes
   and seq scan operations (CASSANDRA-1470)
 * add RMI authentication options to nodetool (CASSANDRA-1921)
 * make snitches configurable at runtime (CASSANDRA-1374)
 * retry hadoop split requests on connection failure (CASSANDRA-1927)
 * implement describeOwnership for BOP, COPP (CASSANDRA-1928)
 * make read repair behave as expected for ConsistencyLevel > ONE
   (CASSANDRA-982, 2038)
 * distributed test harness (CASSANDRA-1859, 1964)
 * reduce flush lock contention (CASSANDRA-1930)
 * optimize supercolumn deserialization (CASSANDRA-1891)
 * fix CFMetaData.apply to only compare objects of the same class 
   (CASSANDRA-1962)
 * allow specifying specific SSTables to compact from JMX (CASSANDRA-1963)
 * fix race condition in MessagingService.targets (CASSANDRA-1959, 2094, 2081)
 * refuse to open sstables from a future version (CASSANDRA-1935)
 * zero-copy reads (CASSANDRA-1714)
 * fix copy bounds for word Text in wordcount demo (CASSANDRA-1993)
 * fixes for contrib/javautils (CASSANDRA-1979)
 * check more frequently for memtable expiration (CASSANDRA-2000)
 * fix writing SSTable column count statistics (CASSANDRA-1976)
 * fix streaming of multiple CFs during bootstrap (CASSANDRA-1992)
 * explicitly set JVM GC new generation size with -Xmn (CASSANDRA-1968)
 * add short options for CLI flags (CASSANDRA-1565)
 * make keyspace argument to "describe keyspace" in CLI optional
   when authenticated to keyspace already (CASSANDRA-2029)
 * added option to specify -Dcassandra.join_ring=false on startup
   to allow "warm spare" nodes or performing JMX maintenance before
   joining the ring (CASSANDRA-526)
 * log migrations at INFO (CASSANDRA-2028)
 * add CLI verbose option in file mode (CASSANDRA-2030)
 * add single-line "--" comments to CLI (CASSANDRA-2032)
 * message serialization tests (CASSANDRA-1923)
 * switch from ivy to maven-ant-tasks (CASSANDRA-2017)
 * CLI attempts to block for new schema to propagate (CASSANDRA-2044)
 * fix potential overflow in nodetool cfstats (CASSANDRA-2057)
 * add JVM shutdownhook to sync commitlog (CASSANDRA-1919)
 * allow nodes to be up without being part of  normal traffic (CASSANDRA-1951)
 * fix CLI "show keyspaces" with null options on NTS (CASSANDRA-2049)
 * fix possible ByteBuffer race conditions (CASSANDRA-2066)
 * reduce garbage generated by MessagingService to prevent load spikes
   (CASSANDRA-2058)
 * fix math in RandomPartitioner.describeOwnership (CASSANDRA-2071)
 * fix deletion of sstable non-data components (CASSANDRA-2059)
 * avoid blocking gossip while deleting handoff hints (CASSANDRA-2073)
 * ignore messages from newer versions, keep track of nodes in gossip 
   regardless of version (CASSANDRA-1970)
 * cache writing moved to CompactionManager to reduce i/o contention and
   updated to use non-cache-polluting writes (CASSANDRA-2053)
 * page through large rows when exporting to JSON (CASSANDRA-2041)
 * add flush_largest_memtables_at and reduce_cache_sizes_at options
   (CASSANDRA-2142)
 * add cli 'describe cluster' command (CASSANDRA-2127)
 * add cli support for setting username/password at 'connect' command 
   (CASSANDRA-2111)
 * add -D option to Stress.java to allow reading hosts from a file 
   (CASSANDRA-2149)
 * bound hints CF throughput between 32M and 256M (CASSANDRA-2148)
 * continue starting when invalid saved cache entries are encountered
   (CASSANDRA-2076)
 * add max_hint_window_in_ms option (CASSANDRA-1459)


0.7.0-final
 * fix offsets to ByteBuffer.get (CASSANDRA-1939)


0.7.0-rc4
 * fix cli crash after backgrounding (CASSANDRA-1875)
 * count timeouts in storageproxy latencies, and include latency 
   histograms in StorageProxyMBean (CASSANDRA-1893)
 * fix CLI get recognition of supercolumns (CASSANDRA-1899)
 * enable keepalive on intra-cluster sockets (CASSANDRA-1766)
 * count timeouts towards dynamicsnitch latencies (CASSANDRA-1905)
 * Expose index-building status in JMX + cli schema description
   (CASSANDRA-1871)
 * allow [LOCAL|EACH]_QUORUM to be used with non-NetworkTopology 
   replication Strategies
 * increased amount of index locks for faster commitlog replay
 * collect secondary index tombstones immediately (CASSANDRA-1914)
 * revert commitlog changes from #1780 (CASSANDRA-1917)
 * change RandomPartitioner min token to -1 to avoid collision w/
   tokens on actual nodes (CASSANDRA-1901)
 * examine the right nibble when validating TimeUUID (CASSANDRA-1910)
 * include secondary indexes in cleanup (CASSANDRA-1916)
 * CFS.scrubDataDirectories should also cleanup invalid secondary indexes
   (CASSANDRA-1904)
 * ability to disable/enable gossip on nodes to force them down
   (CASSANDRA-1108)


0.7.0-rc3
 * expose getNaturalEndpoints in StorageServiceMBean taking byte[]
   key; RMI cannot serialize ByteBuffer (CASSANDRA-1833)
 * infer org.apache.cassandra.locator for replication strategy classes
   when not otherwise specified
 * validation that generates less garbage (CASSANDRA-1814)
 * add TTL support to CLI (CASSANDRA-1838)
 * cli defaults to bytestype for subcomparator when creating
   column families (CASSANDRA-1835)
 * unregister index MBeans when index is dropped (CASSANDRA-1843)
 * make ByteBufferUtil.clone thread-safe (CASSANDRA-1847)
 * change exception for read requests during bootstrap from 
   InvalidRequest to Unavailable (CASSANDRA-1862)
 * respect row-level tombstones post-flush in range scans
   (CASSANDRA-1837)
 * ReadResponseResolver check digests against each other (CASSANDRA-1830)
 * return InvalidRequest when remove of subcolumn without supercolumn
   is requested (CASSANDRA-1866)
 * flush before repair (CASSANDRA-1748)
 * SSTableExport validates key order (CASSANDRA-1884)
 * large row support for SSTableExport (CASSANDRA-1867)
 * Re-cache hot keys post-compaction without hitting disk (CASSANDRA-1878)
 * manage read repair in coordinator instead of data source, to
   provide latency information to dynamic snitch (CASSANDRA-1873)


0.7.0-rc2
 * fix live-column-count of slice ranges including tombstoned supercolumn 
   with live subcolumn (CASSANDRA-1591)
 * rename o.a.c.internal.AntientropyStage -> AntiEntropyStage,
   o.a.c.request.Request_responseStage -> RequestResponseStage,
   o.a.c.internal.Internal_responseStage -> InternalResponseStage
 * add AbstractType.fromString (CASSANDRA-1767)
 * require index_type to be present when specifying index_name
   on ColumnDef (CASSANDRA-1759)
 * fix add/remove index bugs in CFMetadata (CASSANDRA-1768)
 * rebuild Strategy during system_update_keyspace (CASSANDRA-1762)
 * cli updates prompt to ... in continuation lines (CASSANDRA-1770)
 * support multiple Mutations per key in hadoop ColumnFamilyOutputFormat
   (CASSANDRA-1774)
 * improvements to Debian init script (CASSANDRA-1772)
 * use local classloader to check for version.properties (CASSANDRA-1778)
 * Validate that column names in column_metadata are valid for the
   defined comparator, and decode properly in cli (CASSANDRA-1773)
 * use cross-platform newlines in cli (CASSANDRA-1786)
 * add ExpiringColumn support to sstable import/export (CASSANDRA-1754)
 * add flush for each append to periodic commitlog mode; added
   periodic_without_flush option to disable this (CASSANDRA-1780)
 * close file handle used for post-flush truncate (CASSANDRA-1790)
 * various code cleanup (CASSANDRA-1793, -1794, -1795)
 * fix range queries against wrapped range (CASSANDRA-1781)
 * fix consistencylevel calculations for NetworkTopologyStrategy
   (CASSANDRA-1804)
 * cli support index type enum names (CASSANDRA-1810)
 * improved validation of column_metadata (CASSANDRA-1813)
 * reads at ConsistencyLevel > 1 throw UnavailableException
   immediately if insufficient live nodes exist (CASSANDRA-1803)
 * copy bytebuffers for local writes to avoid retaining the entire
   Thrift frame (CASSANDRA-1801)
 * fix NPE adding index to column w/o prior metadata (CASSANDRA-1764)
 * reduce fat client timeout (CASSANDRA-1730)
 * fix botched merge of CASSANDRA-1316


0.7.0-rc1
 * fix compaction and flush races with schema updates (CASSANDRA-1715)
 * add clustertool, config-converter, sstablekeys, and schematool 
   Windows .bat files (CASSANDRA-1723)
 * reject range queries received during bootstrap (CASSANDRA-1739)
 * fix wrapping-range queries on non-minimum token (CASSANDRA-1700)
 * add nodetool cfhistogram (CASSANDRA-1698)
 * limit repaired ranges to what the nodes have in common (CASSANDRA-1674)
 * index scan treats missing columns as not matching secondary
   expressions (CASSANDRA-1745)
 * Fix misuse of DataOutputBuffer.getData in AntiEntropyService
   (CASSANDRA-1729)
 * detect and warn when obsolete version of JNA is present (CASSANDRA-1760)
 * reduce fat client timeout (CASSANDRA-1730)
 * cleanup smallest CFs first to increase free temp space for larger ones
   (CASSANDRA-1811)
 * Update windows .bat files to work outside of main Cassandra
   directory (CASSANDRA-1713)
 * fix read repair regression from 0.6.7 (CASSANDRA-1727)
 * more-efficient read repair (CASSANDRA-1719)
 * fix hinted handoff replay (CASSANDRA-1656)
 * log type of dropped messages (CASSANDRA-1677)
 * upgrade to SLF4J 1.6.1
 * fix ByteBuffer bug in ExpiringColumn.updateDigest (CASSANDRA-1679)
 * fix IntegerType.getString (CASSANDRA-1681)
 * make -Djava.net.preferIPv4Stack=true the default (CASSANDRA-628)
 * add INTERNAL_RESPONSE verb to differentiate from responses related
   to client requests (CASSANDRA-1685)
 * log tpstats when dropping messages (CASSANDRA-1660)
 * include unreachable nodes in describeSchemaVersions (CASSANDRA-1678)
 * Avoid dropping messages off the client request path (CASSANDRA-1676)
 * fix jna errno reporting (CASSANDRA-1694)
 * add friendlier error for UnknownHostException on startup (CASSANDRA-1697)
 * include jna dependency in RPM package (CASSANDRA-1690)
 * add --skip-keys option to stress.py (CASSANDRA-1696)
 * improve cli handling of non-string keys and column names 
   (CASSANDRA-1701, -1693)
 * r/m extra subcomparator line in cli keyspaces output (CASSANDRA-1712)
 * add read repair chance to cli "show keyspaces"
 * upgrade to ConcurrentLinkedHashMap 1.1 (CASSANDRA-975)
 * fix index scan routing (CASSANDRA-1722)
 * fix tombstoning of supercolumns in range queries (CASSANDRA-1734)
 * clear endpoint cache after updating keyspace metadata (CASSANDRA-1741)
 * fix wrapping-range queries on non-minimum token (CASSANDRA-1700)
 * truncate includes secondary indexes (CASSANDRA-1747)
 * retain reference to PendingFile sstables (CASSANDRA-1749)
 * fix sstableimport regression (CASSANDRA-1753)
 * fix for bootstrap when no non-system tables are defined (CASSANDRA-1732)
 * handle replica unavailability in index scan (CASSANDRA-1755)
 * fix service initialization order deadlock (CASSANDRA-1756)
 * multi-line cli commands (CASSANDRA-1742)
 * fix race between snapshot and compaction (CASSANDRA-1736)
 * add listEndpointsPendingHints, deleteHintsForEndpoint JMX methods 
   (CASSANDRA-1551)


0.7.0-beta3
 * add strategy options to describe_keyspace output (CASSANDRA-1560)
 * log warning when using randomly generated token (CASSANDRA-1552)
 * re-organize JMX into .db, .net, .internal, .request (CASSANDRA-1217)
 * allow nodes to change IPs between restarts (CASSANDRA-1518)
 * remember ring state between restarts by default (CASSANDRA-1518)
 * flush index built flag so we can read it before log replay (CASSANDRA-1541)
 * lock row cache updates to prevent race condition (CASSANDRA-1293)
 * remove assertion causing rare (and harmless) error messages in
   commitlog (CASSANDRA-1330)
 * fix moving nodes with no keyspaces defined (CASSANDRA-1574)
 * fix unbootstrap when no data is present in a transfer range (CASSANDRA-1573)
 * take advantage of AVRO-495 to simplify our avro IDL (CASSANDRA-1436)
 * extend authorization hierarchy to column family (CASSANDRA-1554)
 * deletion support in secondary indexes (CASSANDRA-1571)
 * meaningful error message for invalid replication strategy class 
   (CASSANDRA-1566)
 * allow keyspace creation with RF > N (CASSANDRA-1428)
 * improve cli error handling (CASSANDRA-1580)
 * add cache save/load ability (CASSANDRA-1417, 1606, 1647)
 * add StorageService.getDrainProgress (CASSANDRA-1588)
 * Disallow bootstrap to an in-use token (CASSANDRA-1561)
 * Allow dynamic secondary index creation and destruction (CASSANDRA-1532)
 * log auto-guessed memtable thresholds (CASSANDRA-1595)
 * add ColumnDef support to cli (CASSANDRA-1583)
 * reduce index sample time by 75% (CASSANDRA-1572)
 * add cli support for column, strategy metadata (CASSANDRA-1578, 1612)
 * add cli support for schema modification (CASSANDRA-1584)
 * delete temp files on failed compactions (CASSANDRA-1596)
 * avoid blocking for dead nodes during removetoken (CASSANDRA-1605)
 * remove ConsistencyLevel.ZERO (CASSANDRA-1607)
 * expose in-progress compaction type in jmx (CASSANDRA-1586)
 * removed IClock & related classes from internals (CASSANDRA-1502)
 * fix removing tokens from SystemTable on decommission and removetoken
   (CASSANDRA-1609)
 * include CF metadata in cli 'show keyspaces' (CASSANDRA-1613)
 * switch from Properties to HashMap in PropertyFileSnitch to
   avoid synchronization bottleneck (CASSANDRA-1481)
 * PropertyFileSnitch configuration file renamed to 
   cassandra-topology.properties
 * add cli support for get_range_slices (CASSANDRA-1088, CASSANDRA-1619)
 * Make memtable flush thresholds per-CF instead of global 
   (CASSANDRA-1007, 1637)
 * add cli support for binary data without CfDef hints (CASSANDRA-1603)
 * fix building SSTable statistics post-stream (CASSANDRA-1620)
 * fix potential infinite loop in 2ary index queries (CASSANDRA-1623)
 * allow creating NTS keyspaces with no replicas configured (CASSANDRA-1626)
 * add jmx histogram of sstables accessed per read (CASSANDRA-1624)
 * remove system_rename_column_family and system_rename_keyspace from the
   client API until races can be fixed (CASSANDRA-1630, CASSANDRA-1585)
 * add cli sanity tests (CASSANDRA-1582)
 * update GC settings in cassandra.bat (CASSANDRA-1636)
 * cli support for index queries (CASSANDRA-1635)
 * cli support for updating schema memtable settings (CASSANDRA-1634)
 * cli --file option (CASSANDRA-1616)
 * reduce automatically chosen memtable sizes by 50% (CASSANDRA-1641)
 * move endpoint cache from snitch to strategy (CASSANDRA-1643)
 * fix commitlog recovery deleting the newly-created segment as well as
   the old ones (CASSANDRA-1644)
 * upgrade to Thrift 0.5 (CASSANDRA-1367)
 * renamed CL.DCQUORUM to LOCAL_QUORUM and DCQUORUMSYNC to EACH_QUORUM
 * cli truncate support (CASSANDRA-1653)
 * update GC settings in cassandra.bat (CASSANDRA-1636)
 * avoid logging when a node's ip/token is gossipped back to it (CASSANDRA-1666)


0.7-beta2
 * always use UTF-8 for hint keys (CASSANDRA-1439)
 * remove cassandra.yaml dependency from Hadoop and Pig (CASSADRA-1322)
 * expose CfDef metadata in describe_keyspaces (CASSANDRA-1363)
 * restore use of mmap_index_only option (CASSANDRA-1241)
 * dropping a keyspace with no column families generated an error 
   (CASSANDRA-1378)
 * rename RackAwareStrategy to OldNetworkTopologyStrategy, RackUnawareStrategy 
   to SimpleStrategy, DatacenterShardStrategy to NetworkTopologyStrategy,
   AbstractRackAwareSnitch to AbstractNetworkTopologySnitch (CASSANDRA-1392)
 * merge StorageProxy.mutate, mutateBlocking (CASSANDRA-1396)
 * faster UUIDType, LongType comparisons (CASSANDRA-1386, 1393)
 * fix setting read_repair_chance from CLI addColumnFamily (CASSANDRA-1399)
 * fix updates to indexed columns (CASSANDRA-1373)
 * fix race condition leaving to FileNotFoundException (CASSANDRA-1382)
 * fix sharded lock hash on index write path (CASSANDRA-1402)
 * add support for GT/E, LT/E in subordinate index clauses (CASSANDRA-1401)
 * cfId counter got out of sync when CFs were added (CASSANDRA-1403)
 * less chatty schema updates (CASSANDRA-1389)
 * rename column family mbeans. 'type' will now include either 
   'IndexColumnFamilies' or 'ColumnFamilies' depending on the CFS type.
   (CASSANDRA-1385)
 * disallow invalid keyspace and column family names. This includes name that
   matches a '^\w+' regex. (CASSANDRA-1377)
 * use JNA, if present, to take snapshots (CASSANDRA-1371)
 * truncate hints if starting 0.7 for the first time (CASSANDRA-1414)
 * fix FD leak in single-row slicepredicate queries (CASSANDRA-1416)
 * allow index expressions against columns that are not part of the 
   SlicePredicate (CASSANDRA-1410)
 * config-converter properly handles snitches and framed support 
   (CASSANDRA-1420)
 * remove keyspace argument from multiget_count (CASSANDRA-1422)
 * allow specifying cassandra.yaml location as (local or remote) URL
   (CASSANDRA-1126)
 * fix using DynamicEndpointSnitch with NetworkTopologyStrategy
   (CASSANDRA-1429)
 * Add CfDef.default_validation_class (CASSANDRA-891)
 * fix EstimatedHistogram.max (CASSANDRA-1413)
 * quorum read optimization (CASSANDRA-1622)
 * handle zero-length (or missing) rows during HH paging (CASSANDRA-1432)
 * include secondary indexes during schema migrations (CASSANDRA-1406)
 * fix commitlog header race during schema change (CASSANDRA-1435)
 * fix ColumnFamilyStoreMBeanIterator to use new type name (CASSANDRA-1433)
 * correct filename generated by xml->yaml converter (CASSANDRA-1419)
 * add CMSInitiatingOccupancyFraction=75 and UseCMSInitiatingOccupancyOnly
   to default JVM options
 * decrease jvm heap for cassandra-cli (CASSANDRA-1446)
 * ability to modify keyspaces and column family definitions on a live cluster
   (CASSANDRA-1285)
 * support for Hadoop Streaming [non-jvm map/reduce via stdin/out]
   (CASSANDRA-1368)
 * Move persistent sstable stats from the system table to an sstable component
   (CASSANDRA-1430)
 * remove failed bootstrap attempt from pending ranges when gossip times
   it out after 1h (CASSANDRA-1463)
 * eager-create tcp connections to other cluster members (CASSANDRA-1465)
 * enumerate stages and derive stage from message type instead of 
   transmitting separately (CASSANDRA-1465)
 * apply reversed flag during collation from different data sources
   (CASSANDRA-1450)
 * make failure to remove commitlog segment non-fatal (CASSANDRA-1348)
 * correct ordering of drain operations so CL.recover is no longer 
   necessary (CASSANDRA-1408)
 * removed keyspace from describe_splits method (CASSANDRA-1425)
 * rename check_schema_agreement to describe_schema_versions
   (CASSANDRA-1478)
 * fix QUORUM calculation for RF > 3 (CASSANDRA-1487)
 * remove tombstones during non-major compactions when bloom filter
   verifies that row does not exist in other sstables (CASSANDRA-1074)
 * nodes that coordinated a loadbalance in the past could not be seen by
   newly added nodes (CASSANDRA-1467)
 * exposed endpoint states (gossip details) via jmx (CASSANDRA-1467)
 * ensure that compacted sstables are not included when new readers are
   instantiated (CASSANDRA-1477)
 * by default, calculate heap size and memtable thresholds at runtime (CASSANDRA-1469)
 * fix races dealing with adding/dropping keyspaces and column families in
   rapid succession (CASSANDRA-1477)
 * clean up of Streaming system (CASSANDRA-1503, 1504, 1506)
 * add options to configure Thrift socket keepalive and buffer sizes (CASSANDRA-1426)
 * make contrib CassandraServiceDataCleaner recursive (CASSANDRA-1509)
 * min, max compaction threshold are configurable and persistent 
   per-ColumnFamily (CASSANDRA-1468)
 * fix replaying the last mutation in a commitlog unnecessarily 
   (CASSANDRA-1512)
 * invoke getDefaultUncaughtExceptionHandler from DTPE with the original
   exception rather than the ExecutionException wrapper (CASSANDRA-1226)
 * remove Clock from the Thrift (and Avro) API (CASSANDRA-1501)
 * Close intra-node sockets when connection is broken (CASSANDRA-1528)
 * RPM packaging spec file (CASSANDRA-786)
 * weighted request scheduler (CASSANDRA-1485)
 * treat expired columns as deleted (CASSANDRA-1539)
 * make IndexInterval configurable (CASSANDRA-1488)
 * add describe_snitch to Thrift API (CASSANDRA-1490)
 * MD5 authenticator compares plain text submitted password with MD5'd
   saved property, instead of vice versa (CASSANDRA-1447)
 * JMX MessagingService pending and completed counts (CASSANDRA-1533)
 * fix race condition processing repair responses (CASSANDRA-1511)
 * make repair blocking (CASSANDRA-1511)
 * create EndpointSnitchInfo and MBean to expose rack and DC (CASSANDRA-1491)
 * added option to contrib/word_count to output results back to Cassandra
   (CASSANDRA-1342)
 * rewrite Hadoop ColumnFamilyRecordWriter to pool connections, retry to
   multiple Cassandra nodes, and smooth impact on the Cassandra cluster
   by using smaller batch sizes (CASSANDRA-1434)
 * fix setting gc_grace_seconds via CLI (CASSANDRA-1549)
 * support TTL'd index values (CASSANDRA-1536)
 * make removetoken work like decommission (CASSANDRA-1216)
 * make cli comparator-aware and improve quote rules (CASSANDRA-1523,-1524)
 * make nodetool compact and cleanup blocking (CASSANDRA-1449)
 * add memtable, cache information to GCInspector logs (CASSANDRA-1558)
 * enable/disable HintedHandoff via JMX (CASSANDRA-1550)
 * Ignore stray files in the commit log directory (CASSANDRA-1547)
 * Disallow bootstrap to an in-use token (CASSANDRA-1561)


0.7-beta1
 * sstable versioning (CASSANDRA-389)
 * switched to slf4j logging (CASSANDRA-625)
 * add (optional) expiration time for column (CASSANDRA-699)
 * access levels for authentication/authorization (CASSANDRA-900)
 * add ReadRepairChance to CF definition (CASSANDRA-930)
 * fix heisenbug in system tests, especially common on OS X (CASSANDRA-944)
 * convert to byte[] keys internally and all public APIs (CASSANDRA-767)
 * ability to alter schema definitions on a live cluster (CASSANDRA-44)
 * renamed configuration file to cassandra.xml, and log4j.properties to
   log4j-server.properties, which must now be loaded from
   the classpath (which is how our scripts in bin/ have always done it)
   (CASSANDRA-971)
 * change get_count to require a SlicePredicate. create multi_get_count
   (CASSANDRA-744)
 * re-organized endpointsnitch implementations and added SimpleSnitch
   (CASSANDRA-994)
 * Added preload_row_cache option (CASSANDRA-946)
 * add CRC to commitlog header (CASSANDRA-999)
 * removed deprecated batch_insert and get_range_slice methods (CASSANDRA-1065)
 * add truncate thrift method (CASSANDRA-531)
 * http mini-interface using mx4j (CASSANDRA-1068)
 * optimize away copy of sliced row on memtable read path (CASSANDRA-1046)
 * replace constant-size 2GB mmaped segments and special casing for index 
   entries spanning segment boundaries, with SegmentedFile that computes 
   segments that always contain entire entries/rows (CASSANDRA-1117)
 * avoid reading large rows into memory during compaction (CASSANDRA-16)
 * added hadoop OutputFormat (CASSANDRA-1101)
 * efficient Streaming (no more anticompaction) (CASSANDRA-579)
 * split commitlog header into separate file and add size checksum to
   mutations (CASSANDRA-1179)
 * avoid allocating a new byte[] for each mutation on replay (CASSANDRA-1219)
 * revise HH schema to be per-endpoint (CASSANDRA-1142)
 * add joining/leaving status to nodetool ring (CASSANDRA-1115)
 * allow multiple repair sessions per node (CASSANDRA-1190)
 * optimize away MessagingService for local range queries (CASSANDRA-1261)
 * make framed transport the default so malformed requests can't OOM the 
   server (CASSANDRA-475)
 * significantly faster reads from row cache (CASSANDRA-1267)
 * take advantage of row cache during range queries (CASSANDRA-1302)
 * make GCGraceSeconds a per-ColumnFamily value (CASSANDRA-1276)
 * keep persistent row size and column count statistics (CASSANDRA-1155)
 * add IntegerType (CASSANDRA-1282)
 * page within a single row during hinted handoff (CASSANDRA-1327)
 * push DatacenterShardStrategy configuration into keyspace definition,
   eliminating datacenter.properties. (CASSANDRA-1066)
 * optimize forward slices starting with '' and single-index-block name 
   queries by skipping the column index (CASSANDRA-1338)
 * streaming refactor (CASSANDRA-1189)
 * faster comparison for UUID types (CASSANDRA-1043)
 * secondary index support (CASSANDRA-749 and subtasks)
 * make compaction buckets deterministic (CASSANDRA-1265)


0.6.6
 * Allow using DynamicEndpointSnitch with RackAwareStrategy (CASSANDRA-1429)
 * remove the remaining vestiges of the unfinished DatacenterShardStrategy 
   (replaced by NetworkTopologyStrategy in 0.7)
   

0.6.5
 * fix key ordering in range query results with RandomPartitioner
   and ConsistencyLevel > ONE (CASSANDRA-1145)
 * fix for range query starting with the wrong token range (CASSANDRA-1042)
 * page within a single row during hinted handoff (CASSANDRA-1327)
 * fix compilation on non-sun JDKs (CASSANDRA-1061)
 * remove String.trim() call on row keys in batch mutations (CASSANDRA-1235)
 * Log summary of dropped messages instead of spamming log (CASSANDRA-1284)
 * add dynamic endpoint snitch (CASSANDRA-981)
 * fix streaming for keyspaces with hyphens in their name (CASSANDRA-1377)
 * fix errors in hard-coded bloom filter optKPerBucket by computing it
   algorithmically (CASSANDRA-1220
 * remove message deserialization stage, and uncap read/write stages
   so slow reads/writes don't block gossip processing (CASSANDRA-1358)
 * add jmx port configuration to Debian package (CASSANDRA-1202)
 * use mlockall via JNA, if present, to prevent Linux from swapping
   out parts of the JVM (CASSANDRA-1214)


0.6.4
 * avoid queuing multiple hint deliveries for the same endpoint
   (CASSANDRA-1229)
 * better performance for and stricter checking of UTF8 column names
   (CASSANDRA-1232)
 * extend option to lower compaction priority to hinted handoff
   as well (CASSANDRA-1260)
 * log errors in gossip instead of re-throwing (CASSANDRA-1289)
 * avoid aborting commitlog replay prematurely if a flushed-but-
   not-removed commitlog segment is encountered (CASSANDRA-1297)
 * fix duplicate rows being read during mapreduce (CASSANDRA-1142)
 * failure detection wasn't closing command sockets (CASSANDRA-1221)
 * cassandra-cli.bat works on windows (CASSANDRA-1236)
 * pre-emptively drop requests that cannot be processed within RPCTimeout
   (CASSANDRA-685)
 * add ack to Binary write verb and update CassandraBulkLoader
   to wait for acks for each row (CASSANDRA-1093)
 * added describe_partitioner Thrift method (CASSANDRA-1047)
 * Hadoop jobs no longer require the Cassandra storage-conf.xml
   (CASSANDRA-1280, CASSANDRA-1047)
 * log thread pool stats when GC is excessive (CASSANDRA-1275)
 * remove gossip message size limit (CASSANDRA-1138)
 * parallelize local and remote reads during multiget, and respect snitch 
   when determining whether to do local read for CL.ONE (CASSANDRA-1317)
 * fix read repair to use requested consistency level on digest mismatch,
   rather than assuming QUORUM (CASSANDRA-1316)
 * process digest mismatch re-reads in parallel (CASSANDRA-1323)
 * switch hints CF comparator to BytesType (CASSANDRA-1274)


0.6.3
 * retry to make streaming connections up to 8 times. (CASSANDRA-1019)
 * reject describe_ring() calls on invalid keyspaces (CASSANDRA-1111)
 * fix cache size calculation for size of 100% (CASSANDRA-1129)
 * fix cache capacity only being recalculated once (CASSANDRA-1129)
 * remove hourly scan of all hints on the off chance that the gossiper
   missed a status change; instead, expose deliverHintsToEndpoint to JMX
   so it can be done manually, if necessary (CASSANDRA-1141)
 * don't reject reads at CL.ALL (CASSANDRA-1152)
 * reject deletions to supercolumns in CFs containing only standard
   columns (CASSANDRA-1139)
 * avoid preserving login information after client disconnects
   (CASSANDRA-1057)
 * prefer sun jdk to openjdk in debian init script (CASSANDRA-1174)
 * detect partioner config changes between restarts and fail fast 
   (CASSANDRA-1146)
 * use generation time to resolve node token reassignment disagreements
   (CASSANDRA-1118)
 * restructure the startup ordering of Gossiper and MessageService to avoid
   timing anomalies (CASSANDRA-1160)
 * detect incomplete commit log hearders (CASSANDRA-1119)
 * force anti-entropy service to stream files on the stream stage to avoid
   sending streams out of order (CASSANDRA-1169)
 * remove inactive stream managers after AES streams files (CASSANDRA-1169)
 * allow removing entire row through batch_mutate Deletion (CASSANDRA-1027)
 * add JMX metrics for row-level bloom filter false positives (CASSANDRA-1212)
 * added a redhat init script to contrib (CASSANDRA-1201)
 * use midpoint when bootstrapping a new machine into range with not
   much data yet instead of random token (CASSANDRA-1112)
 * kill server on OOM in executor stage as well as Thrift (CASSANDRA-1226)
 * remove opportunistic repairs, when two machines with overlapping replica
   responsibilities happen to finish major compactions of the same CF near
   the same time.  repairs are now fully manual (CASSANDRA-1190)
 * add ability to lower compaction priority (default is no change from 0.6.2)
   (CASSANDRA-1181)


0.6.2
 * fix contrib/word_count build. (CASSANDRA-992)
 * split CommitLogExecutorService into BatchCommitLogExecutorService and 
   PeriodicCommitLogExecutorService (CASSANDRA-1014)
 * add latency histograms to CFSMBean (CASSANDRA-1024)
 * make resolving timestamp ties deterministic by using value bytes
   as a tiebreaker (CASSANDRA-1039)
 * Add option to turn off Hinted Handoff (CASSANDRA-894)
 * fix windows startup (CASSANDRA-948)
 * make concurrent_reads, concurrent_writes configurable at runtime via JMX
   (CASSANDRA-1060)
 * disable GCInspector on non-Sun JVMs (CASSANDRA-1061)
 * fix tombstone handling in sstable rows with no other data (CASSANDRA-1063)
 * fix size of row in spanned index entries (CASSANDRA-1056)
 * install json2sstable, sstable2json, and sstablekeys to Debian package
 * StreamingService.StreamDestinations wouldn't empty itself after streaming
   finished (CASSANDRA-1076)
 * added Collections.shuffle(splits) before returning the splits in 
   ColumnFamilyInputFormat (CASSANDRA-1096)
 * do not recalculate cache capacity post-compaction if it's been manually 
   modified (CASSANDRA-1079)
 * better defaults for flush sorter + writer executor queue sizes
   (CASSANDRA-1100)
 * windows scripts for SSTableImport/Export (CASSANDRA-1051)
 * windows script for nodetool (CASSANDRA-1113)
 * expose PhiConvictThreshold (CASSANDRA-1053)
 * make repair of RF==1 a no-op (CASSANDRA-1090)
 * improve default JVM GC options (CASSANDRA-1014)
 * fix SlicePredicate serialization inside Hadoop jobs (CASSANDRA-1049)
 * close Thrift sockets in Hadoop ColumnFamilyRecordReader (CASSANDRA-1081)


0.6.1
 * fix NPE in sstable2json when no excluded keys are given (CASSANDRA-934)
 * keep the replica set constant throughout the read repair process
   (CASSANDRA-937)
 * allow querying getAllRanges with empty token list (CASSANDRA-933)
 * fix command line arguments inversion in clustertool (CASSANDRA-942)
 * fix race condition that could trigger a false-positive assertion
   during post-flush discard of old commitlog segments (CASSANDRA-936)
 * fix neighbor calculation for anti-entropy repair (CASSANDRA-924)
 * perform repair even for small entropy differences (CASSANDRA-924)
 * Use hostnames in CFInputFormat to allow Hadoop's naive string-based
   locality comparisons to work (CASSANDRA-955)
 * cache read-only BufferedRandomAccessFile length to avoid
   3 system calls per invocation (CASSANDRA-950)
 * nodes with IPv6 (and no IPv4) addresses could not join cluster
   (CASSANDRA-969)
 * Retrieve the correct number of undeleted columns, if any, from
   a supercolumn in a row that had been deleted previously (CASSANDRA-920)
 * fix index scans that cross the 2GB mmap boundaries for both mmap
   and standard i/o modes (CASSANDRA-866)
 * expose drain via nodetool (CASSANDRA-978)


0.6.0-RC1
 * JMX drain to flush memtables and run through commit log (CASSANDRA-880)
 * Bootstrapping can skip ranges under the right conditions (CASSANDRA-902)
 * fix merging row versions in range_slice for CL > ONE (CASSANDRA-884)
 * default write ConsistencyLeven chaned from ZERO to ONE
 * fix for index entries spanning mmap buffer boundaries (CASSANDRA-857)
 * use lexical comparison if time part of TimeUUIDs are the same 
   (CASSANDRA-907)
 * bound read, mutation, and response stages to fix possible OOM
   during log replay (CASSANDRA-885)
 * Use microseconds-since-epoch (UTC) in cli, instead of milliseconds
 * Treat batch_mutate Deletion with null supercolumn as "apply this predicate 
   to top level supercolumns" (CASSANDRA-834)
 * Streaming destination nodes do not update their JMX status (CASSANDRA-916)
 * Fix internal RPC timeout calculation (CASSANDRA-911)
 * Added Pig loadfunc to contrib/pig (CASSANDRA-910)


0.6.0-beta3
 * fix compaction bucketing bug (CASSANDRA-814)
 * update windows batch file (CASSANDRA-824)
 * deprecate KeysCachedFraction configuration directive in favor
   of KeysCached; move to unified-per-CF key cache (CASSANDRA-801)
 * add invalidateRowCache to ColumnFamilyStoreMBean (CASSANDRA-761)
 * send Handoff hints to natural locations to reduce load on
   remaining nodes in a failure scenario (CASSANDRA-822)
 * Add RowWarningThresholdInMB configuration option to warn before very 
   large rows get big enough to threaten node stability, and -x option to
   be able to remove them with sstable2json if the warning is unheeded
   until it's too late (CASSANDRA-843)
 * Add logging of GC activity (CASSANDRA-813)
 * fix ConcurrentModificationException in commitlog discard (CASSANDRA-853)
 * Fix hardcoded row count in Hadoop RecordReader (CASSANDRA-837)
 * Add a jmx status to the streaming service and change several DEBUG
   messages to INFO (CASSANDRA-845)
 * fix classpath in cassandra-cli.bat for Windows (CASSANDRA-858)
 * allow re-specifying host, port to cassandra-cli if invalid ones
   are first tried (CASSANDRA-867)
 * fix race condition handling rpc timeout in the coordinator
   (CASSANDRA-864)
 * Remove CalloutLocation and StagingFileDirectory from storage-conf files 
   since those settings are no longer used (CASSANDRA-878)
 * Parse a long from RowWarningThresholdInMB instead of an int (CASSANDRA-882)
 * Remove obsolete ControlPort code from DatabaseDescriptor (CASSANDRA-886)
 * move skipBytes side effect out of assert (CASSANDRA-899)
 * add "double getLoad" to StorageServiceMBean (CASSANDRA-898)
 * track row stats per CF at compaction time (CASSANDRA-870)
 * disallow CommitLogDirectory matching a DataFileDirectory (CASSANDRA-888)
 * default key cache size is 200k entries, changed from 10% (CASSANDRA-863)
 * add -Dcassandra-foreground=yes to cassandra.bat
 * exit if cluster name is changed unexpectedly (CASSANDRA-769)


0.6.0-beta1/beta2
 * add batch_mutate thrift command, deprecating batch_insert (CASSANDRA-336)
 * remove get_key_range Thrift API, deprecated in 0.5 (CASSANDRA-710)
 * add optional login() Thrift call for authentication (CASSANDRA-547)
 * support fat clients using gossiper and StorageProxy to perform
   replication in-process [jvm-only] (CASSANDRA-535)
 * support mmapped I/O for reads, on by default on 64bit JVMs 
   (CASSANDRA-408, CASSANDRA-669)
 * improve insert concurrency, particularly during Hinted Handoff
   (CASSANDRA-658)
 * faster network code (CASSANDRA-675)
 * stress.py moved to contrib (CASSANDRA-635)
 * row caching [must be explicitly enabled per-CF in config] (CASSANDRA-678)
 * present a useful measure of compaction progress in JMX (CASSANDRA-599)
 * add bin/sstablekeys (CASSNADRA-679)
 * add ConsistencyLevel.ANY (CASSANDRA-687)
 * make removetoken remove nodes from gossip entirely (CASSANDRA-644)
 * add ability to set cache sizes at runtime (CASSANDRA-708)
 * report latency and cache hit rate statistics with lifetime totals
   instead of average over the last minute (CASSANDRA-702)
 * support get_range_slice for RandomPartitioner (CASSANDRA-745)
 * per-keyspace replication factory and replication strategy (CASSANDRA-620)
 * track latency in microseconds (CASSANDRA-733)
 * add describe_ Thrift methods, deprecating get_string_property and 
   get_string_list_property
 * jmx interface for tracking operation mode and streams in general.
   (CASSANDRA-709)
 * keep memtables in sorted order to improve range query performance
   (CASSANDRA-799)
 * use while loop instead of recursion when trimming sstables compaction list 
   to avoid blowing stack in pathological cases (CASSANDRA-804)
 * basic Hadoop map/reduce support (CASSANDRA-342)


0.5.1
 * ensure all files for an sstable are streamed to the same directory.
   (CASSANDRA-716)
 * more accurate load estimate for bootstrapping (CASSANDRA-762)
 * tolerate dead or unavailable bootstrap target on write (CASSANDRA-731)
 * allow larger numbers of keys (> 140M) in a sstable bloom filter
   (CASSANDRA-790)
 * include jvm argument improvements from CASSANDRA-504 in debian package
 * change streaming chunk size to 32MB to accomodate Windows XP limitations
   (was 64MB) (CASSANDRA-795)
 * fix get_range_slice returning results in the wrong order (CASSANDRA-781)
 

0.5.0 final
 * avoid attempting to delete temporary bootstrap files twice (CASSANDRA-681)
 * fix bogus NaN in nodeprobe cfstats output (CASSANDRA-646)
 * provide a policy for dealing with single thread executors w/ a full queue
   (CASSANDRA-694)
 * optimize inner read in MessagingService, vastly improving multiple-node
   performance (CASSANDRA-675)
 * wait for table flush before streaming data back to a bootstrapping node.
   (CASSANDRA-696)
 * keep track of bootstrapping sources by table so that bootstrapping doesn't 
   give the indication of finishing early (CASSANDRA-673)


0.5.0 RC3
 * commit the correct version of the patch for CASSANDRA-663


0.5.0 RC2 (unreleased)
 * fix bugs in converting get_range_slice results to Thrift 
   (CASSANDRA-647, CASSANDRA-649)
 * expose java.util.concurrent.TimeoutException in StorageProxy methods
   (CASSANDRA-600)
 * TcpConnectionManager was holding on to disconnected connections, 
   giving the false indication they were being used. (CASSANDRA-651)
 * Remove duplicated write. (CASSANDRA-662)
 * Abort bootstrap if IP is already in the token ring (CASSANDRA-663)
 * increase default commitlog sync period, and wait for last sync to 
   finish before submitting another (CASSANDRA-668)


0.5.0 RC1
 * Fix potential NPE in get_range_slice (CASSANDRA-623)
 * add CRC32 to commitlog entries (CASSANDRA-605)
 * fix data streaming on windows (CASSANDRA-630)
 * GC compacted sstables after cleanup and compaction (CASSANDRA-621)
 * Speed up anti-entropy validation (CASSANDRA-629)
 * Fix anti-entropy assertion error (CASSANDRA-639)
 * Fix pending range conflicts when bootstapping or moving
   multiple nodes at once (CASSANDRA-603)
 * Handle obsolete gossip related to node movement in the case where
   one or more nodes is down when the movement occurs (CASSANDRA-572)
 * Include dead nodes in gossip to avoid a variety of problems
   and fix HH to removed nodes (CASSANDRA-634)
 * return an InvalidRequestException for mal-formed SlicePredicates
   (CASSANDRA-643)
 * fix bug determining closest neighbor for use in multiple datacenters
   (CASSANDRA-648)
 * Vast improvements in anticompaction speed (CASSANDRA-607)
 * Speed up log replay and writes by avoiding redundant serializations
   (CASSANDRA-652)


0.5.0 beta 2
 * Bootstrap improvements (several tickets)
 * add nodeprobe repair anti-entropy feature (CASSANDRA-193, CASSANDRA-520)
 * fix possibility of partition when many nodes restart at once
   in clusters with multiple seeds (CASSANDRA-150)
 * fix NPE in get_range_slice when no data is found (CASSANDRA-578)
 * fix potential NPE in hinted handoff (CASSANDRA-585)
 * fix cleanup of local "system" keyspace (CASSANDRA-576)
 * improve computation of cluster load balance (CASSANDRA-554)
 * added super column read/write, column count, and column/row delete to
   cassandra-cli (CASSANDRA-567, CASSANDRA-594)
 * fix returning live subcolumns of deleted supercolumns (CASSANDRA-583)
 * respect JAVA_HOME in bin/ scripts (several tickets)
 * add StorageService.initClient for fat clients on the JVM (CASSANDRA-535)
   (see contrib/client_only for an example of use)
 * make consistency_level functional in get_range_slice (CASSANDRA-568)
 * optimize key deserialization for RandomPartitioner (CASSANDRA-581)
 * avoid GCing tombstones except on major compaction (CASSANDRA-604)
 * increase failure conviction threshold, resulting in less nodes
   incorrectly (and temporarily) marked as down (CASSANDRA-610)
 * respect memtable thresholds during log replay (CASSANDRA-609)
 * support ConsistencyLevel.ALL on read (CASSANDRA-584)
 * add nodeprobe removetoken command (CASSANDRA-564)


0.5.0 beta
 * Allow multiple simultaneous flushes, improving flush throughput 
   on multicore systems (CASSANDRA-401)
 * Split up locks to improve write and read throughput on multicore systems
   (CASSANDRA-444, CASSANDRA-414)
 * More efficient use of memory during compaction (CASSANDRA-436)
 * autobootstrap option: when enabled, all non-seed nodes will attempt
   to bootstrap when started, until bootstrap successfully
   completes. -b option is removed.  (CASSANDRA-438)
 * Unless a token is manually specified in the configuration xml,
   a bootstraping node will use a token that gives it half the
   keys from the most-heavily-loaded node in the cluster,
   instead of generating a random token. 
   (CASSANDRA-385, CASSANDRA-517)
 * Miscellaneous bootstrap fixes (several tickets)
 * Ability to change a node's token even after it has data on it
   (CASSANDRA-541)
 * Ability to decommission a live node from the ring (CASSANDRA-435)
 * Semi-automatic loadbalancing via nodeprobe (CASSANDRA-192)
 * Add ability to set compaction thresholds at runtime via
   JMX / nodeprobe.  (CASSANDRA-465)
 * Add "comment" field to ColumnFamily definition. (CASSANDRA-481)
 * Additional JMX metrics (CASSANDRA-482)
 * JSON based export and import tools (several tickets)
 * Hinted Handoff fixes (several tickets)
 * Add key cache to improve read performance (CASSANDRA-423)
 * Simplified construction of custom ReplicationStrategy classes
   (CASSANDRA-497)
 * Graphical application (Swing) for ring integrity verification and 
   visualization was added to contrib (CASSANDRA-252)
 * Add DCQUORUM, DCQUORUMSYNC consistency levels and corresponding
   ReplicationStrategy / EndpointSnitch classes.  Experimental.
   (CASSANDRA-492)
 * Web client interface added to contrib (CASSANDRA-457)
 * More-efficient flush for Random, CollatedOPP partitioners 
   for normal writes (CASSANDRA-446) and bulk load (CASSANDRA-420)
 * Add MemtableFlushAfterMinutes, a global replacement for the old 
   per-CF FlushPeriodInMinutes setting (CASSANDRA-463)
 * optimizations to slice reading (CASSANDRA-350) and supercolumn
   queries (CASSANDRA-510)
 * force binding to given listenaddress for nodes with multiple
   interfaces (CASSANDRA-546)
 * stress.py benchmarking tool improvements (several tickets)
 * optimized replica placement code (CASSANDRA-525)
 * faster log replay on restart (CASSANDRA-539, CASSANDRA-540)
 * optimized local-node writes (CASSANDRA-558)
 * added get_range_slice, deprecating get_key_range (CASSANDRA-344)
 * expose TimedOutException to thrift (CASSANDRA-563)
 

0.4.2
 * Add validation disallowing null keys (CASSANDRA-486)
 * Fix race conditions in TCPConnectionManager (CASSANDRA-487)
 * Fix using non-utf8-aware comparison as a sanity check.
   (CASSANDRA-493)
 * Improve default garbage collector options (CASSANDRA-504)
 * Add "nodeprobe flush" (CASSANDRA-505)
 * remove NotFoundException from get_slice throws list (CASSANDRA-518)
 * fix get (not get_slice) of entire supercolumn (CASSANDRA-508)
 * fix null token during bootstrap (CASSANDRA-501)


0.4.1
 * Fix FlushPeriod columnfamily configuration regression
   (CASSANDRA-455)
 * Fix long column name support (CASSANDRA-460)
 * Fix for serializing a row that only contains tombstones
   (CASSANDRA-458)
 * Fix for discarding unneeded commitlog segments (CASSANDRA-459)
 * Add SnapshotBeforeCompaction configuration option (CASSANDRA-426)
 * Fix compaction abort under insufficient disk space (CASSANDRA-473)
 * Fix reading subcolumn slice from tombstoned CF (CASSANDRA-484)
 * Fix race condition in RVH causing occasional NPE (CASSANDRA-478)


0.4.0
 * fix get_key_range problems when a node is down (CASSANDRA-440)
   and add UnavailableException to more Thrift methods
 * Add example EndPointSnitch contrib code (several tickets)


0.4.0 RC2
 * fix SSTable generation clash during compaction (CASSANDRA-418)
 * reject method calls with null parameters (CASSANDRA-308)
 * properly order ranges in nodeprobe output (CASSANDRA-421)
 * fix logging of certain errors on executor threads (CASSANDRA-425)


0.4.0 RC1
 * Bootstrap feature is live; use -b on startup (several tickets)
 * Added multiget api (CASSANDRA-70)
 * fix Deadlock with SelectorManager.doProcess and TcpConnection.write
   (CASSANDRA-392)
 * remove key cache b/c of concurrency bugs in third-party
   CLHM library (CASSANDRA-405)
 * update non-major compaction logic to use two threshold values
   (CASSANDRA-407)
 * add periodic / batch commitlog sync modes (several tickets)
 * inline BatchMutation into batch_insert params (CASSANDRA-403)
 * allow setting the logging level at runtime via mbean (CASSANDRA-402)
 * change default comparator to BytesType (CASSANDRA-400)
 * add forwards-compatible ConsistencyLevel parameter to get_key_range
   (CASSANDRA-322)
 * r/m special case of blocking for local destination when writing with 
   ConsistencyLevel.ZERO (CASSANDRA-399)
 * Fixes to make BinaryMemtable [bulk load interface] useful (CASSANDRA-337);
   see contrib/bmt_example for an example of using it.
 * More JMX properties added (several tickets)
 * Thrift changes (several tickets)
    - Merged _super get methods with the normal ones; return values
      are now of ColumnOrSuperColumn.
    - Similarly, merged batch_insert_super into batch_insert.



0.4.0 beta
 * On-disk data format has changed to allow billions of keys/rows per
   node instead of only millions
 * Multi-keyspace support
 * Scan all sstables for all queries to avoid situations where
   different types of operation on the same ColumnFamily could
   disagree on what data was present
 * Snapshot support via JMX
 * Thrift API has changed a _lot_:
    - removed time-sorted CFs; instead, user-defined comparators
      may be defined on the column names, which are now byte arrays.
      Default comparators are provided for UTF8, Bytes, Ascii, Long (i64),
      and UUID types.
    - removed colon-delimited strings in thrift api in favor of explicit
      structs such as ColumnPath, ColumnParent, etc.  Also normalized
      thrift struct and argument naming.
    - Added columnFamily argument to get_key_range.
    - Change signature of get_slice to accept starting and ending
      columns as well as an offset.  (This allows use of indexes.)
      Added "ascending" flag to allow reasonably-efficient reverse
      scans as well.  Removed get_slice_by_range as redundant.
    - get_key_range operates on one CF at a time
    - changed `block` boolean on insert methods to ConsistencyLevel enum,
      with options of NONE, ONE, QUORUM, and ALL.
    - added similar consistency_level parameter to read methods
    - column-name-set slice with no names given now returns zero columns
      instead of all of them.  ("all" can run your server out of memory.
      use a range-based slice with a high max column count instead.)
 * Removed the web interface. Node information can now be obtained by 
   using the newly introduced nodeprobe utility.
 * More JMX stats
 * Remove magic values from internals (e.g. special key to indicate
   when to flush memtables)
 * Rename configuration "table" to "keyspace"
 * Moved to crash-only design; no more shutdown (just kill the process)
 * Lots of bug fixes

Full list of issues resolved in 0.4 is at https://issues.apache.org/jira/secure/IssueNavigator.jspa?reset=true&&pid=12310865&fixfor=12313862&resolution=1&sorter/field=issuekey&sorter/order=DESC


0.3.0 RC3
 * Fix potential deadlock under load in TCPConnection.
   (CASSANDRA-220)


0.3.0 RC2
 * Fix possible data loss when server is stopped after replaying
   log but before new inserts force memtable flush.
   (CASSANDRA-204)
 * Added BUGS file


0.3.0 RC1
 * Range queries on keys, including user-defined key collation
 * Remove support
 * Workarounds for a weird bug in JDK select/register that seems
   particularly common on VM environments. Cassandra should deploy
   fine on EC2 now
 * Much improved infrastructure: the beginnings of a decent test suite
   ("ant test" for unit tests; "nosetests" for system tests), code
   coverage reporting, etc.
 * Expanded node status reporting via JMX
 * Improved error reporting/logging on both server and client
 * Reduced memory footprint in default configuration
 * Combined blocking and non-blocking versions of insert APIs
 * Added FlushPeriodInMinutes configuration parameter to force
   flushing of infrequently-updated ColumnFamilies<|MERGE_RESOLUTION|>--- conflicted
+++ resolved
@@ -31,11 +31,7 @@
  * Fix paging on DISTINCT queries repeats result when first row in partition changes
    (CASSANDRA-10010)
 Merged from 2.1:
-<<<<<<< HEAD
-=======
  * Only notify if repair status changed (CASSANDRA-11172)
- * Add partition key to TombstoneOverwhelmingException error message (CASSANDRA-10888)
->>>>>>> c8c8cf67
  * Use logback setting for 'cassandra -v' command (CASSANDRA-10767)
  * Fix sstableloader to unthrottle streaming by default (CASSANDRA-9714)
  * Fix incorrect warning in 'nodetool status' (CASSANDRA-10176)
