1.2.14
 * Allow executing CREATE statements multiple times (CASSANDRA-6471)
 * Don't send confusing info with timeouts (CASSANDRA-6491)
 * Don't resubmit counter mutation runnables internally (CASSANDRA-6427)
 * Don't drop local mutations without a trace (CASSANDRA-6510)
 * Don't allow null max_hint_window_in_ms (CASSANDRA-6419)
 * Validate SliceRange start and finish lengths (CASSANDRA-6521)
 * fsync compression metadata (CASSANDRA-6531)
 * Validate CF existence on execution for prepared statement (CASSANDRA-6535)
 * Add ability to throttle batchlog replay (CASSANDRA-6550)
 * Fix executing LOCAL_QUORUM with SimpleStrategy (CASSANDRA-6545)
 * Avoid StackOverflow when using large IN queries (CASSANDRA-6567)
<<<<<<< HEAD
 * Improve error message when schema doesn't match loaded sstable (CASSANDRA-6262)
=======
 * Nodetool upgradesstables includes secondary indexes (CASSANDRA-6589)
 * Paginate batchlog replay (CASSANDRA-6569)
 * skip blocking on streaming during drain (CASSANDRA-6603)
>>>>>>> 9be437bd


1.2.13
 * Improved error message on bad properties in DDL queries (CASSANDRA-6453)
 * Randomize batchlog candidates selection (CASSANDRA-6481)
 * Fix thundering herd on endpoint cache invalidation (CASSANDRA-6345, 6485)
 * Improve batchlog write performance with vnodes (CASSANDRA-6488)
 * Optimize FD phi calculation (CASSANDRA-6386)
 * Improve initial FD phi estimate when starting up (CASSANDRA-6385)
 * Don't list CQL3 table in CLI describe even if named explicitely 
   (CASSANDRA-5750)
 * cqlsh: quote single quotes in strings inside collections (CASSANDRA-6172)
 * Improve gossip performance for typical messages (CASSANDRA-6409)
 * Throw IRE if a prepared statement has more markers than supported 
   (CASSANDRA-5598)
 * Expose Thread metrics for the native protocol server (CASSANDRA-6234)
 * Change snapshot response message verb to INTERNAL to avoid dropping it 
   (CASSANDRA-6415)
 * Warn when collection read has > 65K elements (CASSANDRA-5428)
 * Fix cache persistence when both row and key cache are enabled 
   (CASSANDRA-6413)
 * (Hadoop) add describe_local_ring (CASSANDRA-6268)
 * Fix handling of concurrent directory creation failure (CASSANDRA-6459)


1.2.12
 * Invalidate row cache when dropping CF (CASSANDRA-6351)
 * add non-jamm path for cached statements (CASSANDRA-6293)
 * (Hadoop) Require CFRR batchSize to be at least 2 (CASSANDRA-6114)
 * Fix altering column types (CASSANDRA-6185)
 * cqlsh: fix CREATE/ALTER WITH completion (CASSANDRA-6196)
 * add windows bat files for shell commands (CASSANDRA-6145)
 * Fix potential stack overflow during range tombstones insertion (CASSANDRA-6181)
 * (Hadoop) Make LOCAL_ONE the default consistency level (CASSANDRA-6214)
 * Require logging in for Thrift CQL2/3 statement preparation (CASSANDRA-6254)
 * restrict max_num_tokens to 1536 (CASSANDRA-6267)
 * Nodetool gets default JMX port from cassandra-env.sh (CASSANDRA-6273)
 * make calculatePendingRanges asynchronous (CASSANDRA-6244)
 * Remove blocking flushes in gossip thread (CASSANDRA-6297)
 * Fix potential socket leak in connectionpool creation (CASSANDRA-6308)
 * Allow LOCAL_ONE/LOCAL_QUORUM to work with SimpleStrategy (CASSANDRA-6238)
 * cqlsh: handle 'null' as session duration (CASSANDRA-6317)
 * Fix json2sstable handling of range tombstones (CASSANDRA-6316)
 * Fix missing one row in reverse query (CASSANDRA-6330)
 * Fix reading expired row value from row cache (CASSANDRA-6325)
 * Fix AssertionError when doing set element deletion (CASSANDRA-6341)
 * Make CL code for the native protocol match the one in C* 2.0
   (CASSANDRA-6347)
 * Disallow altering CQL3 table from thrift (CASSANDRA-6370)
 * Fix size computation of prepared statement (CASSANDRA-6369)
 * Bump Xss to 256k (CASSANDRA-5517)


1.2.11
 * Add a warning for small LCS sstable size (CASSANDRA-6191)
 * Add ability to list specific KS/CF combinations in nodetool cfstats (CASSANDRA-4191)
 * Mark CF clean if a mutation raced the drop and got it marked dirty (CASSANDRA-5946)
 * Add a LOCAL_ONE consistency level (CASSANDRA-6202)
 * Limit CQL prepared statement cache by size instead of count (CASSANDRA-6107)
 * Tracing should log write failure rather than raw exceptions (CASSANDRA-6133)
 * lock access to TM.endpointToHostIdMap (CASSANDRA-6103)
 * Allow estimated memtable size to exceed slab allocator size (CASSANDRA-6078)
 * Start MeteredFlusher earlier to prevent OOM during CL replay (CASSANDRA-6087)
 * Avoid sending Truncate command to fat clients (CASSANDRA-6088)
 * Allow cache-keys-to-save to be set at runtime (CASSANDRA-5980)
 * Allow where clause conditions to be in parenthesis (CASSANDRA-6037)
 * Do not open non-ssl storage port if encryption option is all (CASSANDRA-3916)
 * Move batchlog replay to its own executor (CASSANDRA-6079)
 * Add tombstone debug threshold and histogram (CASSANDRA-6042, 6057)
 * Fix fat client schema pull NPE (CASSANDRA-6089)
 * Fix memtable flushing for indexed tables (CASSANDRA-6112)
 * Fix skipping columns with multiple slices (CASSANDRA-6119)
 * Expose connected thrift + native client counts (CASSANDRA-5084)
 * Optimize auth setup (CASSANDRA-6122)
 * Trace index selection (CASSANDRA-6001)
 * Update sstablesPerReadHistogram to use biased sampling (CASSANDRA-6164)
 * Log UnknownColumnfamilyException when closing socket (CASSANDRA-5725)
 * Properly error out on CREATE INDEX for counters table (CASSANDRA-6160)
 * Handle JMX notification failure for repair (CASSANDRA-6097)
 * (Hadoop) Fetch no more than 128 splits in parallel (CASSANDRA-6169)
 * stress: add username/password authentication support (CASSANDRA-6068)
 * Fix indexed queries with row cache enabled on parent table (CASSANDRA-5732)
 * Fix compaction race during columnfamily drop (CASSANDRA-5957)
 * Fix validation of empty column names for compact tables (CASSANDRA-6152)
 * Skip replaying mutations that pass CRC but fail to deserialize (CASSANDRA-6183)
 * Rework token replacement to use replace_address (CASSANDRA-5916)


1.2.10
 * Avoid second-guessing out-of-space state (CASSANDRA-5605)
 * Tuning knobs for dealing with large blobs and many CFs (CASSANDRA-5982)
 * (Hadoop) Fix CQLRW for thrift tables (CASSANDRA-6002)
 * Fix possible divide-by-zero in HHOM (CASSANDRA-5990)
 * Allow local batchlog writes for CL.ANY (CASSANDRA-5967)
 * Upgrade metrics-core to version 2.2.0 (CASSANDRA-5947)
 * Add snitch, schema version, cluster, partitioner to JMX (CASSANDRA-5881)
 * Fix CqlRecordWriter with composite keys (CASSANDRA-5949)
 * Allow disabling SlabAllocator (CASSANDRA-5935)
 * Make user-defined compaction JMX blocking (CASSANDRA-4952)
 * Fix streaming does not transfer wrapped range (CASSANDRA-5948)
 * Fix loading index summary containing empty key (CASSANDRA-5965)
 * Correctly handle limits in CompositesSearcher (CASSANDRA-5975)
 * Pig: handle CQL collections (CASSANDRA-5867)
 * Pass the updated cf to the PRSI index() method (CASSANDRA-5999)
 * Allow empty CQL3 batches (as no-op) (CASSANDRA-5994)
 * Support null in CQL3 functions (CASSANDRA-5910)
 * Replace the deprecated MapMaker with CacheLoader (CASSANDRA-6007)
 * Add SSTableDeletingNotification to DataTracker (CASSANDRA-6010)
 * Fix snapshots in use get deleted during snapshot repair (CASSANDRA-6011)
 * Move hints and exception count to o.a.c.metrics (CASSANDRA-6017)
 * Fix memory leak in snapshot repair (CASSANDRA-6047)
 * Fix sstable2sjon for CQL3 tables (CASSANDRA-5852)


1.2.9
 * Fix getBloomFilterDiskSpaceUsed for AlwaysPresentFilter (CASSANDRA-5900)
 * migrate 1.1 schema_columnfamilies.key_alias column to key_aliases
   (CASSANDRA-5800)
 * add --migrate option to sstableupgrade and sstablescrub (CASSANDRA-5831)
 * fix bulk-loading compressed sstables (CASSANDRA-5820)
 * (Hadoop) fix quoting in CqlPagingRecordReader and CqlRecordWriter 
   (CASSANDRA-5824)
 * update default LCS sstable size to 160MB (CASSANDRA-5727)
 * Allow compacting 2Is via nodetool (CASSANDRA-5670)
 * Hex-encode non-String keys in OPP (CASSANDRA-5793)
 * nodetool history logging (CASSANDRA-5823)
 * (Hadoop) fix support for Thrift tables in CqlPagingRecordReader 
   (CASSANDRA-5752)
 * add "all time blocked" to StatusLogger output (CASSANDRA-5825)
 * Future-proof inter-major-version schema migrations (CASSANDRA-5845)
 * (Hadoop) add CqlPagingRecordReader support for ReversedType in Thrift table
   (CASSANDRA-5718)
 * Add KeyCacheHitRate metric to CF metrics (CASSANDRA-5868)
 * cqlsh: add support for multiline comments (CASSANDRA-5798)
 * Handle CQL3 SELECT duplicate IN restrictions on clustering columns
   (CASSANDRA-5856)
 * Don't announce schema version until we've loaded the changes locally
   (CASSANDRA-5904)
 * Add -no-snapshot option to scrub (CASSANDRA-5891)
 * Fix to support off heap bloom filters size greater than 2 GB (CASSANDRA-5903)
 * Properly handle parsing huge map and set literals (CASSANDRA-5893)
 * Fix LCS L0 compaction may overlap in L1 (CASSANDRA-5907)
 * New sstablesplit tool to split large sstables offline (CASSANDRA-4766)
 * Fix potential deadlock in native protocol server (CASSANDRA-5926)
 * Disallow incompatible type change in CQL3 (CASSANDRA-5882)
Merged from 1.1:
 * Correctly validate sparse composite cells in scrub (CASSANDRA-5855)


1.2.8
 * Fix reading DeletionTime from 1.1-format sstables (CASSANDRA-5814)
 * cqlsh: add collections support to COPY (CASSANDRA-5698)
 * retry important messages for any IOException (CASSANDRA-5804)
 * Allow empty IN relations in SELECT/UPDATE/DELETE statements (CASSANDRA-5626)
 * cqlsh: fix crashing on Windows due to libedit detection (CASSANDRA-5812)


1.2.7
 * if no seeds can be a reached a node won't start in a ring by itself (CASSANDRA-5768)
 * add cassandra.unsafesystem property (CASSANDRA-5704)
 * (Hadoop) quote identifiers in CqlPagingRecordReader (CASSANDRA-5763)
 * Add replace_node functionality for vnodes (CASSANDRA-5337)
 * Add timeout events to query traces (CASSANDRA-5520)
 * make starting native protocol server idempotent (CASSANDRA-5728)
 * Fix loading key cache when a saved entry is no longer valid (CASSANDRA-5706)
 * Fix serialization of the LEFT gossip value (CASSANDRA-5696)
 * Pig: support for cql3 tables (CASSANDRA-5234)
 * cqlsh: Don't show 'null' in place of empty values (CASSANDRA-5675)
 * Race condition in detecting version on a mixed 1.1/1.2 cluster
   (CASSANDRA-5692)
 * Fix skipping range tombstones with reverse queries (CASSANDRA-5712)
 * Expire entries out of ThriftSessionManager (CASSANDRA-5719)
 * Don't keep ancestor information in memory (CASSANDRA-5342)
 * cqlsh: fix handling of semicolons inside BATCH queries (CASSANDRA-5697)
 * Expose native protocol server status in nodetool info (CASSANDRA-5735)
 * Fix pathetic performance of range tombstones (CASSANDRA-5677)
 * Fix querying with an empty (impossible) range (CASSANDRA-5573)
 * cqlsh: handle CUSTOM 2i in DESCRIBE output (CASSANDRA-5760)
 * Fix minor bug in Range.intersects(Bound) (CASSANDRA-5771)
 * cqlsh: handle disabled compression in DESCRIBE output (CASSANDRA-5766)
 * Ensure all UP events are notified on the native protocol (CASSANDRA-5769)
 * Fix formatting of sstable2json with multiple -k arguments (CASSANDRA-5781)
 * Don't rely on row marker for queries in general to hide lost markers
   after TTL expires (CASSANDRA-5762)
 * Sort nodetool help output (CASSANDRA-5776)
 * Fix column expiring during 2 phases compaction (CASSANDRA-5799)
 * now() is being rejected in INSERTs when inside collections (CASSANDRA-5795)


1.2.6
 * Fix tracing when operation completes before all responses arrive 
   (CASSANDRA-5668)
 * Fix cross-DC mutation forwarding (CASSANDRA-5632)
 * Reduce SSTableLoader memory usage (CASSANDRA-5555)
 * Scale hinted_handoff_throttle_in_kb to cluster size (CASSANDRA-5272)
 * (Hadoop) Add CQL3 input/output formats (CASSANDRA-4421, 5622)
 * (Hadoop) Fix InputKeyRange in CFIF (CASSANDRA-5536)
 * Fix dealing with ridiculously large max sstable sizes in LCS (CASSANDRA-5589)
 * Ignore pre-truncate hints (CASSANDRA-4655)
 * Move System.exit on OOM into a separate thread (CASSANDRA-5273)
 * Write row markers when serializing schema (CASSANDRA-5572)
 * Check only SSTables for the requested range when streaming (CASSANDRA-5569)
 * Improve batchlog replay behavior and hint ttl handling (CASSANDRA-5314)
 * Exclude localTimestamp from validation for tombstones (CASSANDRA-5398)
 * cqlsh: add custom prompt support (CASSANDRA-5539)
 * Reuse prepared statements in hot auth queries (CASSANDRA-5594)
 * cqlsh: add vertical output option (see EXPAND) (CASSANDRA-5597)
 * Add a rate limit option to stress (CASSANDRA-5004)
 * have BulkLoader ignore snapshots directories (CASSANDRA-5587) 
 * fix SnitchProperties logging context (CASSANDRA-5602)
 * Expose whether jna is enabled and memory is locked via JMX (CASSANDRA-5508)
 * cqlsh: fix COPY FROM with ReversedType (CASSANDRA-5610)
 * Allow creating CUSTOM indexes on collections (CASSANDRA-5615)
 * Evaluate now() function at execution time (CASSANDRA-5616)
 * Expose detailed read repair metrics (CASSANDRA-5618)
 * Correct blob literal + ReversedType parsing (CASSANDRA-5629)
 * Allow GPFS to prefer the internal IP like EC2MRS (CASSANDRA-5630)
 * fix help text for -tspw cassandra-cli (CASSANDRA-5643)
 * don't throw away initial causes exceptions for internode encryption issues 
   (CASSANDRA-5644)
 * Fix message spelling errors for cql select statements (CASSANDRA-5647)
 * Suppress custom exceptions thru jmx (CASSANDRA-5652)
 * Update CREATE CUSTOM INDEX syntax (CASSANDRA-5639)
 * Fix PermissionDetails.equals() method (CASSANDRA-5655)
 * Never allow partition key ranges in CQL3 without token() (CASSANDRA-5666)
 * Gossiper incorrectly drops AppState for an upgrading node (CASSANDRA-5660)
 * Connection thrashing during multi-region ec2 during upgrade, due to 
   messaging version (CASSANDRA-5669)
 * Avoid over reconnecting in EC2MRS (CASSANDRA-5678)
 * Fix ReadResponseSerializer.serializedSize() for digest reads (CASSANDRA-5476)
 * allow sstable2json on 2i CFs (CASSANDRA-5694)
Merged from 1.1:
 * Remove buggy thrift max message length option (CASSANDRA-5529)
 * Fix NPE in Pig's widerow mode (CASSANDRA-5488)
 * Add split size parameter to Pig and disable split combination (CASSANDRA-5544)


1.2.5
 * make BytesToken.toString only return hex bytes (CASSANDRA-5566)
 * Ensure that submitBackground enqueues at least one task (CASSANDRA-5554)
 * fix 2i updates with identical values and timestamps (CASSANDRA-5540)
 * fix compaction throttling bursty-ness (CASSANDRA-4316)
 * reduce memory consumption of IndexSummary (CASSANDRA-5506)
 * remove per-row column name bloom filters (CASSANDRA-5492)
 * Include fatal errors in trace events (CASSANDRA-5447)
 * Ensure that PerRowSecondaryIndex is notified of row-level deletes
   (CASSANDRA-5445)
 * Allow empty blob literals in CQL3 (CASSANDRA-5452)
 * Fix streaming RangeTombstones at column index boundary (CASSANDRA-5418)
 * Fix preparing statements when current keyspace is not set (CASSANDRA-5468)
 * Fix SemanticVersion.isSupportedBy minor/patch handling (CASSANDRA-5496)
 * Don't provide oldCfId for post-1.1 system cfs (CASSANDRA-5490)
 * Fix primary range ignores replication strategy (CASSANDRA-5424)
 * Fix shutdown of binary protocol server (CASSANDRA-5507)
 * Fix repair -snapshot not working (CASSANDRA-5512)
 * Set isRunning flag later in binary protocol server (CASSANDRA-5467)
 * Fix use of CQL3 functions with descending clustering order (CASSANDRA-5472)
 * Disallow renaming columns one at a time for thrift table in CQL3
   (CASSANDRA-5531)
 * cqlsh: add CLUSTERING ORDER BY support to DESCRIBE (CASSANDRA-5528)
 * Add custom secondary index support to CQL3 (CASSANDRA-5484)
 * Fix repair hanging silently on unexpected error (CASSANDRA-5229)
 * Fix Ec2Snitch regression introduced by CASSANDRA-5171 (CASSANDRA-5432)
 * Add nodetool enablebackup/disablebackup (CASSANDRA-5556)
 * cqlsh: fix DESCRIBE after case insensitive USE (CASSANDRA-5567)
Merged from 1.1
 * Remove buggy thrift max message length option (CASSANDRA-5529)
 * Add retry mechanism to OTC for non-droppable_verbs (CASSANDRA-5393)
 * Use allocator information to improve memtable memory usage estimate
   (CASSANDRA-5497)
 * Fix trying to load deleted row into row cache on startup (CASSANDRA-4463)
 * fsync leveled manifest to avoid corruption (CASSANDRA-5535)
 * Fix Bound intersection computation (CASSANDRA-5551)
 * sstablescrub now respects max memory size in cassandra.in.sh (CASSANDRA-5562)


1.2.4
 * Ensure that PerRowSecondaryIndex updates see the most recent values
   (CASSANDRA-5397)
 * avoid duplicate index entries ind PrecompactedRow and 
   ParallelCompactionIterable (CASSANDRA-5395)
 * remove the index entry on oldColumn when new column is a tombstone 
   (CASSANDRA-5395)
 * Change default stream throughput from 400 to 200 mbps (CASSANDRA-5036)
 * Gossiper logs DOWN for symmetry with UP (CASSANDRA-5187)
 * Fix mixing prepared statements between keyspaces (CASSANDRA-5352)
 * Fix consistency level during bootstrap - strike 3 (CASSANDRA-5354)
 * Fix transposed arguments in AlreadyExistsException (CASSANDRA-5362)
 * Improve asynchronous hint delivery (CASSANDRA-5179)
 * Fix Guava dependency version (12.0 -> 13.0.1) for Maven (CASSANDRA-5364)
 * Validate that provided CQL3 collection value are < 64K (CASSANDRA-5355)
 * Make upgradeSSTable skip current version sstables by default (CASSANDRA-5366)
 * Optimize min/max timestamp collection (CASSANDRA-5373)
 * Invalid streamId in cql binary protocol when using invalid CL 
   (CASSANDRA-5164)
 * Fix validation for IN where clauses with collections (CASSANDRA-5376)
 * Copy resultSet on count query to avoid ConcurrentModificationException 
   (CASSANDRA-5382)
 * Correctly typecheck in CQL3 even with ReversedType (CASSANDRA-5386)
 * Fix streaming compressed files when using encryption (CASSANDRA-5391)
 * cassandra-all 1.2.0 pom missing netty dependency (CASSANDRA-5392)
 * Fix writetime/ttl functions on null values (CASSANDRA-5341)
 * Fix NPE during cql3 select with token() (CASSANDRA-5404)
 * IndexHelper.skipBloomFilters won't skip non-SHA filters (CASSANDRA-5385)
 * cqlsh: Print maps ordered by key, sort sets (CASSANDRA-5413)
 * Add null syntax support in CQL3 for inserts (CASSANDRA-3783)
 * Allow unauthenticated set_keyspace() calls (CASSANDRA-5423)
 * Fix potential incremental backups race (CASSANDRA-5410)
 * Fix prepared BATCH statements with batch-level timestamps (CASSANDRA-5415)
 * Allow overriding superuser setup delay (CASSANDRA-5430)
 * cassandra-shuffle with JMX usernames and passwords (CASSANDRA-5431)
Merged from 1.1:
 * cli: Quote ks and cf names in schema output when needed (CASSANDRA-5052)
 * Fix bad default for min/max timestamp in SSTableMetadata (CASSANDRA-5372)
 * Fix cf name extraction from manifest in Directories.migrateFile() 
   (CASSANDRA-5242)
 * Support pluggable internode authentication (CASSANDRA-5401)


1.2.3
 * add check for sstable overlap within a level on startup (CASSANDRA-5327)
 * replace ipv6 colons in jmx object names (CASSANDRA-5298, 5328)
 * Avoid allocating SSTableBoundedScanner during repair when the range does 
   not intersect the sstable (CASSANDRA-5249)
 * Don't lowercase property map keys (this breaks NTS) (CASSANDRA-5292)
 * Fix composite comparator with super columns (CASSANDRA-5287)
 * Fix insufficient validation of UPDATE queries against counter cfs
   (CASSANDRA-5300)
 * Fix PropertyFileSnitch default DC/Rack behavior (CASSANDRA-5285)
 * Handle null values when executing prepared statement (CASSANDRA-5081)
 * Add netty to pom dependencies (CASSANDRA-5181)
 * Include type arguments in Thrift CQLPreparedResult (CASSANDRA-5311)
 * Fix compaction not removing columns when bf_fp_ratio is 1 (CASSANDRA-5182)
 * cli: Warn about missing CQL3 tables in schema descriptions (CASSANDRA-5309)
 * Re-enable unknown option in replication/compaction strategies option for
   backward compatibility (CASSANDRA-4795)
 * Add binary protocol support to stress (CASSANDRA-4993)
 * cqlsh: Fix COPY FROM value quoting and null handling (CASSANDRA-5305)
 * Fix repair -pr for vnodes (CASSANDRA-5329)
 * Relax CL for auth queries for non-default users (CASSANDRA-5310)
 * Fix AssertionError during repair (CASSANDRA-5245)
 * Don't announce migrations to pre-1.2 nodes (CASSANDRA-5334)
Merged from 1.1:
 * Fix trying to load deleted row into row cache on startup (CASSANDRA-4463)
 * Update offline scrub for 1.0 -> 1.1 directory structure (CASSANDRA-5195)
 * add tmp flag to Descriptor hashcode (CASSANDRA-4021)
 * fix logging of "Found table data in data directories" when only system tables
   are present (CASSANDRA-5289)
 * cli: Add JMX authentication support (CASSANDRA-5080)
 * nodetool: ability to repair specific range (CASSANDRA-5280)
 * Fix possible assertion triggered in SliceFromReadCommand (CASSANDRA-5284)
 * cqlsh: Add inet type support on Windows (ipv4-only) (CASSANDRA-4801)
 * Fix race when initializing ColumnFamilyStore (CASSANDRA-5350)
 * Add UseTLAB JVM flag (CASSANDRA-5361)


1.2.2
 * fix potential for multiple concurrent compactions of the same sstables
   (CASSANDRA-5256)
 * avoid no-op caching of byte[] on commitlog append (CASSANDRA-5199)
 * fix symlinks under data dir not working (CASSANDRA-5185)
 * fix bug in compact storage metadata handling (CASSANDRA-5189)
 * Validate login for USE queries (CASSANDRA-5207)
 * cli: remove default username and password (CASSANDRA-5208)
 * configure populate_io_cache_on_flush per-CF (CASSANDRA-4694)
 * allow configuration of internode socket buffer (CASSANDRA-3378)
 * Make sstable directory picking blacklist-aware again (CASSANDRA-5193)
 * Correctly expire gossip states for edge cases (CASSANDRA-5216)
 * Improve handling of directory creation failures (CASSANDRA-5196)
 * Expose secondary indicies to the rest of nodetool (CASSANDRA-4464)
 * Binary protocol: avoid sending notification for 0.0.0.0 (CASSANDRA-5227)
 * add UseCondCardMark XX jvm settings on jdk 1.7 (CASSANDRA-4366)
 * CQL3 refactor to allow conversion function (CASSANDRA-5226)
 * Fix drop of sstables in some circumstance (CASSANDRA-5232)
 * Implement caching of authorization results (CASSANDRA-4295)
 * Add support for LZ4 compression (CASSANDRA-5038)
 * Fix missing columns in wide rows queries (CASSANDRA-5225)
 * Simplify auth setup and make system_auth ks alterable (CASSANDRA-5112)
 * Stop compactions from hanging during bootstrap (CASSANDRA-5244)
 * fix compressed streaming sending extra chunk (CASSANDRA-5105)
 * Add CQL3-based implementations of IAuthenticator and IAuthorizer
   (CASSANDRA-4898)
 * Fix timestamp-based tomstone removal logic (CASSANDRA-5248)
 * cli: Add JMX authentication support (CASSANDRA-5080)
 * Fix forceFlush behavior (CASSANDRA-5241)
 * cqlsh: Add username autocompletion (CASSANDRA-5231)
 * Fix CQL3 composite partition key error (CASSANDRA-5240)
 * Allow IN clause on last clustering key (CASSANDRA-5230)
Merged from 1.1:
 * fix start key/end token validation for wide row iteration (CASSANDRA-5168)
 * add ConfigHelper support for Thrift frame and max message sizes (CASSANDRA-5188)
 * fix nodetool repair not fail on node down (CASSANDRA-5203)
 * always collect tombstone hints (CASSANDRA-5068)
 * Fix error when sourcing file in cqlsh (CASSANDRA-5235)


1.2.1
 * stream undelivered hints on decommission (CASSANDRA-5128)
 * GossipingPropertyFileSnitch loads saved dc/rack info if needed (CASSANDRA-5133)
 * drain should flush system CFs too (CASSANDRA-4446)
 * add inter_dc_tcp_nodelay setting (CASSANDRA-5148)
 * re-allow wrapping ranges for start_token/end_token range pairitspwng (CASSANDRA-5106)
 * fix validation compaction of empty rows (CASSANDRA-5136)
 * nodetool methods to enable/disable hint storage/delivery (CASSANDRA-4750)
 * disallow bloom filter false positive chance of 0 (CASSANDRA-5013)
 * add threadpool size adjustment methods to JMXEnabledThreadPoolExecutor and 
   CompactionManagerMBean (CASSANDRA-5044)
 * fix hinting for dropped local writes (CASSANDRA-4753)
 * off-heap cache doesn't need mutable column container (CASSANDRA-5057)
 * apply disk_failure_policy to bad disks on initial directory creation 
   (CASSANDRA-4847)
 * Optimize name-based queries to use ArrayBackedSortedColumns (CASSANDRA-5043)
 * Fall back to old manifest if most recent is unparseable (CASSANDRA-5041)
 * pool [Compressed]RandomAccessReader objects on the partitioned read path
   (CASSANDRA-4942)
 * Add debug logging to list filenames processed by Directories.migrateFile 
   method (CASSANDRA-4939)
 * Expose black-listed directories via JMX (CASSANDRA-4848)
 * Log compaction merge counts (CASSANDRA-4894)
 * Minimize byte array allocation by AbstractData{Input,Output} (CASSANDRA-5090)
 * Add SSL support for the binary protocol (CASSANDRA-5031)
 * Allow non-schema system ks modification for shuffle to work (CASSANDRA-5097)
 * cqlsh: Add default limit to SELECT statements (CASSANDRA-4972)
 * cqlsh: fix DESCRIBE for 1.1 cfs in CQL3 (CASSANDRA-5101)
 * Correctly gossip with nodes >= 1.1.7 (CASSANDRA-5102)
 * Ensure CL guarantees on digest mismatch (CASSANDRA-5113)
 * Validate correctly selects on composite partition key (CASSANDRA-5122)
 * Fix exception when adding collection (CASSANDRA-5117)
 * Handle states for non-vnode clusters correctly (CASSANDRA-5127)
 * Refuse unrecognized replication and compaction strategy options (CASSANDRA-4795)
 * Pick the correct value validator in sstable2json for cql3 tables (CASSANDRA-5134)
 * Validate login for describe_keyspace, describe_keyspaces and set_keyspace
   (CASSANDRA-5144)
 * Fix inserting empty maps (CASSANDRA-5141)
 * Don't remove tokens from System table for node we know (CASSANDRA-5121)
 * fix streaming progress report for compresed files (CASSANDRA-5130)
 * Coverage analysis for low-CL queries (CASSANDRA-4858)
 * Stop interpreting dates as valid timeUUID value (CASSANDRA-4936)
 * Adds E notation for floating point numbers (CASSANDRA-4927)
 * Detect (and warn) unintentional use of the cql2 thrift methods when cql3 was
   intended (CASSANDRA-5172)
 * cli: Quote ks and cf names in schema output when needed (CASSANDRA-5052)
 * Fix bad default for min/max timestamp in SSTableMetadata (CASSANDRA-5372)
 * Fix cf name extraction from manifest in Directories.migrateFile() (CASSANDRA-5242)
 * Support pluggable internode authentication (CASSANDRA-5401)
 * Replace mistaken usage of commons-logging with slf4j (CASSANDRA-5464)
 * Ensure Jackson dependency matches lib (CASSANDRA-5126)
 * Expose droppable tombstone ratio stats over JMX (CASSANDRA-5159)
Merged from 1.1:
 * Simplify CompressedRandomAccessReader to work around JDK FD bug (CASSANDRA-5088)
 * Improve handling a changing target throttle rate mid-compaction (CASSANDRA-5087)
 * Pig: correctly decode row keys in widerow mode (CASSANDRA-5098)
 * nodetool repair command now prints progress (CASSANDRA-4767)
 * fix user defined compaction to run against 1.1 data directory (CASSANDRA-5118)
 * Fix CQL3 BATCH authorization caching (CASSANDRA-5145)
 * fix get_count returns incorrect value with TTL (CASSANDRA-5099)
 * better handling for mid-compaction failure (CASSANDRA-5137)
 * convert default marshallers list to map for better readability (CASSANDRA-5109)
 * fix ConcurrentModificationException in getBootstrapSource (CASSANDRA-5170)
 * fix sstable maxtimestamp for row deletes and pre-1.1.1 sstables (CASSANDRA-5153)
 * Fix thread growth on node removal (CASSANDRA-5175)
 * Make Ec2Region's datacenter name configurable (CASSANDRA-5155)


1.2.0
 * Disallow counters in collections (CASSANDRA-5082)
 * cqlsh: add unit tests (CASSANDRA-3920)
 * fix default bloom_filter_fp_chance for LeveledCompactionStrategy (CASSANDRA-5093)
Merged from 1.1:
 * add validation for get_range_slices with start_key and end_token (CASSANDRA-5089)


1.2.0-rc2
 * fix nodetool ownership display with vnodes (CASSANDRA-5065)
 * cqlsh: add DESCRIBE KEYSPACES command (CASSANDRA-5060)
 * Fix potential infinite loop when reloading CFS (CASSANDRA-5064)
 * Fix SimpleAuthorizer example (CASSANDRA-5072)
 * cqlsh: force CL.ONE for tracing and system.schema* queries (CASSANDRA-5070)
 * Includes cassandra-shuffle in the debian package (CASSANDRA-5058)
Merged from 1.1:
 * fix multithreaded compaction deadlock (CASSANDRA-4492)
 * fix temporarily missing schema after upgrade from pre-1.1.5 (CASSANDRA-5061)
 * Fix ALTER TABLE overriding compression options with defaults
   (CASSANDRA-4996, 5066)
 * fix specifying and altering crc_check_chance (CASSANDRA-5053)
 * fix Murmur3Partitioner ownership% calculation (CASSANDRA-5076)
 * Don't expire columns sooner than they should in 2ndary indexes (CASSANDRA-5079)


1.2-rc1
 * rename rpc_timeout settings to request_timeout (CASSANDRA-5027)
 * add BF with 0.1 FP to LCS by default (CASSANDRA-5029)
 * Fix preparing insert queries (CASSANDRA-5016)
 * Fix preparing queries with counter increment (CASSANDRA-5022)
 * Fix preparing updates with collections (CASSANDRA-5017)
 * Don't generate UUID based on other node address (CASSANDRA-5002)
 * Fix message when trying to alter a clustering key type (CASSANDRA-5012)
 * Update IAuthenticator to match the new IAuthorizer (CASSANDRA-5003)
 * Fix inserting only a key in CQL3 (CASSANDRA-5040)
 * Fix CQL3 token() function when used with strings (CASSANDRA-5050)
Merged from 1.1:
 * reduce log spam from invalid counter shards (CASSANDRA-5026)
 * Improve schema propagation performance (CASSANDRA-5025)
 * Fix for IndexHelper.IndexFor throws OOB Exception (CASSANDRA-5030)
 * cqlsh: make it possible to describe thrift CFs (CASSANDRA-4827)
 * cqlsh: fix timestamp formatting on some platforms (CASSANDRA-5046)


1.2-beta3
 * make consistency level configurable in cqlsh (CASSANDRA-4829)
 * fix cqlsh rendering of blob fields (CASSANDRA-4970)
 * fix cqlsh DESCRIBE command (CASSANDRA-4913)
 * save truncation position in system table (CASSANDRA-4906)
 * Move CompressionMetadata off-heap (CASSANDRA-4937)
 * allow CLI to GET cql3 columnfamily data (CASSANDRA-4924)
 * Fix rare race condition in getExpireTimeForEndpoint (CASSANDRA-4402)
 * acquire references to overlapping sstables during compaction so bloom filter
   doesn't get free'd prematurely (CASSANDRA-4934)
 * Don't share slice query filter in CQL3 SelectStatement (CASSANDRA-4928)
 * Separate tracing from Log4J (CASSANDRA-4861)
 * Exclude gcable tombstones from merkle-tree computation (CASSANDRA-4905)
 * Better printing of AbstractBounds for tracing (CASSANDRA-4931)
 * Optimize mostRecentTombstone check in CC.collectAllData (CASSANDRA-4883)
 * Change stream session ID to UUID to avoid collision from same node (CASSANDRA-4813)
 * Use Stats.db when bulk loading if present (CASSANDRA-4957)
 * Skip repair on system_trace and keyspaces with RF=1 (CASSANDRA-4956)
 * (cql3) Remove arbitrary SELECT limit (CASSANDRA-4918)
 * Correctly handle prepared operation on collections (CASSANDRA-4945)
 * Fix CQL3 LIMIT (CASSANDRA-4877)
 * Fix Stress for CQL3 (CASSANDRA-4979)
 * Remove cassandra specific exceptions from JMX interface (CASSANDRA-4893)
 * (CQL3) Force using ALLOW FILTERING on potentially inefficient queries (CASSANDRA-4915)
 * (cql3) Fix adding column when the table has collections (CASSANDRA-4982)
 * (cql3) Fix allowing collections with compact storage (CASSANDRA-4990)
 * (cql3) Refuse ttl/writetime function on collections (CASSANDRA-4992)
 * Replace IAuthority with new IAuthorizer (CASSANDRA-4874)
 * clqsh: fix KEY pseudocolumn escaping when describing Thrift tables
   in CQL3 mode (CASSANDRA-4955)
 * add basic authentication support for Pig CassandraStorage (CASSANDRA-3042)
 * fix CQL2 ALTER TABLE compaction_strategy_class altering (CASSANDRA-4965)
Merged from 1.1:
 * Fall back to old describe_splits if d_s_ex is not available (CASSANDRA-4803)
 * Improve error reporting when streaming ranges fail (CASSANDRA-5009)
 * Fix cqlsh timestamp formatting of timezone info (CASSANDRA-4746)
 * Fix assertion failure with leveled compaction (CASSANDRA-4799)
 * Check for null end_token in get_range_slice (CASSANDRA-4804)
 * Remove all remnants of removed nodes (CASSANDRA-4840)
 * Add aut-reloading of the log4j file in debian package (CASSANDRA-4855)
 * Fix estimated row cache entry size (CASSANDRA-4860)
 * reset getRangeSlice filter after finishing a row for get_paged_slice
   (CASSANDRA-4919)
 * expunge row cache post-truncate (CASSANDRA-4940)
 * Allow static CF definition with compact storage (CASSANDRA-4910)
 * Fix endless loop/compaction of schema_* CFs due to broken timestamps (CASSANDRA-4880)
 * Fix 'wrong class type' assertion in CounterColumn (CASSANDRA-4976)


1.2-beta2
 * fp rate of 1.0 disables BF entirely; LCS defaults to 1.0 (CASSANDRA-4876)
 * off-heap bloom filters for row keys (CASSANDRA_4865)
 * add extension point for sstable components (CASSANDRA-4049)
 * improve tracing output (CASSANDRA-4852, 4862)
 * make TRACE verb droppable (CASSANDRA-4672)
 * fix BulkLoader recognition of CQL3 columnfamilies (CASSANDRA-4755)
 * Sort commitlog segments for replay by id instead of mtime (CASSANDRA-4793)
 * Make hint delivery asynchronous (CASSANDRA-4761)
 * Pluggable Thrift transport factories for CLI and cqlsh (CASSANDRA-4609, 4610)
 * cassandra-cli: allow Double value type to be inserted to a column (CASSANDRA-4661)
 * Add ability to use custom TServerFactory implementations (CASSANDRA-4608)
 * optimize batchlog flushing to skip successful batches (CASSANDRA-4667)
 * include metadata for system keyspace itself in schema tables (CASSANDRA-4416)
 * add check to PropertyFileSnitch to verify presence of location for
   local node (CASSANDRA-4728)
 * add PBSPredictor consistency modeler (CASSANDRA-4261)
 * remove vestiges of Thrift unframed mode (CASSANDRA-4729)
 * optimize single-row PK lookups (CASSANDRA-4710)
 * adjust blockFor calculation to account for pending ranges due to node 
   movement (CASSANDRA-833)
 * Change CQL version to 3.0.0 and stop accepting 3.0.0-beta1 (CASSANDRA-4649)
 * (CQL3) Make prepared statement global instead of per connection 
   (CASSANDRA-4449)
 * Fix scrubbing of CQL3 created tables (CASSANDRA-4685)
 * (CQL3) Fix validation when using counter and regular columns in the same 
   table (CASSANDRA-4706)
 * Fix bug starting Cassandra with simple authentication (CASSANDRA-4648)
 * Add support for batchlog in CQL3 (CASSANDRA-4545, 4738)
 * Add support for multiple column family outputs in CFOF (CASSANDRA-4208)
 * Support repairing only the local DC nodes (CASSANDRA-4747)
 * Use rpc_address for binary protocol and change default port (CASSANDRA-4751)
 * Fix use of collections in prepared statements (CASSANDRA-4739)
 * Store more information into peers table (CASSANDRA-4351, 4814)
 * Configurable bucket size for size tiered compaction (CASSANDRA-4704)
 * Run leveled compaction in parallel (CASSANDRA-4310)
 * Fix potential NPE during CFS reload (CASSANDRA-4786)
 * Composite indexes may miss results (CASSANDRA-4796)
 * Move consistency level to the protocol level (CASSANDRA-4734, 4824)
 * Fix Subcolumn slice ends not respected (CASSANDRA-4826)
 * Fix Assertion error in cql3 select (CASSANDRA-4783)
 * Fix list prepend logic (CQL3) (CASSANDRA-4835)
 * Add booleans as literals in CQL3 (CASSANDRA-4776)
 * Allow renaming PK columns in CQL3 (CASSANDRA-4822)
 * Fix binary protocol NEW_NODE event (CASSANDRA-4679)
 * Fix potential infinite loop in tombstone compaction (CASSANDRA-4781)
 * Remove system tables accounting from schema (CASSANDRA-4850)
 * (cql3) Force provided columns in clustering key order in 
   'CLUSTERING ORDER BY' (CASSANDRA-4881)
 * Fix composite index bug (CASSANDRA-4884)
 * Fix short read protection for CQL3 (CASSANDRA-4882)
 * Add tracing support to the binary protocol (CASSANDRA-4699)
 * (cql3) Don't allow prepared marker inside collections (CASSANDRA-4890)
 * Re-allow order by on non-selected columns (CASSANDRA-4645)
 * Bug when composite index is created in a table having collections (CASSANDRA-4909)
 * log index scan subject in CompositesSearcher (CASSANDRA-4904)
Merged from 1.1:
 * add get[Row|Key]CacheEntries to CacheServiceMBean (CASSANDRA-4859)
 * fix get_paged_slice to wrap to next row correctly (CASSANDRA-4816)
 * fix indexing empty column values (CASSANDRA-4832)
 * allow JdbcDate to compose null Date objects (CASSANDRA-4830)
 * fix possible stackoverflow when compacting 1000s of sstables
   (CASSANDRA-4765)
 * fix wrong leveled compaction progress calculation (CASSANDRA-4807)
 * add a close() method to CRAR to prevent leaking file descriptors (CASSANDRA-4820)
 * fix potential infinite loop in get_count (CASSANDRA-4833)
 * fix compositeType.{get/from}String methods (CASSANDRA-4842)
 * (CQL) fix CREATE COLUMNFAMILY permissions check (CASSANDRA-4864)
 * Fix DynamicCompositeType same type comparison (CASSANDRA-4711)
 * Fix duplicate SSTable reference when stream session failed (CASSANDRA-3306)
 * Allow static CF definition with compact storage (CASSANDRA-4910)
 * Fix endless loop/compaction of schema_* CFs due to broken timestamps (CASSANDRA-4880)
 * Fix 'wrong class type' assertion in CounterColumn (CASSANDRA-4976)


1.2-beta1
 * add atomic_batch_mutate (CASSANDRA-4542, -4635)
 * increase default max_hint_window_in_ms to 3h (CASSANDRA-4632)
 * include message initiation time to replicas so they can more
   accurately drop timed-out requests (CASSANDRA-2858)
 * fix clientutil.jar dependencies (CASSANDRA-4566)
 * optimize WriteResponse (CASSANDRA-4548)
 * new metrics (CASSANDRA-4009)
 * redesign KEYS indexes to avoid read-before-write (CASSANDRA-2897)
 * debug tracing (CASSANDRA-1123)
 * parallelize row cache loading (CASSANDRA-4282)
 * Make compaction, flush JBOD-aware (CASSANDRA-4292)
 * run local range scans on the read stage (CASSANDRA-3687)
 * clean up ioexceptions (CASSANDRA-2116)
 * add disk_failure_policy (CASSANDRA-2118)
 * Introduce new json format with row level deletion (CASSANDRA-4054)
 * remove redundant "name" column from schema_keyspaces (CASSANDRA-4433)
 * improve "nodetool ring" handling of multi-dc clusters (CASSANDRA-3047)
 * update NTS calculateNaturalEndpoints to be O(N log N) (CASSANDRA-3881)
 * split up rpc timeout by operation type (CASSANDRA-2819)
 * rewrite key cache save/load to use only sequential i/o (CASSANDRA-3762)
 * update MS protocol with a version handshake + broadcast address id
   (CASSANDRA-4311)
 * multithreaded hint replay (CASSANDRA-4189)
 * add inter-node message compression (CASSANDRA-3127)
 * remove COPP (CASSANDRA-2479)
 * Track tombstone expiration and compact when tombstone content is
   higher than a configurable threshold, default 20% (CASSANDRA-3442, 4234)
 * update MurmurHash to version 3 (CASSANDRA-2975)
 * (CLI) track elapsed time for `delete' operation (CASSANDRA-4060)
 * (CLI) jline version is bumped to 1.0 to properly  support
   'delete' key function (CASSANDRA-4132)
 * Save IndexSummary into new SSTable 'Summary' component (CASSANDRA-2392, 4289)
 * Add support for range tombstones (CASSANDRA-3708)
 * Improve MessagingService efficiency (CASSANDRA-3617)
 * Avoid ID conflicts from concurrent schema changes (CASSANDRA-3794)
 * Set thrift HSHA server thread limit to unlimited by default (CASSANDRA-4277)
 * Avoids double serialization of CF id in RowMutation messages
   (CASSANDRA-4293)
 * stream compressed sstables directly with java nio (CASSANDRA-4297)
 * Support multiple ranges in SliceQueryFilter (CASSANDRA-3885)
 * Add column metadata to system column families (CASSANDRA-4018)
 * (cql3) Always use composite types by default (CASSANDRA-4329)
 * (cql3) Add support for set, map and list (CASSANDRA-3647)
 * Validate date type correctly (CASSANDRA-4441)
 * (cql3) Allow definitions with only a PK (CASSANDRA-4361)
 * (cql3) Add support for row key composites (CASSANDRA-4179)
 * improve DynamicEndpointSnitch by using reservoir sampling (CASSANDRA-4038)
 * (cql3) Add support for 2ndary indexes (CASSANDRA-3680)
 * (cql3) fix defining more than one PK to be invalid (CASSANDRA-4477)
 * remove schema agreement checking from all external APIs (Thrift, CQL and CQL3) (CASSANDRA-4487)
 * add Murmur3Partitioner and make it default for new installations (CASSANDRA-3772, 4621)
 * (cql3) update pseudo-map syntax to use map syntax (CASSANDRA-4497)
 * Finer grained exceptions hierarchy and provides error code with exceptions (CASSANDRA-3979)
 * Adds events push to binary protocol (CASSANDRA-4480)
 * Rewrite nodetool help (CASSANDRA-2293)
 * Make CQL3 the default for CQL (CASSANDRA-4640)
 * update stress tool to be able to use CQL3 (CASSANDRA-4406)
 * Accept all thrift update on CQL3 cf but don't expose their metadata (CASSANDRA-4377)
 * Replace Throttle with Guava's RateLimiter for HintedHandOff (CASSANDRA-4541)
 * fix counter add/get using CQL2 and CQL3 in stress tool (CASSANDRA-4633)
 * Add sstable count per level to cfstats (CASSANDRA-4537)
 * (cql3) Add ALTER KEYSPACE statement (CASSANDRA-4611)
 * (cql3) Allow defining default consistency levels (CASSANDRA-4448)
 * (cql3) Fix queries using LIMIT missing results (CASSANDRA-4579)
 * fix cross-version gossip messaging (CASSANDRA-4576)
 * added inet data type (CASSANDRA-4627)


1.1.6
 * Wait for writes on synchronous read digest mismatch (CASSANDRA-4792)
 * fix commitlog replay for nanotime-infected sstables (CASSANDRA-4782)
 * preflight check ttl for maximum of 20 years (CASSANDRA-4771)
 * (Pig) fix widerow input with single column rows (CASSANDRA-4789)
 * Fix HH to compact with correct gcBefore, which avoids wiping out
   undelivered hints (CASSANDRA-4772)
 * LCS will merge up to 32 L0 sstables as intended (CASSANDRA-4778)
 * NTS will default unconfigured DC replicas to zero (CASSANDRA-4675)
 * use default consistency level in counter validation if none is
   explicitly provide (CASSANDRA-4700)
 * Improve IAuthority interface by introducing fine-grained
   access permissions and grant/revoke commands (CASSANDRA-4490, 4644)
 * fix assumption error in CLI when updating/describing keyspace 
   (CASSANDRA-4322)
 * Adds offline sstablescrub to debian packaging (CASSANDRA-4642)
 * Automatic fixing of overlapping leveled sstables (CASSANDRA-4644)
 * fix error when using ORDER BY with extended selections (CASSANDRA-4689)
 * (CQL3) Fix validation for IN queries for non-PK cols (CASSANDRA-4709)
 * fix re-created keyspace disappering after 1.1.5 upgrade 
   (CASSANDRA-4698, 4752)
 * (CLI) display elapsed time in 2 fraction digits (CASSANDRA-3460)
 * add authentication support to sstableloader (CASSANDRA-4712)
 * Fix CQL3 'is reversed' logic (CASSANDRA-4716, 4759)
 * (CQL3) Don't return ReversedType in result set metadata (CASSANDRA-4717)
 * Backport adding AlterKeyspace statement (CASSANDRA-4611)
 * (CQL3) Correcty accept upper-case data types (CASSANDRA-4770)
 * Add binary protocol events for schema changes (CASSANDRA-4684)
Merged from 1.0:
 * Switch from NBHM to CHM in MessagingService's callback map, which
   prevents OOM in long-running instances (CASSANDRA-4708)


1.1.5
 * add SecondaryIndex.reload API (CASSANDRA-4581)
 * use millis + atomicint for commitlog segment creation instead of
   nanotime, which has issues under some hypervisors (CASSANDRA-4601)
 * fix FD leak in slice queries (CASSANDRA-4571)
 * avoid recursion in leveled compaction (CASSANDRA-4587)
 * increase stack size under Java7 to 180K
 * Log(info) schema changes (CASSANDRA-4547)
 * Change nodetool setcachecapcity to manipulate global caches (CASSANDRA-4563)
 * (cql3) fix setting compaction strategy (CASSANDRA-4597)
 * fix broken system.schema_* timestamps on system startup (CASSANDRA-4561)
 * fix wrong skip of cache saving (CASSANDRA-4533)
 * Avoid NPE when lost+found is in data dir (CASSANDRA-4572)
 * Respect five-minute flush moratorium after initial CL replay (CASSANDRA-4474)
 * Adds ntp as recommended in debian packaging (CASSANDRA-4606)
 * Configurable transport in CF Record{Reader|Writer} (CASSANDRA-4558)
 * (cql3) fix potential NPE with both equal and unequal restriction (CASSANDRA-4532)
 * (cql3) improves ORDER BY validation (CASSANDRA-4624)
 * Fix potential deadlock during counter writes (CASSANDRA-4578)
 * Fix cql error with ORDER BY when using IN (CASSANDRA-4612)
Merged from 1.0:
 * increase Xss to 160k to accomodate latest 1.6 JVMs (CASSANDRA-4602)
 * fix toString of hint destination tokens (CASSANDRA-4568)
 * Fix multiple values for CurrentLocal NodeID (CASSANDRA-4626)


1.1.4
 * fix offline scrub to catch >= out of order rows (CASSANDRA-4411)
 * fix cassandra-env.sh on RHEL and other non-dash-based systems 
   (CASSANDRA-4494)
Merged from 1.0:
 * (Hadoop) fix setting key length for old-style mapred api (CASSANDRA-4534)
 * (Hadoop) fix iterating through a resultset consisting entirely
   of tombstoned rows (CASSANDRA-4466)
 * Fix multiple values for CurrentLocal NodeID (CASSANDRA-4626)


1.1.3
 * (cqlsh) add COPY TO (CASSANDRA-4434)
 * munmap commitlog segments before rename (CASSANDRA-4337)
 * (JMX) rename getRangeKeySample to sampleKeyRange to avoid returning
   multi-MB results as an attribute (CASSANDRA-4452)
 * flush based on data size, not throughput; overwritten columns no 
   longer artificially inflate liveRatio (CASSANDRA-4399)
 * update default commitlog segment size to 32MB and total commitlog
   size to 32/1024 MB for 32/64 bit JVMs, respectively (CASSANDRA-4422)
 * avoid using global partitioner to estimate ranges in index sstables
   (CASSANDRA-4403)
 * restore pre-CASSANDRA-3862 approach to removing expired tombstones
   from row cache during compaction (CASSANDRA-4364)
 * (stress) support for CQL prepared statements (CASSANDRA-3633)
 * Correctly catch exception when Snappy cannot be loaded (CASSANDRA-4400)
 * (cql3) Support ORDER BY when IN condition is given in WHERE clause (CASSANDRA-4327)
 * (cql3) delete "component_index" column on DROP TABLE call (CASSANDRA-4420)
 * change nanoTime() to currentTimeInMillis() in schema related code (CASSANDRA-4432)
 * add a token generation tool (CASSANDRA-3709)
 * Fix LCS bug with sstable containing only 1 row (CASSANDRA-4411)
 * fix "Can't Modify Index Name" problem on CF update (CASSANDRA-4439)
 * Fix assertion error in getOverlappingSSTables during repair (CASSANDRA-4456)
 * fix nodetool's setcompactionthreshold command (CASSANDRA-4455)
 * Ensure compacted files are never used, to avoid counter overcount (CASSANDRA-4436)
Merged from 1.0:
 * Push the validation of secondary index values to the SecondaryIndexManager (CASSANDRA-4240)
 * (Hadoop) fix iterating through a resultset consisting entirely
   of tombstoned rows (CASSANDRA-4466)
 * allow dropping columns shadowed by not-yet-expired supercolumn or row
   tombstones in PrecompactedRow (CASSANDRA-4396)


1.1.2
 * Fix cleanup not deleting index entries (CASSANDRA-4379)
 * Use correct partitioner when saving + loading caches (CASSANDRA-4331)
 * Check schema before trying to export sstable (CASSANDRA-2760)
 * Raise a meaningful exception instead of NPE when PFS encounters
   an unconfigured node + no default (CASSANDRA-4349)
 * fix bug in sstable blacklisting with LCS (CASSANDRA-4343)
 * LCS no longer promotes tiny sstables out of L0 (CASSANDRA-4341)
 * skip tombstones during hint replay (CASSANDRA-4320)
 * fix NPE in compactionstats (CASSANDRA-4318)
 * enforce 1m min keycache for auto (CASSANDRA-4306)
 * Have DeletedColumn.isMFD always return true (CASSANDRA-4307)
 * (cql3) exeption message for ORDER BY constraints said primary filter can be
    an IN clause, which is misleading (CASSANDRA-4319)
 * (cql3) Reject (not yet supported) creation of 2ndardy indexes on tables with
   composite primary keys (CASSANDRA-4328)
 * Set JVM stack size to 160k for java 7 (CASSANDRA-4275)
 * cqlsh: add COPY command to load data from CSV flat files (CASSANDRA-4012)
 * CFMetaData.fromThrift to throw ConfigurationException upon error (CASSANDRA-4353)
 * Use CF comparator to sort indexed columns in SecondaryIndexManager
   (CASSANDRA-4365)
 * add strategy_options to the KSMetaData.toString() output (CASSANDRA-4248)
 * (cql3) fix range queries containing unqueried results (CASSANDRA-4372)
 * (cql3) allow updating column_alias types (CASSANDRA-4041)
 * (cql3) Fix deletion bug (CASSANDRA-4193)
 * Fix computation of overlapping sstable for leveled compaction (CASSANDRA-4321)
 * Improve scrub and allow to run it offline (CASSANDRA-4321)
 * Fix assertionError in StorageService.bulkLoad (CASSANDRA-4368)
 * (cqlsh) add option to authenticate to a keyspace at startup (CASSANDRA-4108)
 * (cqlsh) fix ASSUME functionality (CASSANDRA-4352)
 * Fix ColumnFamilyRecordReader to not return progress > 100% (CASSANDRA-3942)
Merged from 1.0:
 * Set gc_grace on index CF to 0 (CASSANDRA-4314)


1.1.1
 * allow larger cache capacities than 2GB (CASSANDRA-4150)
 * add getsstables command to nodetool (CASSANDRA-4199)
 * apply parent CF compaction settings to secondary index CFs (CASSANDRA-4280)
 * preserve commitlog size cap when recycling segments at startup
   (CASSANDRA-4201)
 * (Hadoop) fix split generation regression (CASSANDRA-4259)
 * ignore min/max compactions settings in LCS, while preserving
   behavior that min=max=0 disables autocompaction (CASSANDRA-4233)
 * log number of rows read from saved cache (CASSANDRA-4249)
 * calculate exact size required for cleanup operations (CASSANDRA-1404)
 * avoid blocking additional writes during flush when the commitlog
   gets behind temporarily (CASSANDRA-1991)
 * enable caching on index CFs based on data CF cache setting (CASSANDRA-4197)
 * warn on invalid replication strategy creation options (CASSANDRA-4046)
 * remove [Freeable]Memory finalizers (CASSANDRA-4222)
 * include tombstone size in ColumnFamily.size, which can prevent OOM
   during sudden mass delete operations by yielding a nonzero liveRatio
   (CASSANDRA-3741)
 * Open 1 sstableScanner per level for leveled compaction (CASSANDRA-4142)
 * Optimize reads when row deletion timestamps allow us to restrict
   the set of sstables we check (CASSANDRA-4116)
 * add support for commitlog archiving and point-in-time recovery
   (CASSANDRA-3690)
 * avoid generating redundant compaction tasks during streaming
   (CASSANDRA-4174)
 * add -cf option to nodetool snapshot, and takeColumnFamilySnapshot to
   StorageService mbean (CASSANDRA-556)
 * optimize cleanup to drop entire sstables where possible (CASSANDRA-4079)
 * optimize truncate when autosnapshot is disabled (CASSANDRA-4153)
 * update caches to use byte[] keys to reduce memory overhead (CASSANDRA-3966)
 * add column limit to cli (CASSANDRA-3012, 4098)
 * clean up and optimize DataOutputBuffer, used by CQL compression and
   CompositeType (CASSANDRA-4072)
 * optimize commitlog checksumming (CASSANDRA-3610)
 * identify and blacklist corrupted SSTables from future compactions 
   (CASSANDRA-2261)
 * Move CfDef and KsDef validation out of thrift (CASSANDRA-4037)
 * Expose API to repair a user provided range (CASSANDRA-3912)
 * Add way to force the cassandra-cli to refresh its schema (CASSANDRA-4052)
 * Avoid having replicate on write tasks stacking up at CL.ONE (CASSANDRA-2889)
 * (cql3) Backwards compatibility for composite comparators in non-cql3-aware
   clients (CASSANDRA-4093)
 * (cql3) Fix order by for reversed queries (CASSANDRA-4160)
 * (cql3) Add ReversedType support (CASSANDRA-4004)
 * (cql3) Add timeuuid type (CASSANDRA-4194)
 * (cql3) Minor fixes (CASSANDRA-4185)
 * (cql3) Fix prepared statement in BATCH (CASSANDRA-4202)
 * (cql3) Reduce the list of reserved keywords (CASSANDRA-4186)
 * (cql3) Move max/min compaction thresholds to compaction strategy options
   (CASSANDRA-4187)
 * Fix exception during move when localhost is the only source (CASSANDRA-4200)
 * (cql3) Allow paging through non-ordered partitioner results (CASSANDRA-3771)
 * (cql3) Fix drop index (CASSANDRA-4192)
 * (cql3) Don't return range ghosts anymore (CASSANDRA-3982)
 * fix re-creating Keyspaces/ColumnFamilies with the same name as dropped
   ones (CASSANDRA-4219)
 * fix SecondaryIndex LeveledManifest save upon snapshot (CASSANDRA-4230)
 * fix missing arrayOffset in FBUtilities.hash (CASSANDRA-4250)
 * (cql3) Add name of parameters in CqlResultSet (CASSANDRA-4242)
 * (cql3) Correctly validate order by queries (CASSANDRA-4246)
 * rename stress to cassandra-stress for saner packaging (CASSANDRA-4256)
 * Fix exception on colum metadata with non-string comparator (CASSANDRA-4269)
 * Check for unknown/invalid compression options (CASSANDRA-4266)
 * (cql3) Adds simple access to column timestamp and ttl (CASSANDRA-4217)
 * (cql3) Fix range queries with secondary indexes (CASSANDRA-4257)
 * Better error messages from improper input in cli (CASSANDRA-3865)
 * Try to stop all compaction upon Keyspace or ColumnFamily drop (CASSANDRA-4221)
 * (cql3) Allow keyspace properties to contain hyphens (CASSANDRA-4278)
 * (cql3) Correctly validate keyspace access in create table (CASSANDRA-4296)
 * Avoid deadlock in migration stage (CASSANDRA-3882)
 * Take supercolumn names and deletion info into account in memtable throughput
   (CASSANDRA-4264)
 * Add back backward compatibility for old style replication factor (CASSANDRA-4294)
 * Preserve compatibility with pre-1.1 index queries (CASSANDRA-4262)
Merged from 1.0:
 * Fix super columns bug where cache is not updated (CASSANDRA-4190)
 * fix maxTimestamp to include row tombstones (CASSANDRA-4116)
 * (CLI) properly handle quotes in create/update keyspace commands (CASSANDRA-4129)
 * Avoids possible deadlock during bootstrap (CASSANDRA-4159)
 * fix stress tool that hangs forever on timeout or error (CASSANDRA-4128)
 * stress tool to return appropriate exit code on failure (CASSANDRA-4188)
 * fix compaction NPE when out of disk space and assertions disabled
   (CASSANDRA-3985)
 * synchronize LCS getEstimatedTasks to avoid CME (CASSANDRA-4255)
 * ensure unique streaming session id's (CASSANDRA-4223)
 * kick off background compaction when min/max thresholds change 
   (CASSANDRA-4279)
 * improve ability of STCS.getBuckets to deal with 100s of 1000s of
   sstables, such as when convertinb back from LCS (CASSANDRA-4287)
 * Oversize integer in CQL throws NumberFormatException (CASSANDRA-4291)
 * fix 1.0.x node join to mixed version cluster, other nodes >= 1.1 (CASSANDRA-4195)
 * Fix LCS splitting sstable base on uncompressed size (CASSANDRA-4419)
 * Push the validation of secondary index values to the SecondaryIndexManager (CASSANDRA-4240)
 * Don't purge columns during upgradesstables (CASSANDRA-4462)
 * Make cqlsh work with piping (CASSANDRA-4113)
 * Validate arguments for nodetool decommission (CASSANDRA-4061)
 * Report thrift status in nodetool info (CASSANDRA-4010)


1.1.0-final
 * average a reduced liveRatio estimate with the previous one (CASSANDRA-4065)
 * Allow KS and CF names up to 48 characters (CASSANDRA-4157)
 * fix stress build (CASSANDRA-4140)
 * add time remaining estimate to nodetool compactionstats (CASSANDRA-4167)
 * (cql) fix NPE in cql3 ALTER TABLE (CASSANDRA-4163)
 * (cql) Add support for CL.TWO and CL.THREE in CQL (CASSANDRA-4156)
 * (cql) Fix type in CQL3 ALTER TABLE preventing update (CASSANDRA-4170)
 * (cql) Throw invalid exception from CQL3 on obsolete options (CASSANDRA-4171)
 * (cqlsh) fix recognizing uppercase SELECT keyword (CASSANDRA-4161)
 * Pig: wide row support (CASSANDRA-3909)
Merged from 1.0:
 * avoid streaming empty files with bulk loader if sstablewriter errors out
   (CASSANDRA-3946)


1.1-rc1
 * Include stress tool in binary builds (CASSANDRA-4103)
 * (Hadoop) fix wide row iteration when last row read was deleted
   (CASSANDRA-4154)
 * fix read_repair_chance to really default to 0.1 in the cli (CASSANDRA-4114)
 * Adds caching and bloomFilterFpChange to CQL options (CASSANDRA-4042)
 * Adds posibility to autoconfigure size of the KeyCache (CASSANDRA-4087)
 * fix KEYS index from skipping results (CASSANDRA-3996)
 * Remove sliced_buffer_size_in_kb dead option (CASSANDRA-4076)
 * make loadNewSStable preserve sstable version (CASSANDRA-4077)
 * Respect 1.0 cache settings as much as possible when upgrading 
   (CASSANDRA-4088)
 * relax path length requirement for sstable files when upgrading on 
   non-Windows platforms (CASSANDRA-4110)
 * fix terminination of the stress.java when errors were encountered
   (CASSANDRA-4128)
 * Move CfDef and KsDef validation out of thrift (CASSANDRA-4037)
 * Fix get_paged_slice (CASSANDRA-4136)
 * CQL3: Support slice with exclusive start and stop (CASSANDRA-3785)
Merged from 1.0:
 * support PropertyFileSnitch in bulk loader (CASSANDRA-4145)
 * add auto_snapshot option allowing disabling snapshot before drop/truncate
   (CASSANDRA-3710)
 * allow short snitch names (CASSANDRA-4130)


1.1-beta2
 * rename loaded sstables to avoid conflicts with local snapshots
   (CASSANDRA-3967)
 * start hint replay as soon as FD notifies that the target is back up
   (CASSANDRA-3958)
 * avoid unproductive deserializing of cached rows during compaction
   (CASSANDRA-3921)
 * fix concurrency issues with CQL keyspace creation (CASSANDRA-3903)
 * Show Effective Owership via Nodetool ring <keyspace> (CASSANDRA-3412)
 * Update ORDER BY syntax for CQL3 (CASSANDRA-3925)
 * Fix BulkRecordWriter to not throw NPE if reducer gets no map data from Hadoop (CASSANDRA-3944)
 * Fix bug with counters in super columns (CASSANDRA-3821)
 * Remove deprecated merge_shard_chance (CASSANDRA-3940)
 * add a convenient way to reset a node's schema (CASSANDRA-2963)
 * fix for intermittent SchemaDisagreementException (CASSANDRA-3884)
 * CLI `list <CF>` to limit number of columns and their order (CASSANDRA-3012)
 * ignore deprecated KsDef/CfDef/ColumnDef fields in native schema (CASSANDRA-3963)
 * CLI to report when unsupported column_metadata pair was given (CASSANDRA-3959)
 * reincarnate removed and deprecated KsDef/CfDef attributes (CASSANDRA-3953)
 * Fix race between writes and read for cache (CASSANDRA-3862)
 * perform static initialization of StorageProxy on start-up (CASSANDRA-3797)
 * support trickling fsync() on writes (CASSANDRA-3950)
 * expose counters for unavailable/timeout exceptions given to thrift clients (CASSANDRA-3671)
 * avoid quadratic startup time in LeveledManifest (CASSANDRA-3952)
 * Add type information to new schema_ columnfamilies and remove thrift
   serialization for schema (CASSANDRA-3792)
 * add missing column validator options to the CLI help (CASSANDRA-3926)
 * skip reading saved key cache if CF's caching strategy is NONE or ROWS_ONLY (CASSANDRA-3954)
 * Unify migration code (CASSANDRA-4017)
Merged from 1.0:
 * cqlsh: guess correct version of Python for Arch Linux (CASSANDRA-4090)
 * (CLI) properly handle quotes in create/update keyspace commands (CASSANDRA-4129)
 * Avoids possible deadlock during bootstrap (CASSANDRA-4159)
 * fix stress tool that hangs forever on timeout or error (CASSANDRA-4128)
 * Fix super columns bug where cache is not updated (CASSANDRA-4190)
 * stress tool to return appropriate exit code on failure (CASSANDRA-4188)


1.0.9
 * improve index sampling performance (CASSANDRA-4023)
 * always compact away deleted hints immediately after handoff (CASSANDRA-3955)
 * delete hints from dropped ColumnFamilies on handoff instead of
   erroring out (CASSANDRA-3975)
 * add CompositeType ref to the CLI doc for create/update column family (CASSANDRA-3980)
 * Pig: support Counter ColumnFamilies (CASSANDRA-3973)
 * Pig: Composite column support (CASSANDRA-3684)
 * Avoid NPE during repair when a keyspace has no CFs (CASSANDRA-3988)
 * Fix division-by-zero error on get_slice (CASSANDRA-4000)
 * don't change manifest level for cleanup, scrub, and upgradesstables
   operations under LeveledCompactionStrategy (CASSANDRA-3989, 4112)
 * fix race leading to super columns assertion failure (CASSANDRA-3957)
 * fix NPE on invalid CQL delete command (CASSANDRA-3755)
 * allow custom types in CLI's assume command (CASSANDRA-4081)
 * fix totalBytes count for parallel compactions (CASSANDRA-3758)
 * fix intermittent NPE in get_slice (CASSANDRA-4095)
 * remove unnecessary asserts in native code interfaces (CASSANDRA-4096)
 * Validate blank keys in CQL to avoid assertion errors (CASSANDRA-3612)
 * cqlsh: fix bad decoding of some column names (CASSANDRA-4003)
 * cqlsh: fix incorrect padding with unicode chars (CASSANDRA-4033)
 * Fix EC2 snitch incorrectly reporting region (CASSANDRA-4026)
 * Shut down thrift during decommission (CASSANDRA-4086)
 * Expose nodetool cfhistograms for 2ndary indexes (CASSANDRA-4063)
Merged from 0.8:
 * Fix ConcurrentModificationException in gossiper (CASSANDRA-4019)


1.1-beta1
 * (cqlsh)
   + add SOURCE and CAPTURE commands, and --file option (CASSANDRA-3479)
   + add ALTER COLUMNFAMILY WITH (CASSANDRA-3523)
   + bundle Python dependencies with Cassandra (CASSANDRA-3507)
   + added to Debian package (CASSANDRA-3458)
   + display byte data instead of erroring out on decode failure 
     (CASSANDRA-3874)
 * add nodetool rebuild_index (CASSANDRA-3583)
 * add nodetool rangekeysample (CASSANDRA-2917)
 * Fix streaming too much data during move operations (CASSANDRA-3639)
 * Nodetool and CLI connect to localhost by default (CASSANDRA-3568)
 * Reduce memory used by primary index sample (CASSANDRA-3743)
 * (Hadoop) separate input/output configurations (CASSANDRA-3197, 3765)
 * avoid returning internal Cassandra classes over JMX (CASSANDRA-2805)
 * add row-level isolation via SnapTree (CASSANDRA-2893)
 * Optimize key count estimation when opening sstable on startup
   (CASSANDRA-2988)
 * multi-dc replication optimization supporting CL > ONE (CASSANDRA-3577)
 * add command to stop compactions (CASSANDRA-1740, 3566, 3582)
 * multithreaded streaming (CASSANDRA-3494)
 * removed in-tree redhat spec (CASSANDRA-3567)
 * "defragment" rows for name-based queries under STCS, again (CASSANDRA-2503)
 * Recycle commitlog segments for improved performance 
   (CASSANDRA-3411, 3543, 3557, 3615)
 * update size-tiered compaction to prioritize small tiers (CASSANDRA-2407)
 * add message expiration logic to OutboundTcpConnection (CASSANDRA-3005)
 * off-heap cache to use sun.misc.Unsafe instead of JNA (CASSANDRA-3271)
 * EACH_QUORUM is only supported for writes (CASSANDRA-3272)
 * replace compactionlock use in schema migration by checking CFS.isValid
   (CASSANDRA-3116)
 * recognize that "SELECT first ... *" isn't really "SELECT *" (CASSANDRA-3445)
 * Use faster bytes comparison (CASSANDRA-3434)
 * Bulk loader is no longer a fat client, (HADOOP) bulk load output format
   (CASSANDRA-3045)
 * (Hadoop) add support for KeyRange.filter
 * remove assumption that keys and token are in bijection
   (CASSANDRA-1034, 3574, 3604)
 * always remove endpoints from delevery queue in HH (CASSANDRA-3546)
 * fix race between cf flush and its 2ndary indexes flush (CASSANDRA-3547)
 * fix potential race in AES when a repair fails (CASSANDRA-3548)
 * Remove columns shadowed by a deleted container even when we cannot purge
   (CASSANDRA-3538)
 * Improve memtable slice iteration performance (CASSANDRA-3545)
 * more efficient allocation of small bloom filters (CASSANDRA-3618)
 * Use separate writer thread in SSTableSimpleUnsortedWriter (CASSANDRA-3619)
 * fsync the directory after new sstable or commitlog segment are created (CASSANDRA-3250)
 * fix minor issues reported by FindBugs (CASSANDRA-3658)
 * global key/row caches (CASSANDRA-3143, 3849)
 * optimize memtable iteration during range scan (CASSANDRA-3638)
 * introduce 'crc_check_chance' in CompressionParameters to support
   a checksum percentage checking chance similarly to read-repair (CASSANDRA-3611)
 * a way to deactivate global key/row cache on per-CF basis (CASSANDRA-3667)
 * fix LeveledCompactionStrategy broken because of generation pre-allocation
   in LeveledManifest (CASSANDRA-3691)
 * finer-grained control over data directories (CASSANDRA-2749)
 * Fix ClassCastException during hinted handoff (CASSANDRA-3694)
 * Upgrade Thrift to 0.7 (CASSANDRA-3213)
 * Make stress.java insert operation to use microseconds (CASSANDRA-3725)
 * Allows (internally) doing a range query with a limit of columns instead of
   rows (CASSANDRA-3742)
 * Allow rangeSlice queries to be start/end inclusive/exclusive (CASSANDRA-3749)
 * Fix BulkLoader to support new SSTable layout and add stream
   throttling to prevent an NPE when there is no yaml config (CASSANDRA-3752)
 * Allow concurrent schema migrations (CASSANDRA-1391, 3832)
 * Add SnapshotCommand to trigger snapshot on remote node (CASSANDRA-3721)
 * Make CFMetaData conversions to/from thrift/native schema inverses
   (CASSANDRA_3559)
 * Add initial code for CQL 3.0-beta (CASSANDRA-2474, 3781, 3753)
 * Add wide row support for ColumnFamilyInputFormat (CASSANDRA-3264)
 * Allow extending CompositeType comparator (CASSANDRA-3657)
 * Avoids over-paging during get_count (CASSANDRA-3798)
 * Add new command to rebuild a node without (repair) merkle tree calculations
   (CASSANDRA-3483, 3922)
 * respect not only row cache capacity but caching mode when
   trying to read data (CASSANDRA-3812)
 * fix system tests (CASSANDRA-3827)
 * CQL support for altering row key type in ALTER TABLE (CASSANDRA-3781)
 * turn compression on by default (CASSANDRA-3871)
 * make hexToBytes refuse invalid input (CASSANDRA-2851)
 * Make secondary indexes CF inherit compression and compaction from their
   parent CF (CASSANDRA-3877)
 * Finish cleanup up tombstone purge code (CASSANDRA-3872)
 * Avoid NPE on aboarted stream-out sessions (CASSANDRA-3904)
 * BulkRecordWriter throws NPE for counter columns (CASSANDRA-3906)
 * Support compression using BulkWriter (CASSANDRA-3907)


1.0.8
 * fix race between cleanup and flush on secondary index CFSes (CASSANDRA-3712)
 * avoid including non-queried nodes in rangeslice read repair
   (CASSANDRA-3843)
 * Only snapshot CF being compacted for snapshot_before_compaction 
   (CASSANDRA-3803)
 * Log active compactions in StatusLogger (CASSANDRA-3703)
 * Compute more accurate compaction score per level (CASSANDRA-3790)
 * Return InvalidRequest when using a keyspace that doesn't exist
   (CASSANDRA-3764)
 * disallow user modification of System keyspace (CASSANDRA-3738)
 * allow using sstable2json on secondary index data (CASSANDRA-3738)
 * (cqlsh) add DESCRIBE COLUMNFAMILIES (CASSANDRA-3586)
 * (cqlsh) format blobs correctly and use colors to improve output
   readability (CASSANDRA-3726)
 * synchronize BiMap of bootstrapping tokens (CASSANDRA-3417)
 * show index options in CLI (CASSANDRA-3809)
 * add optional socket timeout for streaming (CASSANDRA-3838)
 * fix truncate not to leave behind non-CFS backed secondary indexes
   (CASSANDRA-3844)
 * make CLI `show schema` to use output stream directly instead
   of StringBuilder (CASSANDRA-3842)
 * remove the wait on hint future during write (CASSANDRA-3870)
 * (cqlsh) ignore missing CfDef opts (CASSANDRA-3933)
 * (cqlsh) look for cqlshlib relative to realpath (CASSANDRA-3767)
 * Fix short read protection (CASSANDRA-3934)
 * Make sure infered and actual schema match (CASSANDRA-3371)
 * Fix NPE during HH delivery (CASSANDRA-3677)
 * Don't put boostrapping node in 'hibernate' status (CASSANDRA-3737)
 * Fix double quotes in windows bat files (CASSANDRA-3744)
 * Fix bad validator lookup (CASSANDRA-3789)
 * Fix soft reset in EC2MultiRegionSnitch (CASSANDRA-3835)
 * Don't leave zombie connections with THSHA thrift server (CASSANDRA-3867)
 * (cqlsh) fix deserialization of data (CASSANDRA-3874)
 * Fix removetoken force causing an inconsistent state (CASSANDRA-3876)
 * Fix ahndling of some types with Pig (CASSANDRA-3886)
 * Don't allow to drop the system keyspace (CASSANDRA-3759)
 * Make Pig deletes disabled by default and configurable (CASSANDRA-3628)
Merged from 0.8:
 * (Pig) fix CassandraStorage to use correct comparator in Super ColumnFamily
   case (CASSANDRA-3251)
 * fix thread safety issues in commitlog replay, primarily affecting
   systems with many (100s) of CF definitions (CASSANDRA-3751)
 * Fix relevant tombstone ignored with super columns (CASSANDRA-3875)


1.0.7
 * fix regression in HH page size calculation (CASSANDRA-3624)
 * retry failed stream on IOException (CASSANDRA-3686)
 * allow configuring bloom_filter_fp_chance (CASSANDRA-3497)
 * attempt hint delivery every ten minutes, or when failure detector
   notifies us that a node is back up, whichever comes first.  hint
   handoff throttle delay default changed to 1ms, from 50 (CASSANDRA-3554)
 * add nodetool setstreamthroughput (CASSANDRA-3571)
 * fix assertion when dropping a columnfamily with no sstables (CASSANDRA-3614)
 * more efficient allocation of small bloom filters (CASSANDRA-3618)
 * CLibrary.createHardLinkWithExec() to check for errors (CASSANDRA-3101)
 * Avoid creating empty and non cleaned writer during compaction (CASSANDRA-3616)
 * stop thrift service in shutdown hook so we can quiesce MessagingService
   (CASSANDRA-3335)
 * (CQL) compaction_strategy_options and compression_parameters for
   CREATE COLUMNFAMILY statement (CASSANDRA-3374)
 * Reset min/max compaction threshold when creating size tiered compaction
   strategy (CASSANDRA-3666)
 * Don't ignore IOException during compaction (CASSANDRA-3655)
 * Fix assertion error for CF with gc_grace=0 (CASSANDRA-3579)
 * Shutdown ParallelCompaction reducer executor after use (CASSANDRA-3711)
 * Avoid < 0 value for pending tasks in leveled compaction (CASSANDRA-3693)
 * (Hadoop) Support TimeUUID in Pig CassandraStorage (CASSANDRA-3327)
 * Check schema is ready before continuing boostrapping (CASSANDRA-3629)
 * Catch overflows during parsing of chunk_length_kb (CASSANDRA-3644)
 * Improve stream protocol mismatch errors (CASSANDRA-3652)
 * Avoid multiple thread doing HH to the same target (CASSANDRA-3681)
 * Add JMX property for rp_timeout_in_ms (CASSANDRA-2940)
 * Allow DynamicCompositeType to compare component of different types
   (CASSANDRA-3625)
 * Flush non-cfs backed secondary indexes (CASSANDRA-3659)
 * Secondary Indexes should report memory consumption (CASSANDRA-3155)
 * fix for SelectStatement start/end key are not set correctly
   when a key alias is involved (CASSANDRA-3700)
 * fix CLI `show schema` command insert of an extra comma in
   column_metadata (CASSANDRA-3714)
Merged from 0.8:
 * avoid logging (harmless) exception when GC takes < 1ms (CASSANDRA-3656)
 * prevent new nodes from thinking down nodes are up forever (CASSANDRA-3626)
 * use correct list of replicas for LOCAL_QUORUM reads when read repair
   is disabled (CASSANDRA-3696)
 * block on flush before compacting hints (may prevent OOM) (CASSANDRA-3733)


1.0.6
 * (CQL) fix cqlsh support for replicate_on_write (CASSANDRA-3596)
 * fix adding to leveled manifest after streaming (CASSANDRA-3536)
 * filter out unavailable cipher suites when using encryption (CASSANDRA-3178)
 * (HADOOP) add old-style api support for CFIF and CFRR (CASSANDRA-2799)
 * Support TimeUUIDType column names in Stress.java tool (CASSANDRA-3541)
 * (CQL) INSERT/UPDATE/DELETE/TRUNCATE commands should allow CF names to
   be qualified by keyspace (CASSANDRA-3419)
 * always remove endpoints from delevery queue in HH (CASSANDRA-3546)
 * fix race between cf flush and its 2ndary indexes flush (CASSANDRA-3547)
 * fix potential race in AES when a repair fails (CASSANDRA-3548)
 * fix default value validation usage in CLI SET command (CASSANDRA-3553)
 * Optimize componentsFor method for compaction and startup time
   (CASSANDRA-3532)
 * (CQL) Proper ColumnFamily metadata validation on CREATE COLUMNFAMILY 
   (CASSANDRA-3565)
 * fix compression "chunk_length_kb" option to set correct kb value for 
   thrift/avro (CASSANDRA-3558)
 * fix missing response during range slice repair (CASSANDRA-3551)
 * 'describe ring' moved from CLI to nodetool and available through JMX (CASSANDRA-3220)
 * add back partitioner to sstable metadata (CASSANDRA-3540)
 * fix NPE in get_count for counters (CASSANDRA-3601)
Merged from 0.8:
 * remove invalid assertion that table was opened before dropping it
   (CASSANDRA-3580)
 * range and index scans now only send requests to enough replicas to
   satisfy requested CL + RR (CASSANDRA-3598)
 * use cannonical host for local node in nodetool info (CASSANDRA-3556)
 * remove nonlocal DC write optimization since it only worked with
   CL.ONE or CL.LOCAL_QUORUM (CASSANDRA-3577, 3585)
 * detect misuses of CounterColumnType (CASSANDRA-3422)
 * turn off string interning in json2sstable, take 2 (CASSANDRA-2189)
 * validate compression parameters on add/update of the ColumnFamily 
   (CASSANDRA-3573)
 * Check for 0.0.0.0 is incorrect in CFIF (CASSANDRA-3584)
 * Increase vm.max_map_count in debian packaging (CASSANDRA-3563)
 * gossiper will never add itself to saved endpoints (CASSANDRA-3485)


1.0.5
 * revert CASSANDRA-3407 (see CASSANDRA-3540)
 * fix assertion error while forwarding writes to local nodes (CASSANDRA-3539)


1.0.4
 * fix self-hinting of timed out read repair updates and make hinted handoff
   less prone to OOMing a coordinator (CASSANDRA-3440)
 * expose bloom filter sizes via JMX (CASSANDRA-3495)
 * enforce RP tokens 0..2**127 (CASSANDRA-3501)
 * canonicalize paths exposed through JMX (CASSANDRA-3504)
 * fix "liveSize" stat when sstables are removed (CASSANDRA-3496)
 * add bloom filter FP rates to nodetool cfstats (CASSANDRA-3347)
 * record partitioner in sstable metadata component (CASSANDRA-3407)
 * add new upgradesstables nodetool command (CASSANDRA-3406)
 * skip --debug requirement to see common exceptions in CLI (CASSANDRA-3508)
 * fix incorrect query results due to invalid max timestamp (CASSANDRA-3510)
 * make sstableloader recognize compressed sstables (CASSANDRA-3521)
 * avoids race in OutboundTcpConnection in multi-DC setups (CASSANDRA-3530)
 * use SETLOCAL in cassandra.bat (CASSANDRA-3506)
 * fix ConcurrentModificationException in Table.all() (CASSANDRA-3529)
Merged from 0.8:
 * fix concurrence issue in the FailureDetector (CASSANDRA-3519)
 * fix array out of bounds error in counter shard removal (CASSANDRA-3514)
 * avoid dropping tombstones when they might still be needed to shadow
   data in a different sstable (CASSANDRA-2786)


1.0.3
 * revert name-based query defragmentation aka CASSANDRA-2503 (CASSANDRA-3491)
 * fix invalidate-related test failures (CASSANDRA-3437)
 * add next-gen cqlsh to bin/ (CASSANDRA-3188, 3131, 3493)
 * (CQL) fix handling of rows with no columns (CASSANDRA-3424, 3473)
 * fix querying supercolumns by name returning only a subset of
   subcolumns or old subcolumn versions (CASSANDRA-3446)
 * automatically compute sha1 sum for uncompressed data files (CASSANDRA-3456)
 * fix reading metadata/statistics component for version < h (CASSANDRA-3474)
 * add sstable forward-compatibility (CASSANDRA-3478)
 * report compression ratio in CFSMBean (CASSANDRA-3393)
 * fix incorrect size exception during streaming of counters (CASSANDRA-3481)
 * (CQL) fix for counter decrement syntax (CASSANDRA-3418)
 * Fix race introduced by CASSANDRA-2503 (CASSANDRA-3482)
 * Fix incomplete deletion of delivered hints (CASSANDRA-3466)
 * Avoid rescheduling compactions when no compaction was executed 
   (CASSANDRA-3484)
 * fix handling of the chunk_length_kb compression options (CASSANDRA-3492)
Merged from 0.8:
 * fix updating CF row_cache_provider (CASSANDRA-3414)
 * CFMetaData.convertToThrift method to set RowCacheProvider (CASSANDRA-3405)
 * acquire compactionlock during truncate (CASSANDRA-3399)
 * fix displaying cfdef entries for super columnfamilies (CASSANDRA-3415)
 * Make counter shard merging thread safe (CASSANDRA-3178)
 * Revert CASSANDRA-2855
 * Fix bug preventing the use of efficient cross-DC writes (CASSANDRA-3472)
 * `describe ring` command for CLI (CASSANDRA-3220)
 * (Hadoop) skip empty rows when entire row is requested, redux (CASSANDRA-2855)


1.0.2
 * "defragment" rows for name-based queries under STCS (CASSANDRA-2503)
 * Add timing information to cassandra-cli GET/SET/LIST queries (CASSANDRA-3326)
 * Only create one CompressionMetadata object per sstable (CASSANDRA-3427)
 * cleanup usage of StorageService.setMode() (CASSANDRA-3388)
 * Avoid large array allocation for compressed chunk offsets (CASSANDRA-3432)
 * fix DecimalType bytebuffer marshalling (CASSANDRA-3421)
 * fix bug that caused first column in per row indexes to be ignored 
   (CASSANDRA-3441)
 * add JMX call to clean (failed) repair sessions (CASSANDRA-3316)
 * fix sstableloader reference acquisition bug (CASSANDRA-3438)
 * fix estimated row size regression (CASSANDRA-3451)
 * make sure we don't return more columns than asked (CASSANDRA-3303, 3395)
Merged from 0.8:
 * acquire compactionlock during truncate (CASSANDRA-3399)
 * fix displaying cfdef entries for super columnfamilies (CASSANDRA-3415)


1.0.1
 * acquire references during index build to prevent delete problems
   on Windows (CASSANDRA-3314)
 * describe_ring should include datacenter/topology information (CASSANDRA-2882)
 * Thrift sockets are not properly buffered (CASSANDRA-3261)
 * performance improvement for bytebufferutil compare function (CASSANDRA-3286)
 * add system.versions ColumnFamily (CASSANDRA-3140)
 * reduce network copies (CASSANDRA-3333, 3373)
 * limit nodetool to 32MB of heap (CASSANDRA-3124)
 * (CQL) update parser to accept "timestamp" instead of "date" (CASSANDRA-3149)
 * Fix CLI `show schema` to include "compression_options" (CASSANDRA-3368)
 * Snapshot to include manifest under LeveledCompactionStrategy (CASSANDRA-3359)
 * (CQL) SELECT query should allow CF name to be qualified by keyspace (CASSANDRA-3130)
 * (CQL) Fix internal application error specifying 'using consistency ...'
   in lower case (CASSANDRA-3366)
 * fix Deflate compression when compression actually makes the data bigger
   (CASSANDRA-3370)
 * optimize UUIDGen to avoid lock contention on InetAddress.getLocalHost 
   (CASSANDRA-3387)
 * tolerate index being dropped mid-mutation (CASSANDRA-3334, 3313)
 * CompactionManager is now responsible for checking for new candidates
   post-task execution, enabling more consistent leveled compaction 
   (CASSANDRA-3391)
 * Cache HSHA threads (CASSANDRA-3372)
 * use CF/KS names as snapshot prefix for drop + truncate operations
   (CASSANDRA-2997)
 * Break bloom filters up to avoid heap fragmentation (CASSANDRA-2466)
 * fix cassandra hanging on jsvc stop (CASSANDRA-3302)
 * Avoid leveled compaction getting blocked on errors (CASSANDRA-3408)
 * Make reloading the compaction strategy safe (CASSANDRA-3409)
 * ignore 0.8 hints even if compaction begins before we try to purge
   them (CASSANDRA-3385)
 * remove procrun (bin\daemon) from Cassandra source tree and 
   artifacts (CASSANDRA-3331)
 * make cassandra compile under JDK7 (CASSANDRA-3275)
 * remove dependency of clientutil.jar to FBUtilities (CASSANDRA-3299)
 * avoid truncation errors by using long math on long values (CASSANDRA-3364)
 * avoid clock drift on some Windows machine (CASSANDRA-3375)
 * display cache provider in cli 'describe keyspace' command (CASSANDRA-3384)
 * fix incomplete topology information in describe_ring (CASSANDRA-3403)
 * expire dead gossip states based on time (CASSANDRA-2961)
 * improve CompactionTask extensibility (CASSANDRA-3330)
 * Allow one leveled compaction task to kick off another (CASSANDRA-3363)
 * allow encryption only between datacenters (CASSANDRA-2802)
Merged from 0.8:
 * fix truncate allowing data to be replayed post-restart (CASSANDRA-3297)
 * make iwriter final in IndexWriter to avoid NPE (CASSANDRA-2863)
 * (CQL) update grammar to require key clause in DELETE statement
   (CASSANDRA-3349)
 * (CQL) allow numeric keyspace names in USE statement (CASSANDRA-3350)
 * (Hadoop) skip empty rows when slicing the entire row (CASSANDRA-2855)
 * Fix handling of tombstone by SSTableExport/Import (CASSANDRA-3357)
 * fix ColumnIndexer to use long offsets (CASSANDRA-3358)
 * Improved CLI exceptions (CASSANDRA-3312)
 * Fix handling of tombstone by SSTableExport/Import (CASSANDRA-3357)
 * Only count compaction as active (for throttling) when they have
   successfully acquired the compaction lock (CASSANDRA-3344)
 * Display CLI version string on startup (CASSANDRA-3196)
 * (Hadoop) make CFIF try rpc_address or fallback to listen_address
   (CASSANDRA-3214)
 * (Hadoop) accept comma delimited lists of initial thrift connections
   (CASSANDRA-3185)
 * ColumnFamily min_compaction_threshold should be >= 2 (CASSANDRA-3342)
 * (Pig) add 0.8+ types and key validation type in schema (CASSANDRA-3280)
 * Fix completely removing column metadata using CLI (CASSANDRA-3126)
 * CLI `describe cluster;` output should be on separate lines for separate versions
   (CASSANDRA-3170)
 * fix changing durable_writes keyspace option during CF creation
   (CASSANDRA-3292)
 * avoid locking on update when no indexes are involved (CASSANDRA-3386)
 * fix assertionError during repair with ordered partitioners (CASSANDRA-3369)
 * correctly serialize key_validation_class for avro (CASSANDRA-3391)
 * don't expire counter tombstone after streaming (CASSANDRA-3394)
 * prevent nodes that failed to join from hanging around forever 
   (CASSANDRA-3351)
 * remove incorrect optimization from slice read path (CASSANDRA-3390)
 * Fix race in AntiEntropyService (CASSANDRA-3400)


1.0.0-final
 * close scrubbed sstable fd before deleting it (CASSANDRA-3318)
 * fix bug preventing obsolete commitlog segments from being removed
   (CASSANDRA-3269)
 * tolerate whitespace in seed CDL (CASSANDRA-3263)
 * Change default heap thresholds to max(min(1/2 ram, 1G), min(1/4 ram, 8GB))
   (CASSANDRA-3295)
 * Fix broken CompressedRandomAccessReaderTest (CASSANDRA-3298)
 * (CQL) fix type information returned for wildcard queries (CASSANDRA-3311)
 * add estimated tasks to LeveledCompactionStrategy (CASSANDRA-3322)
 * avoid including compaction cache-warming in keycache stats (CASSANDRA-3325)
 * run compaction and hinted handoff threads at MIN_PRIORITY (CASSANDRA-3308)
 * default hsha thrift server to cpu core count in rpc pool (CASSANDRA-3329)
 * add bin\daemon to binary tarball for Windows service (CASSANDRA-3331)
 * Fix places where uncompressed size of sstables was use in place of the
   compressed one (CASSANDRA-3338)
 * Fix hsha thrift server (CASSANDRA-3346)
 * Make sure repair only stream needed sstables (CASSANDRA-3345)


1.0.0-rc2
 * Log a meaningful warning when a node receives a message for a repair session
   that doesn't exist anymore (CASSANDRA-3256)
 * test for NUMA policy support as well as numactl presence (CASSANDRA-3245)
 * Fix FD leak when internode encryption is enabled (CASSANDRA-3257)
 * Remove incorrect assertion in mergeIterator (CASSANDRA-3260)
 * FBUtilities.hexToBytes(String) to throw NumberFormatException when string
   contains non-hex characters (CASSANDRA-3231)
 * Keep SimpleSnitch proximity ordering unchanged from what the Strategy
   generates, as intended (CASSANDRA-3262)
 * remove Scrub from compactionstats when finished (CASSANDRA-3255)
 * fix counter entry in jdbc TypesMap (CASSANDRA-3268)
 * fix full queue scenario for ParallelCompactionIterator (CASSANDRA-3270)
 * fix bootstrap process (CASSANDRA-3285)
 * don't try delivering hints if when there isn't any (CASSANDRA-3176)
 * CLI documentation change for ColumnFamily `compression_options` (CASSANDRA-3282)
 * ignore any CF ids sent by client for adding CF/KS (CASSANDRA-3288)
 * remove obsolete hints on first startup (CASSANDRA-3291)
 * use correct ISortedColumns for time-optimized reads (CASSANDRA-3289)
 * Evict gossip state immediately when a token is taken over by a new IP 
   (CASSANDRA-3259)


1.0.0-rc1
 * Update CQL to generate microsecond timestamps by default (CASSANDRA-3227)
 * Fix counting CFMetadata towards Memtable liveRatio (CASSANDRA-3023)
 * Kill server on wrapped OOME such as from FileChannel.map (CASSANDRA-3201)
 * remove unnecessary copy when adding to row cache (CASSANDRA-3223)
 * Log message when a full repair operation completes (CASSANDRA-3207)
 * Fix streamOutSession keeping sstables references forever if the remote end
   dies (CASSANDRA-3216)
 * Remove dynamic_snitch boolean from example configuration (defaulting to 
   true) and set default badness threshold to 0.1 (CASSANDRA-3229)
 * Base choice of random or "balanced" token on bootstrap on whether
   schema definitions were found (CASSANDRA-3219)
 * Fixes for LeveledCompactionStrategy score computation, prioritization,
   scheduling, and performance (CASSANDRA-3224, 3234)
 * parallelize sstable open at server startup (CASSANDRA-2988)
 * fix handling of exceptions writing to OutboundTcpConnection (CASSANDRA-3235)
 * Allow using quotes in "USE <keyspace>;" CLI command (CASSANDRA-3208)
 * Don't allow any cache loading exceptions to halt startup (CASSANDRA-3218)
 * Fix sstableloader --ignores option (CASSANDRA-3247)
 * File descriptor limit increased in packaging (CASSANDRA-3206)
 * Fix deadlock in commit log during flush (CASSANDRA-3253) 


1.0.0-beta1
 * removed binarymemtable (CASSANDRA-2692)
 * add commitlog_total_space_in_mb to prevent fragmented logs (CASSANDRA-2427)
 * removed commitlog_rotation_threshold_in_mb configuration (CASSANDRA-2771)
 * make AbstractBounds.normalize de-overlapp overlapping ranges (CASSANDRA-2641)
 * replace CollatingIterator, ReducingIterator with MergeIterator 
   (CASSANDRA-2062)
 * Fixed the ability to set compaction strategy in cli using create column 
   family command (CASSANDRA-2778)
 * clean up tmp files after failed compaction (CASSANDRA-2468)
 * restrict repair streaming to specific columnfamilies (CASSANDRA-2280)
 * don't bother persisting columns shadowed by a row tombstone (CASSANDRA-2589)
 * reset CF and SC deletion times after gc_grace (CASSANDRA-2317)
 * optimize away seek when compacting wide rows (CASSANDRA-2879)
 * single-pass streaming (CASSANDRA-2677, 2906, 2916, 3003)
 * use reference counting for deleting sstables instead of relying on GC
   (CASSANDRA-2521, 3179)
 * store hints as serialized mutations instead of pointers to data row
   (CASSANDRA-2045)
 * store hints in the coordinator node instead of in the closest replica 
   (CASSANDRA-2914)
 * add row_cache_keys_to_save CF option (CASSANDRA-1966)
 * check column family validity in nodetool repair (CASSANDRA-2933)
 * use lazy initialization instead of class initialization in NodeId
   (CASSANDRA-2953)
 * add paging to get_count (CASSANDRA-2894)
 * fix "short reads" in [multi]get (CASSANDRA-2643, 3157, 3192)
 * add optional compression for sstables (CASSANDRA-47, 2994, 3001, 3128)
 * add scheduler JMX metrics (CASSANDRA-2962)
 * add block level checksum for compressed data (CASSANDRA-1717)
 * make column family backed column map pluggable and introduce unsynchronized
   ArrayList backed one to speedup reads (CASSANDRA-2843, 3165, 3205)
 * refactoring of the secondary index api (CASSANDRA-2982)
 * make CL > ONE reads wait for digest reconciliation before returning
   (CASSANDRA-2494)
 * fix missing logging for some exceptions (CASSANDRA-2061)
 * refactor and optimize ColumnFamilyStore.files(...) and Descriptor.fromFilename(String)
   and few other places responsible for work with SSTable files (CASSANDRA-3040)
 * Stop reading from sstables once we know we have the most recent columns,
   for query-by-name requests (CASSANDRA-2498)
 * Add query-by-column mode to stress.java (CASSANDRA-3064)
 * Add "install" command to cassandra.bat (CASSANDRA-292)
 * clean up KSMetadata, CFMetadata from unnecessary
   Thrift<->Avro conversion methods (CASSANDRA-3032)
 * Add timeouts to client request schedulers (CASSANDRA-3079, 3096)
 * Cli to use hashes rather than array of hashes for strategy options (CASSANDRA-3081)
 * LeveledCompactionStrategy (CASSANDRA-1608, 3085, 3110, 3087, 3145, 3154, 3182)
 * Improvements of the CLI `describe` command (CASSANDRA-2630)
 * reduce window where dropped CF sstables may not be deleted (CASSANDRA-2942)
 * Expose gossip/FD info to JMX (CASSANDRA-2806)
 * Fix streaming over SSL when compressed SSTable involved (CASSANDRA-3051)
 * Add support for pluggable secondary index implementations (CASSANDRA-3078)
 * remove compaction_thread_priority setting (CASSANDRA-3104)
 * generate hints for replicas that timeout, not just replicas that are known
   to be down before starting (CASSANDRA-2034)
 * Add throttling for internode streaming (CASSANDRA-3080)
 * make the repair of a range repair all replica (CASSANDRA-2610, 3194)
 * expose the ability to repair the first range (as returned by the
   partitioner) of a node (CASSANDRA-2606)
 * Streams Compression (CASSANDRA-3015)
 * add ability to use multiple threads during a single compaction
   (CASSANDRA-2901)
 * make AbstractBounds.normalize support overlapping ranges (CASSANDRA-2641)
 * fix of the CQL count() behavior (CASSANDRA-3068)
 * use TreeMap backed column families for the SSTable simple writers
   (CASSANDRA-3148)
 * fix inconsistency of the CLI syntax when {} should be used instead of [{}]
   (CASSANDRA-3119)
 * rename CQL type names to match expected SQL behavior (CASSANDRA-3149, 3031)
 * Arena-based allocation for memtables (CASSANDRA-2252, 3162, 3163, 3168)
 * Default RR chance to 0.1 (CASSANDRA-3169)
 * Add RowLevel support to secondary index API (CASSANDRA-3147)
 * Make SerializingCacheProvider the default if JNA is available (CASSANDRA-3183)
 * Fix backwards compatibilty for CQL memtable properties (CASSANDRA-3190)
 * Add five-minute delay before starting compactions on a restarted server
   (CASSANDRA-3181)
 * Reduce copies done for intra-host messages (CASSANDRA-1788, 3144)
 * support of compaction strategy option for stress.java (CASSANDRA-3204)
 * make memtable throughput and column count thresholds no-ops (CASSANDRA-2449)
 * Return schema information along with the resultSet in CQL (CASSANDRA-2734)
 * Add new DecimalType (CASSANDRA-2883)
 * Fix assertion error in RowRepairResolver (CASSANDRA-3156)
 * Reduce unnecessary high buffer sizes (CASSANDRA-3171)
 * Pluggable compaction strategy (CASSANDRA-1610)
 * Add new broadcast_address config option (CASSANDRA-2491)


0.8.7
 * Kill server on wrapped OOME such as from FileChannel.map (CASSANDRA-3201)
 * Allow using quotes in "USE <keyspace>;" CLI command (CASSANDRA-3208)
 * Log message when a full repair operation completes (CASSANDRA-3207)
 * Don't allow any cache loading exceptions to halt startup (CASSANDRA-3218)
 * Fix sstableloader --ignores option (CASSANDRA-3247)
 * File descriptor limit increased in packaging (CASSANDRA-3206)
 * Log a meaningfull warning when a node receive a message for a repair session
   that doesn't exist anymore (CASSANDRA-3256)
 * Fix FD leak when internode encryption is enabled (CASSANDRA-3257)
 * FBUtilities.hexToBytes(String) to throw NumberFormatException when string
   contains non-hex characters (CASSANDRA-3231)
 * Keep SimpleSnitch proximity ordering unchanged from what the Strategy
   generates, as intended (CASSANDRA-3262)
 * remove Scrub from compactionstats when finished (CASSANDRA-3255)
 * Fix tool .bat files when CASSANDRA_HOME contains spaces (CASSANDRA-3258)
 * Force flush of status table when removing/updating token (CASSANDRA-3243)
 * Evict gossip state immediately when a token is taken over by a new IP (CASSANDRA-3259)
 * Fix bug where the failure detector can take too long to mark a host
   down (CASSANDRA-3273)
 * (Hadoop) allow wrapping ranges in queries (CASSANDRA-3137)
 * (Hadoop) check all interfaces for a match with split location
   before falling back to random replica (CASSANDRA-3211)
 * (Hadoop) Make Pig storage handle implements LoadMetadata (CASSANDRA-2777)
 * (Hadoop) Fix exception during PIG 'dump' (CASSANDRA-2810)
 * Fix stress COUNTER_GET option (CASSANDRA-3301)
 * Fix missing fields in CLI `show schema` output (CASSANDRA-3304)
 * Nodetool no longer leaks threads and closes JMX connections (CASSANDRA-3309)
 * fix truncate allowing data to be replayed post-restart (CASSANDRA-3297)
 * Move SimpleAuthority and SimpleAuthenticator to examples (CASSANDRA-2922)
 * Fix handling of tombstone by SSTableExport/Import (CASSANDRA-3357)
 * Fix transposition in cfHistograms (CASSANDRA-3222)
 * Allow using number as DC name when creating keyspace in CQL (CASSANDRA-3239)
 * Force flush of system table after updating/removing a token (CASSANDRA-3243)


0.8.6
 * revert CASSANDRA-2388
 * change TokenRange.endpoints back to listen/broadcast address to match
   pre-1777 behavior, and add TokenRange.rpc_endpoints instead (CASSANDRA-3187)
 * avoid trying to watch cassandra-topology.properties when loaded from jar
   (CASSANDRA-3138)
 * prevent users from creating keyspaces with LocalStrategy replication
   (CASSANDRA-3139)
 * fix CLI `show schema;` to output correct keyspace definition statement
   (CASSANDRA-3129)
 * CustomTThreadPoolServer to log TTransportException at DEBUG level
   (CASSANDRA-3142)
 * allow topology sort to work with non-unique rack names between 
   datacenters (CASSANDRA-3152)
 * Improve caching of same-version Messages on digest and repair paths
   (CASSANDRA-3158)
 * Randomize choice of first replica for counter increment (CASSANDRA-2890)
 * Fix using read_repair_chance instead of merge_shard_change (CASSANDRA-3202)
 * Avoid streaming data to nodes that already have it, on move as well as
   decommission (CASSANDRA-3041)
 * Fix divide by zero error in GCInspector (CASSANDRA-3164)
 * allow quoting of the ColumnFamily name in CLI `create column family`
   statement (CASSANDRA-3195)
 * Fix rolling upgrade from 0.7 to 0.8 problem (CASSANDRA-3166)
 * Accomodate missing encryption_options in IncomingTcpConnection.stream
   (CASSANDRA-3212)


0.8.5
 * fix NPE when encryption_options is unspecified (CASSANDRA-3007)
 * include column name in validation failure exceptions (CASSANDRA-2849)
 * make sure truncate clears out the commitlog so replay won't re-
   populate with truncated data (CASSANDRA-2950)
 * fix NPE when debug logging is enabled and dropped CF is present
   in a commitlog segment (CASSANDRA-3021)
 * fix cassandra.bat when CASSANDRA_HOME contains spaces (CASSANDRA-2952)
 * fix to SSTableSimpleUnsortedWriter bufferSize calculation (CASSANDRA-3027)
 * make cleanup and normal compaction able to skip empty rows
   (rows containing nothing but expired tombstones) (CASSANDRA-3039)
 * work around native memory leak in com.sun.management.GarbageCollectorMXBean
   (CASSANDRA-2868)
 * validate that column names in column_metadata are not equal to key_alias
   on create/update of the ColumnFamily and CQL 'ALTER' statement (CASSANDRA-3036)
 * return an InvalidRequestException if an indexed column is assigned
   a value larger than 64KB (CASSANDRA-3057)
 * fix of numeric-only and string column names handling in CLI "drop index" 
   (CASSANDRA-3054)
 * prune index scan resultset back to original request for lazy
   resultset expansion case (CASSANDRA-2964)
 * (Hadoop) fail jobs when Cassandra node has failed but TaskTracker
   has not (CASSANDRA-2388)
 * fix dynamic snitch ignoring nodes when read_repair_chance is zero
   (CASSANDRA-2662)
 * avoid retaining references to dropped CFS objects in 
   CompactionManager.estimatedCompactions (CASSANDRA-2708)
 * expose rpc timeouts per host in MessagingServiceMBean (CASSANDRA-2941)
 * avoid including cwd in classpath for deb and rpm packages (CASSANDRA-2881)
 * remove gossip state when a new IP takes over a token (CASSANDRA-3071)
 * allow sstable2json to work on index sstable files (CASSANDRA-3059)
 * always hint counters (CASSANDRA-3099)
 * fix log4j initialization in EmbeddedCassandraService (CASSANDRA-2857)
 * remove gossip state when a new IP takes over a token (CASSANDRA-3071)
 * work around native memory leak in com.sun.management.GarbageCollectorMXBean
    (CASSANDRA-2868)
 * fix UnavailableException with writes at CL.EACH_QUORM (CASSANDRA-3084)
 * fix parsing of the Keyspace and ColumnFamily names in numeric
   and string representations in CLI (CASSANDRA-3075)
 * fix corner cases in Range.differenceToFetch (CASSANDRA-3084)
 * fix ip address String representation in the ring cache (CASSANDRA-3044)
 * fix ring cache compatibility when mixing pre-0.8.4 nodes with post-
   in the same cluster (CASSANDRA-3023)
 * make repair report failure when a node participating dies (instead of
   hanging forever) (CASSANDRA-2433)
 * fix handling of the empty byte buffer by ReversedType (CASSANDRA-3111)
 * Add validation that Keyspace names are case-insensitively unique (CASSANDRA-3066)
 * catch invalid key_validation_class before instantiating UpdateColumnFamily (CASSANDRA-3102)
 * make Range and Bounds objects client-safe (CASSANDRA-3108)
 * optionally skip log4j configuration (CASSANDRA-3061)
 * bundle sstableloader with the debian package (CASSANDRA-3113)
 * don't try to build secondary indexes when there is none (CASSANDRA-3123)
 * improve SSTableSimpleUnsortedWriter speed for large rows (CASSANDRA-3122)
 * handle keyspace arguments correctly in nodetool snapshot (CASSANDRA-3038)
 * Fix SSTableImportTest on windows (CASSANDRA-3043)
 * expose compactionThroughputMbPerSec through JMX (CASSANDRA-3117)
 * log keyspace and CF of large rows being compacted


0.8.4
 * change TokenRing.endpoints to be a list of rpc addresses instead of 
   listen/broadcast addresses (CASSANDRA-1777)
 * include files-to-be-streamed in StreamInSession.getSources (CASSANDRA-2972)
 * use JAVA env var in cassandra-env.sh (CASSANDRA-2785, 2992)
 * avoid doing read for no-op replicate-on-write at CL=1 (CASSANDRA-2892)
 * refuse counter write for CL.ANY (CASSANDRA-2990)
 * switch back to only logging recent dropped messages (CASSANDRA-3004)
 * always deserialize RowMutation for counters (CASSANDRA-3006)
 * ignore saved replication_factor strategy_option for NTS (CASSANDRA-3011)
 * make sure pre-truncate CL segments are discarded (CASSANDRA-2950)


0.8.3
 * add ability to drop local reads/writes that are going to timeout
   (CASSANDRA-2943)
 * revamp token removal process, keep gossip states for 3 days (CASSANDRA-2496)
 * don't accept extra args for 0-arg nodetool commands (CASSANDRA-2740)
 * log unavailableexception details at debug level (CASSANDRA-2856)
 * expose data_dir though jmx (CASSANDRA-2770)
 * don't include tmp files as sstable when create cfs (CASSANDRA-2929)
 * log Java classpath on startup (CASSANDRA-2895)
 * keep gossipped version in sync with actual on migration coordinator 
   (CASSANDRA-2946)
 * use lazy initialization instead of class initialization in NodeId
   (CASSANDRA-2953)
 * check column family validity in nodetool repair (CASSANDRA-2933)
 * speedup bytes to hex conversions dramatically (CASSANDRA-2850)
 * Flush memtables on shutdown when durable writes are disabled 
   (CASSANDRA-2958)
 * improved POSIX compatibility of start scripts (CASsANDRA-2965)
 * add counter support to Hadoop InputFormat (CASSANDRA-2981)
 * fix bug where dirty commitlog segments were removed (and avoid keeping 
   segments with no post-flush activity permanently dirty) (CASSANDRA-2829)
 * fix throwing exception with batch mutation of counter super columns
   (CASSANDRA-2949)
 * ignore system tables during repair (CASSANDRA-2979)
 * throw exception when NTS is given replication_factor as an option
   (CASSANDRA-2960)
 * fix assertion error during compaction of counter CFs (CASSANDRA-2968)
 * avoid trying to create index names, when no index exists (CASSANDRA-2867)
 * don't sample the system table when choosing a bootstrap token
   (CASSANDRA-2825)
 * gossiper notifies of local state changes (CASSANDRA-2948)
 * add asynchronous and half-sync/half-async (hsha) thrift servers 
   (CASSANDRA-1405)
 * fix potential use of free'd native memory in SerializingCache 
   (CASSANDRA-2951)
 * prune index scan resultset back to original request for lazy
   resultset expansion case (CASSANDRA-2964)
 * (Hadoop) fail jobs when Cassandra node has failed but TaskTracker
    has not (CASSANDRA-2388)


0.8.2
 * CQL: 
   - include only one row per unique key for IN queries (CASSANDRA-2717)
   - respect client timestamp on full row deletions (CASSANDRA-2912)
 * improve thread-safety in StreamOutSession (CASSANDRA-2792)
 * allow deleting a row and updating indexed columns in it in the
   same mutation (CASSANDRA-2773)
 * Expose number of threads blocked on submitting memtable to flush
   in JMX (CASSANDRA-2817)
 * add ability to return "endpoints" to nodetool (CASSANDRA-2776)
 * Add support for multiple (comma-delimited) coordinator addresses
   to ColumnFamilyInputFormat (CASSANDRA-2807)
 * fix potential NPE while scheduling read repair for range slice
   (CASSANDRA-2823)
 * Fix race in SystemTable.getCurrentLocalNodeId (CASSANDRA-2824)
 * Correctly set default for replicate_on_write (CASSANDRA-2835)
 * improve nodetool compactionstats formatting (CASSANDRA-2844)
 * fix index-building status display (CASSANDRA-2853)
 * fix CLI perpetuating obsolete KsDef.replication_factor (CASSANDRA-2846)
 * improve cli treatment of multiline comments (CASSANDRA-2852)
 * handle row tombstones correctly in EchoedRow (CASSANDRA-2786)
 * add MessagingService.get[Recently]DroppedMessages and
   StorageService.getExceptionCount (CASSANDRA-2804)
 * fix possibility of spurious UnavailableException for LOCAL_QUORUM
   reads with dynamic snitch + read repair disabled (CASSANDRA-2870)
 * add ant-optional as dependence for the debian package (CASSANDRA-2164)
 * add option to specify limit for get_slice in the CLI (CASSANDRA-2646)
 * decrease HH page size (CASSANDRA-2832)
 * reset cli keyspace after dropping the current one (CASSANDRA-2763)
 * add KeyRange option to Hadoop inputformat (CASSANDRA-1125)
 * fix protocol versioning (CASSANDRA-2818, 2860)
 * support spaces in path to log4j configuration (CASSANDRA-2383)
 * avoid including inferred types in CF update (CASSANDRA-2809)
 * fix JMX bulkload call (CASSANDRA-2908)
 * fix updating KS with durable_writes=false (CASSANDRA-2907)
 * add simplified facade to SSTableWriter for bulk loading use
   (CASSANDRA-2911)
 * fix re-using index CF sstable names after drop/recreate (CASSANDRA-2872)
 * prepend CF to default index names (CASSANDRA-2903)
 * fix hint replay (CASSANDRA-2928)
 * Properly synchronize repair's merkle tree computation (CASSANDRA-2816)


0.8.1
 * CQL:
   - support for insert, delete in BATCH (CASSANDRA-2537)
   - support for IN to SELECT, UPDATE (CASSANDRA-2553)
   - timestamp support for INSERT, UPDATE, and BATCH (CASSANDRA-2555)
   - TTL support (CASSANDRA-2476)
   - counter support (CASSANDRA-2473)
   - ALTER COLUMNFAMILY (CASSANDRA-1709)
   - DROP INDEX (CASSANDRA-2617)
   - add SCHEMA/TABLE as aliases for KS/CF (CASSANDRA-2743)
   - server handles wait-for-schema-agreement (CASSANDRA-2756)
   - key alias support (CASSANDRA-2480)
 * add support for comparator parameters and a generic ReverseType
   (CASSANDRA-2355)
 * add CompositeType and DynamicCompositeType (CASSANDRA-2231)
 * optimize batches containing multiple updates to the same row
   (CASSANDRA-2583)
 * adjust hinted handoff page size to avoid OOM with large columns 
   (CASSANDRA-2652)
 * mark BRAF buffer invalid post-flush so we don't re-flush partial
   buffers again, especially on CL writes (CASSANDRA-2660)
 * add DROP INDEX support to CLI (CASSANDRA-2616)
 * don't perform HH to client-mode [storageproxy] nodes (CASSANDRA-2668)
 * Improve forceDeserialize/getCompactedRow encapsulation (CASSANDRA-2659)
 * Don't write CounterUpdateColumn to disk in tests (CASSANDRA-2650)
 * Add sstable bulk loading utility (CASSANDRA-1278)
 * avoid replaying hints to dropped columnfamilies (CASSANDRA-2685)
 * add placeholders for missing rows in range query pseudo-RR (CASSANDRA-2680)
 * remove no-op HHOM.renameHints (CASSANDRA-2693)
 * clone super columns to avoid modifying them during flush (CASSANDRA-2675)
 * allow writes to bypass the commitlog for certain keyspaces (CASSANDRA-2683)
 * avoid NPE when bypassing commitlog during memtable flush (CASSANDRA-2781)
 * Added support for making bootstrap retry if nodes flap (CASSANDRA-2644)
 * Added statusthrift to nodetool to report if thrift server is running (CASSANDRA-2722)
 * Fixed rows being cached if they do not exist (CASSANDRA-2723)
 * Support passing tableName and cfName to RowCacheProviders (CASSANDRA-2702)
 * close scrub file handles (CASSANDRA-2669)
 * throttle migration replay (CASSANDRA-2714)
 * optimize column serializer creation (CASSANDRA-2716)
 * Added support for making bootstrap retry if nodes flap (CASSANDRA-2644)
 * Added statusthrift to nodetool to report if thrift server is running
   (CASSANDRA-2722)
 * Fixed rows being cached if they do not exist (CASSANDRA-2723)
 * fix truncate/compaction race (CASSANDRA-2673)
 * workaround large resultsets causing large allocation retention
   by nio sockets (CASSANDRA-2654)
 * fix nodetool ring use with Ec2Snitch (CASSANDRA-2733)
 * fix removing columns and subcolumns that are supressed by a row or
   supercolumn tombstone during replica resolution (CASSANDRA-2590)
 * support sstable2json against snapshot sstables (CASSANDRA-2386)
 * remove active-pull schema requests (CASSANDRA-2715)
 * avoid marking entire list of sstables as actively being compacted
   in multithreaded compaction (CASSANDRA-2765)
 * seek back after deserializing a row to update cache with (CASSANDRA-2752)
 * avoid skipping rows in scrub for counter column family (CASSANDRA-2759)
 * fix ConcurrentModificationException in repair when dealing with 0.7 node
   (CASSANDRA-2767)
 * use threadsafe collections for StreamInSession (CASSANDRA-2766)
 * avoid infinite loop when creating merkle tree (CASSANDRA-2758)
 * avoids unmarking compacting sstable prematurely in cleanup (CASSANDRA-2769)
 * fix NPE when the commit log is bypassed (CASSANDRA-2718)
 * don't throw an exception in SS.isRPCServerRunning (CASSANDRA-2721)
 * make stress.jar executable (CASSANDRA-2744)
 * add daemon mode to java stress (CASSANDRA-2267)
 * expose the DC and rack of a node through JMX and nodetool ring (CASSANDRA-2531)
 * fix cache mbean getSize (CASSANDRA-2781)
 * Add Date, Float, Double, and Boolean types (CASSANDRA-2530)
 * Add startup flag to renew counter node id (CASSANDRA-2788)
 * add jamm agent to cassandra.bat (CASSANDRA-2787)
 * fix repair hanging if a neighbor has nothing to send (CASSANDRA-2797)
 * purge tombstone even if row is in only one sstable (CASSANDRA-2801)
 * Fix wrong purge of deleted cf during compaction (CASSANDRA-2786)
 * fix race that could result in Hadoop writer failing to throw an
   exception encountered after close() (CASSANDRA-2755)
 * fix scan wrongly throwing assertion error (CASSANDRA-2653)
 * Always use even distribution for merkle tree with RandomPartitionner
   (CASSANDRA-2841)
 * fix describeOwnership for OPP (CASSANDRA-2800)
 * ensure that string tokens do not contain commas (CASSANDRA-2762)


0.8.0-final
 * fix CQL grammar warning and cqlsh regression from CASSANDRA-2622
 * add ant generate-cql-html target (CASSANDRA-2526)
 * update CQL consistency levels (CASSANDRA-2566)
 * debian packaging fixes (CASSANDRA-2481, 2647)
 * fix UUIDType, IntegerType for direct buffers (CASSANDRA-2682, 2684)
 * switch to native Thrift for Hadoop map/reduce (CASSANDRA-2667)
 * fix StackOverflowError when building from eclipse (CASSANDRA-2687)
 * only provide replication_factor to strategy_options "help" for
   SimpleStrategy, OldNetworkTopologyStrategy (CASSANDRA-2678, 2713)
 * fix exception adding validators to non-string columns (CASSANDRA-2696)
 * avoid instantiating DatabaseDescriptor in JDBC (CASSANDRA-2694)
 * fix potential stack overflow during compaction (CASSANDRA-2626)
 * clone super columns to avoid modifying them during flush (CASSANDRA-2675)
 * reset underlying iterator in EchoedRow constructor (CASSANDRA-2653)


0.8.0-rc1
 * faster flushes and compaction from fixing excessively pessimistic 
   rebuffering in BRAF (CASSANDRA-2581)
 * fix returning null column values in the python cql driver (CASSANDRA-2593)
 * fix merkle tree splitting exiting early (CASSANDRA-2605)
 * snapshot_before_compaction directory name fix (CASSANDRA-2598)
 * Disable compaction throttling during bootstrap (CASSANDRA-2612) 
 * fix CQL treatment of > and < operators in range slices (CASSANDRA-2592)
 * fix potential double-application of counter updates on commitlog replay
   by moving replay position from header to sstable metadata (CASSANDRA-2419)
 * JDBC CQL driver exposes getColumn for access to timestamp
 * JDBC ResultSetMetadata properties added to AbstractType
 * r/m clustertool (CASSANDRA-2607)
 * add support for presenting row key as a column in CQL result sets 
   (CASSANDRA-2622)
 * Don't allow {LOCAL|EACH}_QUORUM unless strategy is NTS (CASSANDRA-2627)
 * validate keyspace strategy_options during CQL create (CASSANDRA-2624)
 * fix empty Result with secondary index when limit=1 (CASSANDRA-2628)
 * Fix regression where bootstrapping a node with no schema fails
   (CASSANDRA-2625)
 * Allow removing LocationInfo sstables (CASSANDRA-2632)
 * avoid attempting to replay mutations from dropped keyspaces (CASSANDRA-2631)
 * avoid using cached position of a key when GT is requested (CASSANDRA-2633)
 * fix counting bloom filter true positives (CASSANDRA-2637)
 * initialize local ep state prior to gossip startup if needed (CASSANDRA-2638)
 * fix counter increment lost after restart (CASSANDRA-2642)
 * add quote-escaping via backslash to CLI (CASSANDRA-2623)
 * fix pig example script (CASSANDRA-2487)
 * fix dynamic snitch race in adding latencies (CASSANDRA-2618)
 * Start/stop cassandra after more important services such as mdadm in
   debian packaging (CASSANDRA-2481)


0.8.0-beta2
 * fix NPE compacting index CFs (CASSANDRA-2528)
 * Remove checking all column families on startup for compaction candidates 
   (CASSANDRA-2444)
 * validate CQL create keyspace options (CASSANDRA-2525)
 * fix nodetool setcompactionthroughput (CASSANDRA-2550)
 * move	gossip heartbeat back to its own thread (CASSANDRA-2554)
 * validate cql TRUNCATE columnfamily before truncating (CASSANDRA-2570)
 * fix batch_mutate for mixed standard-counter mutations (CASSANDRA-2457)
 * disallow making schema changes to system keyspace (CASSANDRA-2563)
 * fix sending mutation messages multiple times (CASSANDRA-2557)
 * fix incorrect use of NBHM.size in ReadCallback that could cause
   reads to time out even when responses were received (CASSANDRA-2552)
 * trigger read repair correctly for LOCAL_QUORUM reads (CASSANDRA-2556)
 * Allow configuring the number of compaction thread (CASSANDRA-2558)
 * forceUserDefinedCompaction will attempt to compact what it is given
   even if the pessimistic estimate is that there is not enough disk space;
   automatic compactions will only compact 2 or more sstables (CASSANDRA-2575)
 * refuse to apply migrations with older timestamps than the current 
   schema (CASSANDRA-2536)
 * remove unframed Thrift transport option
 * include indexes in snapshots (CASSANDRA-2596)
 * improve ignoring of obsolete mutations in index maintenance (CASSANDRA-2401)
 * recognize attempt to drop just the index while leaving the column
   definition alone (CASSANDRA-2619)
  

0.8.0-beta1
 * remove Avro RPC support (CASSANDRA-926)
 * support for columns that act as incr/decr counters 
   (CASSANDRA-1072, 1937, 1944, 1936, 2101, 2093, 2288, 2105, 2384, 2236, 2342,
   2454)
 * CQL (CASSANDRA-1703, 1704, 1705, 1706, 1707, 1708, 1710, 1711, 1940, 
   2124, 2302, 2277, 2493)
 * avoid double RowMutation serialization on write path (CASSANDRA-1800)
 * make NetworkTopologyStrategy the default (CASSANDRA-1960)
 * configurable internode encryption (CASSANDRA-1567, 2152)
 * human readable column names in sstable2json output (CASSANDRA-1933)
 * change default JMX port to 7199 (CASSANDRA-2027)
 * backwards compatible internal messaging (CASSANDRA-1015)
 * atomic switch of memtables and sstables (CASSANDRA-2284)
 * add pluggable SeedProvider (CASSANDRA-1669)
 * Fix clustertool to not throw exception when calling get_endpoints (CASSANDRA-2437)
 * upgrade to thrift 0.6 (CASSANDRA-2412) 
 * repair works on a token range instead of full ring (CASSANDRA-2324)
 * purge tombstones from row cache (CASSANDRA-2305)
 * push replication_factor into strategy_options (CASSANDRA-1263)
 * give snapshots the same name on each node (CASSANDRA-1791)
 * remove "nodetool loadbalance" (CASSANDRA-2448)
 * multithreaded compaction (CASSANDRA-2191)
 * compaction throttling (CASSANDRA-2156)
 * add key type information and alias (CASSANDRA-2311, 2396)
 * cli no longer divides read_repair_chance by 100 (CASSANDRA-2458)
 * made CompactionInfo.getTaskType return an enum (CASSANDRA-2482)
 * add a server-wide cap on measured memtable memory usage and aggressively
   flush to keep under that threshold (CASSANDRA-2006)
 * add unified UUIDType (CASSANDRA-2233)
 * add off-heap row cache support (CASSANDRA-1969)


0.7.5
 * improvements/fixes to PIG driver (CASSANDRA-1618, CASSANDRA-2387,
   CASSANDRA-2465, CASSANDRA-2484)
 * validate index names (CASSANDRA-1761)
 * reduce contention on Table.flusherLock (CASSANDRA-1954)
 * try harder to detect failures during streaming, cleaning up temporary
   files more reliably (CASSANDRA-2088)
 * shut down server for OOM on a Thrift thread (CASSANDRA-2269)
 * fix tombstone handling in repair and sstable2json (CASSANDRA-2279)
 * preserve version when streaming data from old sstables (CASSANDRA-2283)
 * don't start repair if a neighboring node is marked as dead (CASSANDRA-2290)
 * purge tombstones from row cache (CASSANDRA-2305)
 * Avoid seeking when sstable2json exports the entire file (CASSANDRA-2318)
 * clear Built flag in system table when dropping an index (CASSANDRA-2320)
 * don't allow arbitrary argument for stress.java (CASSANDRA-2323)
 * validate values for index predicates in get_indexed_slice (CASSANDRA-2328)
 * queue secondary indexes for flush before the parent (CASSANDRA-2330)
 * allow job configuration to set the CL used in Hadoop jobs (CASSANDRA-2331)
 * add memtable_flush_queue_size defaulting to 4 (CASSANDRA-2333)
 * Allow overriding of initial_token, storage_port and rpc_port from system
   properties (CASSANDRA-2343)
 * fix comparator used for non-indexed secondary expressions in index scan
   (CASSANDRA-2347)
 * ensure size calculation and write phase of large-row compaction use
   the same threshold for TTL expiration (CASSANDRA-2349)
 * fix race when iterating CFs during add/drop (CASSANDRA-2350)
 * add ConsistencyLevel command to CLI (CASSANDRA-2354)
 * allow negative numbers in the cli (CASSANDRA-2358)
 * hard code serialVersionUID for tokens class (CASSANDRA-2361)
 * fix potential infinite loop in ByteBufferUtil.inputStream (CASSANDRA-2365)
 * fix encoding bugs in HintedHandoffManager, SystemTable when default
   charset is not UTF8 (CASSANDRA-2367)
 * avoids having removed node reappearing in Gossip (CASSANDRA-2371)
 * fix incorrect truncation of long to int when reading columns via block
   index (CASSANDRA-2376)
 * fix NPE during stream session (CASSANDRA-2377)
 * fix race condition that could leave orphaned data files when dropping CF or
   KS (CASSANDRA-2381)
 * fsync statistics component on write (CASSANDRA-2382)
 * fix duplicate results from CFS.scan (CASSANDRA-2406)
 * add IntegerType to CLI help (CASSANDRA-2414)
 * avoid caching token-only decoratedkeys (CASSANDRA-2416)
 * convert mmap assertion to if/throw so scrub can catch it (CASSANDRA-2417)
 * don't overwrite gc log (CASSANDR-2418)
 * invalidate row cache for streamed row to avoid inconsitencies
   (CASSANDRA-2420)
 * avoid copies in range/index scans (CASSANDRA-2425)
 * make sure we don't wipe data during cleanup if the node has not join
   the ring (CASSANDRA-2428)
 * Try harder to close files after compaction (CASSANDRA-2431)
 * re-set bootstrapped flag after move finishes (CASSANDRA-2435)
 * display validation_class in CLI 'describe keyspace' (CASSANDRA-2442)
 * make cleanup compactions cleanup the row cache (CASSANDRA-2451)
 * add column fields validation to scrub (CASSANDRA-2460)
 * use 64KB flush buffer instead of in_memory_compaction_limit (CASSANDRA-2463)
 * fix backslash substitutions in CLI (CASSANDRA-2492)
 * disable cache saving for system CFS (CASSANDRA-2502)
 * fixes for verifying destination availability under hinted conditions
   so UE can be thrown intead of timing out (CASSANDRA-2514)
 * fix update of validation class in column metadata (CASSANDRA-2512)
 * support LOCAL_QUORUM, EACH_QUORUM CLs outside of NTS (CASSANDRA-2516)
 * preserve version when streaming data from old sstables (CASSANDRA-2283)
 * fix backslash substitutions in CLI (CASSANDRA-2492)
 * count a row deletion as one operation towards memtable threshold 
   (CASSANDRA-2519)
 * support LOCAL_QUORUM, EACH_QUORUM CLs outside of NTS (CASSANDRA-2516)


0.7.4
 * add nodetool join command (CASSANDRA-2160)
 * fix secondary indexes on pre-existing or streamed data (CASSANDRA-2244)
 * initialize endpoint in gossiper earlier (CASSANDRA-2228)
 * add ability to write to Cassandra from Pig (CASSANDRA-1828)
 * add rpc_[min|max]_threads (CASSANDRA-2176)
 * add CL.TWO, CL.THREE (CASSANDRA-2013)
 * avoid exporting an un-requested row in sstable2json, when exporting 
   a key that does not exist (CASSANDRA-2168)
 * add incremental_backups option (CASSANDRA-1872)
 * add configurable row limit to Pig loadfunc (CASSANDRA-2276)
 * validate column values in batches as well as single-Column inserts
   (CASSANDRA-2259)
 * move sample schema from cassandra.yaml to schema-sample.txt,
   a cli scripts (CASSANDRA-2007)
 * avoid writing empty rows when scrubbing tombstoned rows (CASSANDRA-2296)
 * fix assertion error in range and index scans for CL < ALL
   (CASSANDRA-2282)
 * fix commitlog replay when flush position refers to data that didn't
   get synced before server died (CASSANDRA-2285)
 * fix fd leak in sstable2json with non-mmap'd i/o (CASSANDRA-2304)
 * reduce memory use during streaming of multiple sstables (CASSANDRA-2301)
 * purge tombstoned rows from cache after GCGraceSeconds (CASSANDRA-2305)
 * allow zero replicas in a NTS datacenter (CASSANDRA-1924)
 * make range queries respect snitch for local replicas (CASSANDRA-2286)
 * fix HH delivery when column index is larger than 2GB (CASSANDRA-2297)
 * make 2ary indexes use parent CF flush thresholds during initial build
   (CASSANDRA-2294)
 * update memtable_throughput to be a long (CASSANDRA-2158)


0.7.3
 * Keep endpoint state until aVeryLongTime (CASSANDRA-2115)
 * lower-latency read repair (CASSANDRA-2069)
 * add hinted_handoff_throttle_delay_in_ms option (CASSANDRA-2161)
 * fixes for cache save/load (CASSANDRA-2172, -2174)
 * Handle whole-row deletions in CFOutputFormat (CASSANDRA-2014)
 * Make memtable_flush_writers flush in parallel (CASSANDRA-2178)
 * Add compaction_preheat_key_cache option (CASSANDRA-2175)
 * refactor stress.py to have only one copy of the format string 
   used for creating row keys (CASSANDRA-2108)
 * validate index names for \w+ (CASSANDRA-2196)
 * Fix Cassandra cli to respect timeout if schema does not settle 
   (CASSANDRA-2187)
 * fix for compaction and cleanup writing old-format data into new-version 
   sstable (CASSANDRA-2211, -2216)
 * add nodetool scrub (CASSANDRA-2217, -2240)
 * fix sstable2json large-row pagination (CASSANDRA-2188)
 * fix EOFing on requests for the last bytes in a file (CASSANDRA-2213)
 * fix BufferedRandomAccessFile bugs (CASSANDRA-2218, -2241)
 * check for memtable flush_after_mins exceeded every 10s (CASSANDRA-2183)
 * fix cache saving on Windows (CASSANDRA-2207)
 * add validateSchemaAgreement call + synchronization to schema
   modification operations (CASSANDRA-2222)
 * fix for reversed slice queries on large rows (CASSANDRA-2212)
 * fat clients were writing local data (CASSANDRA-2223)
 * set DEFAULT_MEMTABLE_LIFETIME_IN_MINS to 24h
 * improve detection and cleanup of partially-written sstables 
   (CASSANDRA-2206)
 * fix supercolumn de/serialization when subcolumn comparator is different
   from supercolumn's (CASSANDRA-2104)
 * fix starting up on Windows when CASSANDRA_HOME contains whitespace
   (CASSANDRA-2237)
 * add [get|set][row|key]cacheSavePeriod to JMX (CASSANDRA-2100)
 * fix Hadoop ColumnFamilyOutputFormat dropping of mutations
   when batch fills up (CASSANDRA-2255)
 * move file deletions off of scheduledtasks executor (CASSANDRA-2253)


0.7.2
 * copy DecoratedKey.key when inserting into caches to avoid retaining
   a reference to the underlying buffer (CASSANDRA-2102)
 * format subcolumn names with subcomparator (CASSANDRA-2136)
 * fix column bloom filter deserialization (CASSANDRA-2165)


0.7.1
 * refactor MessageDigest creation code. (CASSANDRA-2107)
 * buffer network stack to avoid inefficient small TCP messages while avoiding
   the nagle/delayed ack problem (CASSANDRA-1896)
 * check log4j configuration for changes every 10s (CASSANDRA-1525, 1907)
 * more-efficient cross-DC replication (CASSANDRA-1530, -2051, -2138)
 * avoid polluting page cache with commitlog or sstable writes
   and seq scan operations (CASSANDRA-1470)
 * add RMI authentication options to nodetool (CASSANDRA-1921)
 * make snitches configurable at runtime (CASSANDRA-1374)
 * retry hadoop split requests on connection failure (CASSANDRA-1927)
 * implement describeOwnership for BOP, COPP (CASSANDRA-1928)
 * make read repair behave as expected for ConsistencyLevel > ONE
   (CASSANDRA-982, 2038)
 * distributed test harness (CASSANDRA-1859, 1964)
 * reduce flush lock contention (CASSANDRA-1930)
 * optimize supercolumn deserialization (CASSANDRA-1891)
 * fix CFMetaData.apply to only compare objects of the same class 
   (CASSANDRA-1962)
 * allow specifying specific SSTables to compact from JMX (CASSANDRA-1963)
 * fix race condition in MessagingService.targets (CASSANDRA-1959, 2094, 2081)
 * refuse to open sstables from a future version (CASSANDRA-1935)
 * zero-copy reads (CASSANDRA-1714)
 * fix copy bounds for word Text in wordcount demo (CASSANDRA-1993)
 * fixes for contrib/javautils (CASSANDRA-1979)
 * check more frequently for memtable expiration (CASSANDRA-2000)
 * fix writing SSTable column count statistics (CASSANDRA-1976)
 * fix streaming of multiple CFs during bootstrap (CASSANDRA-1992)
 * explicitly set JVM GC new generation size with -Xmn (CASSANDRA-1968)
 * add short options for CLI flags (CASSANDRA-1565)
 * make keyspace argument to "describe keyspace" in CLI optional
   when authenticated to keyspace already (CASSANDRA-2029)
 * added option to specify -Dcassandra.join_ring=false on startup
   to allow "warm spare" nodes or performing JMX maintenance before
   joining the ring (CASSANDRA-526)
 * log migrations at INFO (CASSANDRA-2028)
 * add CLI verbose option in file mode (CASSANDRA-2030)
 * add single-line "--" comments to CLI (CASSANDRA-2032)
 * message serialization tests (CASSANDRA-1923)
 * switch from ivy to maven-ant-tasks (CASSANDRA-2017)
 * CLI attempts to block for new schema to propagate (CASSANDRA-2044)
 * fix potential overflow in nodetool cfstats (CASSANDRA-2057)
 * add JVM shutdownhook to sync commitlog (CASSANDRA-1919)
 * allow nodes to be up without being part of  normal traffic (CASSANDRA-1951)
 * fix CLI "show keyspaces" with null options on NTS (CASSANDRA-2049)
 * fix possible ByteBuffer race conditions (CASSANDRA-2066)
 * reduce garbage generated by MessagingService to prevent load spikes
   (CASSANDRA-2058)
 * fix math in RandomPartitioner.describeOwnership (CASSANDRA-2071)
 * fix deletion of sstable non-data components (CASSANDRA-2059)
 * avoid blocking gossip while deleting handoff hints (CASSANDRA-2073)
 * ignore messages from newer versions, keep track of nodes in gossip 
   regardless of version (CASSANDRA-1970)
 * cache writing moved to CompactionManager to reduce i/o contention and
   updated to use non-cache-polluting writes (CASSANDRA-2053)
 * page through large rows when exporting to JSON (CASSANDRA-2041)
 * add flush_largest_memtables_at and reduce_cache_sizes_at options
   (CASSANDRA-2142)
 * add cli 'describe cluster' command (CASSANDRA-2127)
 * add cli support for setting username/password at 'connect' command 
   (CASSANDRA-2111)
 * add -D option to Stress.java to allow reading hosts from a file 
   (CASSANDRA-2149)
 * bound hints CF throughput between 32M and 256M (CASSANDRA-2148)
 * continue starting when invalid saved cache entries are encountered
   (CASSANDRA-2076)
 * add max_hint_window_in_ms option (CASSANDRA-1459)


0.7.0-final
 * fix offsets to ByteBuffer.get (CASSANDRA-1939)


0.7.0-rc4
 * fix cli crash after backgrounding (CASSANDRA-1875)
 * count timeouts in storageproxy latencies, and include latency 
   histograms in StorageProxyMBean (CASSANDRA-1893)
 * fix CLI get recognition of supercolumns (CASSANDRA-1899)
 * enable keepalive on intra-cluster sockets (CASSANDRA-1766)
 * count timeouts towards dynamicsnitch latencies (CASSANDRA-1905)
 * Expose index-building status in JMX + cli schema description
   (CASSANDRA-1871)
 * allow [LOCAL|EACH]_QUORUM to be used with non-NetworkTopology 
   replication Strategies
 * increased amount of index locks for faster commitlog replay
 * collect secondary index tombstones immediately (CASSANDRA-1914)
 * revert commitlog changes from #1780 (CASSANDRA-1917)
 * change RandomPartitioner min token to -1 to avoid collision w/
   tokens on actual nodes (CASSANDRA-1901)
 * examine the right nibble when validating TimeUUID (CASSANDRA-1910)
 * include secondary indexes in cleanup (CASSANDRA-1916)
 * CFS.scrubDataDirectories should also cleanup invalid secondary indexes
   (CASSANDRA-1904)
 * ability to disable/enable gossip on nodes to force them down
   (CASSANDRA-1108)


0.7.0-rc3
 * expose getNaturalEndpoints in StorageServiceMBean taking byte[]
   key; RMI cannot serialize ByteBuffer (CASSANDRA-1833)
 * infer org.apache.cassandra.locator for replication strategy classes
   when not otherwise specified
 * validation that generates less garbage (CASSANDRA-1814)
 * add TTL support to CLI (CASSANDRA-1838)
 * cli defaults to bytestype for subcomparator when creating
   column families (CASSANDRA-1835)
 * unregister index MBeans when index is dropped (CASSANDRA-1843)
 * make ByteBufferUtil.clone thread-safe (CASSANDRA-1847)
 * change exception for read requests during bootstrap from 
   InvalidRequest to Unavailable (CASSANDRA-1862)
 * respect row-level tombstones post-flush in range scans
   (CASSANDRA-1837)
 * ReadResponseResolver check digests against each other (CASSANDRA-1830)
 * return InvalidRequest when remove of subcolumn without supercolumn
   is requested (CASSANDRA-1866)
 * flush before repair (CASSANDRA-1748)
 * SSTableExport validates key order (CASSANDRA-1884)
 * large row support for SSTableExport (CASSANDRA-1867)
 * Re-cache hot keys post-compaction without hitting disk (CASSANDRA-1878)
 * manage read repair in coordinator instead of data source, to
   provide latency information to dynamic snitch (CASSANDRA-1873)


0.7.0-rc2
 * fix live-column-count of slice ranges including tombstoned supercolumn 
   with live subcolumn (CASSANDRA-1591)
 * rename o.a.c.internal.AntientropyStage -> AntiEntropyStage,
   o.a.c.request.Request_responseStage -> RequestResponseStage,
   o.a.c.internal.Internal_responseStage -> InternalResponseStage
 * add AbstractType.fromString (CASSANDRA-1767)
 * require index_type to be present when specifying index_name
   on ColumnDef (CASSANDRA-1759)
 * fix add/remove index bugs in CFMetadata (CASSANDRA-1768)
 * rebuild Strategy during system_update_keyspace (CASSANDRA-1762)
 * cli updates prompt to ... in continuation lines (CASSANDRA-1770)
 * support multiple Mutations per key in hadoop ColumnFamilyOutputFormat
   (CASSANDRA-1774)
 * improvements to Debian init script (CASSANDRA-1772)
 * use local classloader to check for version.properties (CASSANDRA-1778)
 * Validate that column names in column_metadata are valid for the
   defined comparator, and decode properly in cli (CASSANDRA-1773)
 * use cross-platform newlines in cli (CASSANDRA-1786)
 * add ExpiringColumn support to sstable import/export (CASSANDRA-1754)
 * add flush for each append to periodic commitlog mode; added
   periodic_without_flush option to disable this (CASSANDRA-1780)
 * close file handle used for post-flush truncate (CASSANDRA-1790)
 * various code cleanup (CASSANDRA-1793, -1794, -1795)
 * fix range queries against wrapped range (CASSANDRA-1781)
 * fix consistencylevel calculations for NetworkTopologyStrategy
   (CASSANDRA-1804)
 * cli support index type enum names (CASSANDRA-1810)
 * improved validation of column_metadata (CASSANDRA-1813)
 * reads at ConsistencyLevel > 1 throw UnavailableException
   immediately if insufficient live nodes exist (CASSANDRA-1803)
 * copy bytebuffers for local writes to avoid retaining the entire
   Thrift frame (CASSANDRA-1801)
 * fix NPE adding index to column w/o prior metadata (CASSANDRA-1764)
 * reduce fat client timeout (CASSANDRA-1730)
 * fix botched merge of CASSANDRA-1316


0.7.0-rc1
 * fix compaction and flush races with schema updates (CASSANDRA-1715)
 * add clustertool, config-converter, sstablekeys, and schematool 
   Windows .bat files (CASSANDRA-1723)
 * reject range queries received during bootstrap (CASSANDRA-1739)
 * fix wrapping-range queries on non-minimum token (CASSANDRA-1700)
 * add nodetool cfhistogram (CASSANDRA-1698)
 * limit repaired ranges to what the nodes have in common (CASSANDRA-1674)
 * index scan treats missing columns as not matching secondary
   expressions (CASSANDRA-1745)
 * Fix misuse of DataOutputBuffer.getData in AntiEntropyService
   (CASSANDRA-1729)
 * detect and warn when obsolete version of JNA is present (CASSANDRA-1760)
 * reduce fat client timeout (CASSANDRA-1730)
 * cleanup smallest CFs first to increase free temp space for larger ones
   (CASSANDRA-1811)
 * Update windows .bat files to work outside of main Cassandra
   directory (CASSANDRA-1713)
 * fix read repair regression from 0.6.7 (CASSANDRA-1727)
 * more-efficient read repair (CASSANDRA-1719)
 * fix hinted handoff replay (CASSANDRA-1656)
 * log type of dropped messages (CASSANDRA-1677)
 * upgrade to SLF4J 1.6.1
 * fix ByteBuffer bug in ExpiringColumn.updateDigest (CASSANDRA-1679)
 * fix IntegerType.getString (CASSANDRA-1681)
 * make -Djava.net.preferIPv4Stack=true the default (CASSANDRA-628)
 * add INTERNAL_RESPONSE verb to differentiate from responses related
   to client requests (CASSANDRA-1685)
 * log tpstats when dropping messages (CASSANDRA-1660)
 * include unreachable nodes in describeSchemaVersions (CASSANDRA-1678)
 * Avoid dropping messages off the client request path (CASSANDRA-1676)
 * fix jna errno reporting (CASSANDRA-1694)
 * add friendlier error for UnknownHostException on startup (CASSANDRA-1697)
 * include jna dependency in RPM package (CASSANDRA-1690)
 * add --skip-keys option to stress.py (CASSANDRA-1696)
 * improve cli handling of non-string keys and column names 
   (CASSANDRA-1701, -1693)
 * r/m extra subcomparator line in cli keyspaces output (CASSANDRA-1712)
 * add read repair chance to cli "show keyspaces"
 * upgrade to ConcurrentLinkedHashMap 1.1 (CASSANDRA-975)
 * fix index scan routing (CASSANDRA-1722)
 * fix tombstoning of supercolumns in range queries (CASSANDRA-1734)
 * clear endpoint cache after updating keyspace metadata (CASSANDRA-1741)
 * fix wrapping-range queries on non-minimum token (CASSANDRA-1700)
 * truncate includes secondary indexes (CASSANDRA-1747)
 * retain reference to PendingFile sstables (CASSANDRA-1749)
 * fix sstableimport regression (CASSANDRA-1753)
 * fix for bootstrap when no non-system tables are defined (CASSANDRA-1732)
 * handle replica unavailability in index scan (CASSANDRA-1755)
 * fix service initialization order deadlock (CASSANDRA-1756)
 * multi-line cli commands (CASSANDRA-1742)
 * fix race between snapshot and compaction (CASSANDRA-1736)
 * add listEndpointsPendingHints, deleteHintsForEndpoint JMX methods 
   (CASSANDRA-1551)


0.7.0-beta3
 * add strategy options to describe_keyspace output (CASSANDRA-1560)
 * log warning when using randomly generated token (CASSANDRA-1552)
 * re-organize JMX into .db, .net, .internal, .request (CASSANDRA-1217)
 * allow nodes to change IPs between restarts (CASSANDRA-1518)
 * remember ring state between restarts by default (CASSANDRA-1518)
 * flush index built flag so we can read it before log replay (CASSANDRA-1541)
 * lock row cache updates to prevent race condition (CASSANDRA-1293)
 * remove assertion causing rare (and harmless) error messages in
   commitlog (CASSANDRA-1330)
 * fix moving nodes with no keyspaces defined (CASSANDRA-1574)
 * fix unbootstrap when no data is present in a transfer range (CASSANDRA-1573)
 * take advantage of AVRO-495 to simplify our avro IDL (CASSANDRA-1436)
 * extend authorization hierarchy to column family (CASSANDRA-1554)
 * deletion support in secondary indexes (CASSANDRA-1571)
 * meaningful error message for invalid replication strategy class 
   (CASSANDRA-1566)
 * allow keyspace creation with RF > N (CASSANDRA-1428)
 * improve cli error handling (CASSANDRA-1580)
 * add cache save/load ability (CASSANDRA-1417, 1606, 1647)
 * add StorageService.getDrainProgress (CASSANDRA-1588)
 * Disallow bootstrap to an in-use token (CASSANDRA-1561)
 * Allow dynamic secondary index creation and destruction (CASSANDRA-1532)
 * log auto-guessed memtable thresholds (CASSANDRA-1595)
 * add ColumnDef support to cli (CASSANDRA-1583)
 * reduce index sample time by 75% (CASSANDRA-1572)
 * add cli support for column, strategy metadata (CASSANDRA-1578, 1612)
 * add cli support for schema modification (CASSANDRA-1584)
 * delete temp files on failed compactions (CASSANDRA-1596)
 * avoid blocking for dead nodes during removetoken (CASSANDRA-1605)
 * remove ConsistencyLevel.ZERO (CASSANDRA-1607)
 * expose in-progress compaction type in jmx (CASSANDRA-1586)
 * removed IClock & related classes from internals (CASSANDRA-1502)
 * fix removing tokens from SystemTable on decommission and removetoken
   (CASSANDRA-1609)
 * include CF metadata in cli 'show keyspaces' (CASSANDRA-1613)
 * switch from Properties to HashMap in PropertyFileSnitch to
   avoid synchronization bottleneck (CASSANDRA-1481)
 * PropertyFileSnitch configuration file renamed to 
   cassandra-topology.properties
 * add cli support for get_range_slices (CASSANDRA-1088, CASSANDRA-1619)
 * Make memtable flush thresholds per-CF instead of global 
   (CASSANDRA-1007, 1637)
 * add cli support for binary data without CfDef hints (CASSANDRA-1603)
 * fix building SSTable statistics post-stream (CASSANDRA-1620)
 * fix potential infinite loop in 2ary index queries (CASSANDRA-1623)
 * allow creating NTS keyspaces with no replicas configured (CASSANDRA-1626)
 * add jmx histogram of sstables accessed per read (CASSANDRA-1624)
 * remove system_rename_column_family and system_rename_keyspace from the
   client API until races can be fixed (CASSANDRA-1630, CASSANDRA-1585)
 * add cli sanity tests (CASSANDRA-1582)
 * update GC settings in cassandra.bat (CASSANDRA-1636)
 * cli support for index queries (CASSANDRA-1635)
 * cli support for updating schema memtable settings (CASSANDRA-1634)
 * cli --file option (CASSANDRA-1616)
 * reduce automatically chosen memtable sizes by 50% (CASSANDRA-1641)
 * move endpoint cache from snitch to strategy (CASSANDRA-1643)
 * fix commitlog recovery deleting the newly-created segment as well as
   the old ones (CASSANDRA-1644)
 * upgrade to Thrift 0.5 (CASSANDRA-1367)
 * renamed CL.DCQUORUM to LOCAL_QUORUM and DCQUORUMSYNC to EACH_QUORUM
 * cli truncate support (CASSANDRA-1653)
 * update GC settings in cassandra.bat (CASSANDRA-1636)
 * avoid logging when a node's ip/token is gossipped back to it (CASSANDRA-1666)


0.7-beta2
 * always use UTF-8 for hint keys (CASSANDRA-1439)
 * remove cassandra.yaml dependency from Hadoop and Pig (CASSADRA-1322)
 * expose CfDef metadata in describe_keyspaces (CASSANDRA-1363)
 * restore use of mmap_index_only option (CASSANDRA-1241)
 * dropping a keyspace with no column families generated an error 
   (CASSANDRA-1378)
 * rename RackAwareStrategy to OldNetworkTopologyStrategy, RackUnawareStrategy 
   to SimpleStrategy, DatacenterShardStrategy to NetworkTopologyStrategy,
   AbstractRackAwareSnitch to AbstractNetworkTopologySnitch (CASSANDRA-1392)
 * merge StorageProxy.mutate, mutateBlocking (CASSANDRA-1396)
 * faster UUIDType, LongType comparisons (CASSANDRA-1386, 1393)
 * fix setting read_repair_chance from CLI addColumnFamily (CASSANDRA-1399)
 * fix updates to indexed columns (CASSANDRA-1373)
 * fix race condition leaving to FileNotFoundException (CASSANDRA-1382)
 * fix sharded lock hash on index write path (CASSANDRA-1402)
 * add support for GT/E, LT/E in subordinate index clauses (CASSANDRA-1401)
 * cfId counter got out of sync when CFs were added (CASSANDRA-1403)
 * less chatty schema updates (CASSANDRA-1389)
 * rename column family mbeans. 'type' will now include either 
   'IndexColumnFamilies' or 'ColumnFamilies' depending on the CFS type.
   (CASSANDRA-1385)
 * disallow invalid keyspace and column family names. This includes name that
   matches a '^\w+' regex. (CASSANDRA-1377)
 * use JNA, if present, to take snapshots (CASSANDRA-1371)
 * truncate hints if starting 0.7 for the first time (CASSANDRA-1414)
 * fix FD leak in single-row slicepredicate queries (CASSANDRA-1416)
 * allow index expressions against columns that are not part of the 
   SlicePredicate (CASSANDRA-1410)
 * config-converter properly handles snitches and framed support 
   (CASSANDRA-1420)
 * remove keyspace argument from multiget_count (CASSANDRA-1422)
 * allow specifying cassandra.yaml location as (local or remote) URL
   (CASSANDRA-1126)
 * fix using DynamicEndpointSnitch with NetworkTopologyStrategy
   (CASSANDRA-1429)
 * Add CfDef.default_validation_class (CASSANDRA-891)
 * fix EstimatedHistogram.max (CASSANDRA-1413)
 * quorum read optimization (CASSANDRA-1622)
 * handle zero-length (or missing) rows during HH paging (CASSANDRA-1432)
 * include secondary indexes during schema migrations (CASSANDRA-1406)
 * fix commitlog header race during schema change (CASSANDRA-1435)
 * fix ColumnFamilyStoreMBeanIterator to use new type name (CASSANDRA-1433)
 * correct filename generated by xml->yaml converter (CASSANDRA-1419)
 * add CMSInitiatingOccupancyFraction=75 and UseCMSInitiatingOccupancyOnly
   to default JVM options
 * decrease jvm heap for cassandra-cli (CASSANDRA-1446)
 * ability to modify keyspaces and column family definitions on a live cluster
   (CASSANDRA-1285)
 * support for Hadoop Streaming [non-jvm map/reduce via stdin/out]
   (CASSANDRA-1368)
 * Move persistent sstable stats from the system table to an sstable component
   (CASSANDRA-1430)
 * remove failed bootstrap attempt from pending ranges when gossip times
   it out after 1h (CASSANDRA-1463)
 * eager-create tcp connections to other cluster members (CASSANDRA-1465)
 * enumerate stages and derive stage from message type instead of 
   transmitting separately (CASSANDRA-1465)
 * apply reversed flag during collation from different data sources
   (CASSANDRA-1450)
 * make failure to remove commitlog segment non-fatal (CASSANDRA-1348)
 * correct ordering of drain operations so CL.recover is no longer 
   necessary (CASSANDRA-1408)
 * removed keyspace from describe_splits method (CASSANDRA-1425)
 * rename check_schema_agreement to describe_schema_versions
   (CASSANDRA-1478)
 * fix QUORUM calculation for RF > 3 (CASSANDRA-1487)
 * remove tombstones during non-major compactions when bloom filter
   verifies that row does not exist in other sstables (CASSANDRA-1074)
 * nodes that coordinated a loadbalance in the past could not be seen by
   newly added nodes (CASSANDRA-1467)
 * exposed endpoint states (gossip details) via jmx (CASSANDRA-1467)
 * ensure that compacted sstables are not included when new readers are
   instantiated (CASSANDRA-1477)
 * by default, calculate heap size and memtable thresholds at runtime (CASSANDRA-1469)
 * fix races dealing with adding/dropping keyspaces and column families in
   rapid succession (CASSANDRA-1477)
 * clean up of Streaming system (CASSANDRA-1503, 1504, 1506)
 * add options to configure Thrift socket keepalive and buffer sizes (CASSANDRA-1426)
 * make contrib CassandraServiceDataCleaner recursive (CASSANDRA-1509)
 * min, max compaction threshold are configurable and persistent 
   per-ColumnFamily (CASSANDRA-1468)
 * fix replaying the last mutation in a commitlog unnecessarily 
   (CASSANDRA-1512)
 * invoke getDefaultUncaughtExceptionHandler from DTPE with the original
   exception rather than the ExecutionException wrapper (CASSANDRA-1226)
 * remove Clock from the Thrift (and Avro) API (CASSANDRA-1501)
 * Close intra-node sockets when connection is broken (CASSANDRA-1528)
 * RPM packaging spec file (CASSANDRA-786)
 * weighted request scheduler (CASSANDRA-1485)
 * treat expired columns as deleted (CASSANDRA-1539)
 * make IndexInterval configurable (CASSANDRA-1488)
 * add describe_snitch to Thrift API (CASSANDRA-1490)
 * MD5 authenticator compares plain text submitted password with MD5'd
   saved property, instead of vice versa (CASSANDRA-1447)
 * JMX MessagingService pending and completed counts (CASSANDRA-1533)
 * fix race condition processing repair responses (CASSANDRA-1511)
 * make repair blocking (CASSANDRA-1511)
 * create EndpointSnitchInfo and MBean to expose rack and DC (CASSANDRA-1491)
 * added option to contrib/word_count to output results back to Cassandra
   (CASSANDRA-1342)
 * rewrite Hadoop ColumnFamilyRecordWriter to pool connections, retry to
   multiple Cassandra nodes, and smooth impact on the Cassandra cluster
   by using smaller batch sizes (CASSANDRA-1434)
 * fix setting gc_grace_seconds via CLI (CASSANDRA-1549)
 * support TTL'd index values (CASSANDRA-1536)
 * make removetoken work like decommission (CASSANDRA-1216)
 * make cli comparator-aware and improve quote rules (CASSANDRA-1523,-1524)
 * make nodetool compact and cleanup blocking (CASSANDRA-1449)
 * add memtable, cache information to GCInspector logs (CASSANDRA-1558)
 * enable/disable HintedHandoff via JMX (CASSANDRA-1550)
 * Ignore stray files in the commit log directory (CASSANDRA-1547)
 * Disallow bootstrap to an in-use token (CASSANDRA-1561)


0.7-beta1
 * sstable versioning (CASSANDRA-389)
 * switched to slf4j logging (CASSANDRA-625)
 * add (optional) expiration time for column (CASSANDRA-699)
 * access levels for authentication/authorization (CASSANDRA-900)
 * add ReadRepairChance to CF definition (CASSANDRA-930)
 * fix heisenbug in system tests, especially common on OS X (CASSANDRA-944)
 * convert to byte[] keys internally and all public APIs (CASSANDRA-767)
 * ability to alter schema definitions on a live cluster (CASSANDRA-44)
 * renamed configuration file to cassandra.xml, and log4j.properties to
   log4j-server.properties, which must now be loaded from
   the classpath (which is how our scripts in bin/ have always done it)
   (CASSANDRA-971)
 * change get_count to require a SlicePredicate. create multi_get_count
   (CASSANDRA-744)
 * re-organized endpointsnitch implementations and added SimpleSnitch
   (CASSANDRA-994)
 * Added preload_row_cache option (CASSANDRA-946)
 * add CRC to commitlog header (CASSANDRA-999)
 * removed deprecated batch_insert and get_range_slice methods (CASSANDRA-1065)
 * add truncate thrift method (CASSANDRA-531)
 * http mini-interface using mx4j (CASSANDRA-1068)
 * optimize away copy of sliced row on memtable read path (CASSANDRA-1046)
 * replace constant-size 2GB mmaped segments and special casing for index 
   entries spanning segment boundaries, with SegmentedFile that computes 
   segments that always contain entire entries/rows (CASSANDRA-1117)
 * avoid reading large rows into memory during compaction (CASSANDRA-16)
 * added hadoop OutputFormat (CASSANDRA-1101)
 * efficient Streaming (no more anticompaction) (CASSANDRA-579)
 * split commitlog header into separate file and add size checksum to
   mutations (CASSANDRA-1179)
 * avoid allocating a new byte[] for each mutation on replay (CASSANDRA-1219)
 * revise HH schema to be per-endpoint (CASSANDRA-1142)
 * add joining/leaving status to nodetool ring (CASSANDRA-1115)
 * allow multiple repair sessions per node (CASSANDRA-1190)
 * optimize away MessagingService for local range queries (CASSANDRA-1261)
 * make framed transport the default so malformed requests can't OOM the 
   server (CASSANDRA-475)
 * significantly faster reads from row cache (CASSANDRA-1267)
 * take advantage of row cache during range queries (CASSANDRA-1302)
 * make GCGraceSeconds a per-ColumnFamily value (CASSANDRA-1276)
 * keep persistent row size and column count statistics (CASSANDRA-1155)
 * add IntegerType (CASSANDRA-1282)
 * page within a single row during hinted handoff (CASSANDRA-1327)
 * push DatacenterShardStrategy configuration into keyspace definition,
   eliminating datacenter.properties. (CASSANDRA-1066)
 * optimize forward slices starting with '' and single-index-block name 
   queries by skipping the column index (CASSANDRA-1338)
 * streaming refactor (CASSANDRA-1189)
 * faster comparison for UUID types (CASSANDRA-1043)
 * secondary index support (CASSANDRA-749 and subtasks)
 * make compaction buckets deterministic (CASSANDRA-1265)


0.6.6
 * Allow using DynamicEndpointSnitch with RackAwareStrategy (CASSANDRA-1429)
 * remove the remaining vestiges of the unfinished DatacenterShardStrategy 
   (replaced by NetworkTopologyStrategy in 0.7)
   

0.6.5
 * fix key ordering in range query results with RandomPartitioner
   and ConsistencyLevel > ONE (CASSANDRA-1145)
 * fix for range query starting with the wrong token range (CASSANDRA-1042)
 * page within a single row during hinted handoff (CASSANDRA-1327)
 * fix compilation on non-sun JDKs (CASSANDRA-1061)
 * remove String.trim() call on row keys in batch mutations (CASSANDRA-1235)
 * Log summary of dropped messages instead of spamming log (CASSANDRA-1284)
 * add dynamic endpoint snitch (CASSANDRA-981)
 * fix streaming for keyspaces with hyphens in their name (CASSANDRA-1377)
 * fix errors in hard-coded bloom filter optKPerBucket by computing it
   algorithmically (CASSANDRA-1220
 * remove message deserialization stage, and uncap read/write stages
   so slow reads/writes don't block gossip processing (CASSANDRA-1358)
 * add jmx port configuration to Debian package (CASSANDRA-1202)
 * use mlockall via JNA, if present, to prevent Linux from swapping
   out parts of the JVM (CASSANDRA-1214)


0.6.4
 * avoid queuing multiple hint deliveries for the same endpoint
   (CASSANDRA-1229)
 * better performance for and stricter checking of UTF8 column names
   (CASSANDRA-1232)
 * extend option to lower compaction priority to hinted handoff
   as well (CASSANDRA-1260)
 * log errors in gossip instead of re-throwing (CASSANDRA-1289)
 * avoid aborting commitlog replay prematurely if a flushed-but-
   not-removed commitlog segment is encountered (CASSANDRA-1297)
 * fix duplicate rows being read during mapreduce (CASSANDRA-1142)
 * failure detection wasn't closing command sockets (CASSANDRA-1221)
 * cassandra-cli.bat works on windows (CASSANDRA-1236)
 * pre-emptively drop requests that cannot be processed within RPCTimeout
   (CASSANDRA-685)
 * add ack to Binary write verb and update CassandraBulkLoader
   to wait for acks for each row (CASSANDRA-1093)
 * added describe_partitioner Thrift method (CASSANDRA-1047)
 * Hadoop jobs no longer require the Cassandra storage-conf.xml
   (CASSANDRA-1280, CASSANDRA-1047)
 * log thread pool stats when GC is excessive (CASSANDRA-1275)
 * remove gossip message size limit (CASSANDRA-1138)
 * parallelize local and remote reads during multiget, and respect snitch 
   when determining whether to do local read for CL.ONE (CASSANDRA-1317)
 * fix read repair to use requested consistency level on digest mismatch,
   rather than assuming QUORUM (CASSANDRA-1316)
 * process digest mismatch re-reads in parallel (CASSANDRA-1323)
 * switch hints CF comparator to BytesType (CASSANDRA-1274)


0.6.3
 * retry to make streaming connections up to 8 times. (CASSANDRA-1019)
 * reject describe_ring() calls on invalid keyspaces (CASSANDRA-1111)
 * fix cache size calculation for size of 100% (CASSANDRA-1129)
 * fix cache capacity only being recalculated once (CASSANDRA-1129)
 * remove hourly scan of all hints on the off chance that the gossiper
   missed a status change; instead, expose deliverHintsToEndpoint to JMX
   so it can be done manually, if necessary (CASSANDRA-1141)
 * don't reject reads at CL.ALL (CASSANDRA-1152)
 * reject deletions to supercolumns in CFs containing only standard
   columns (CASSANDRA-1139)
 * avoid preserving login information after client disconnects
   (CASSANDRA-1057)
 * prefer sun jdk to openjdk in debian init script (CASSANDRA-1174)
 * detect partioner config changes between restarts and fail fast 
   (CASSANDRA-1146)
 * use generation time to resolve node token reassignment disagreements
   (CASSANDRA-1118)
 * restructure the startup ordering of Gossiper and MessageService to avoid
   timing anomalies (CASSANDRA-1160)
 * detect incomplete commit log hearders (CASSANDRA-1119)
 * force anti-entropy service to stream files on the stream stage to avoid
   sending streams out of order (CASSANDRA-1169)
 * remove inactive stream managers after AES streams files (CASSANDRA-1169)
 * allow removing entire row through batch_mutate Deletion (CASSANDRA-1027)
 * add JMX metrics for row-level bloom filter false positives (CASSANDRA-1212)
 * added a redhat init script to contrib (CASSANDRA-1201)
 * use midpoint when bootstrapping a new machine into range with not
   much data yet instead of random token (CASSANDRA-1112)
 * kill server on OOM in executor stage as well as Thrift (CASSANDRA-1226)
 * remove opportunistic repairs, when two machines with overlapping replica
   responsibilities happen to finish major compactions of the same CF near
   the same time.  repairs are now fully manual (CASSANDRA-1190)
 * add ability to lower compaction priority (default is no change from 0.6.2)
   (CASSANDRA-1181)


0.6.2
 * fix contrib/word_count build. (CASSANDRA-992)
 * split CommitLogExecutorService into BatchCommitLogExecutorService and 
   PeriodicCommitLogExecutorService (CASSANDRA-1014)
 * add latency histograms to CFSMBean (CASSANDRA-1024)
 * make resolving timestamp ties deterministic by using value bytes
   as a tiebreaker (CASSANDRA-1039)
 * Add option to turn off Hinted Handoff (CASSANDRA-894)
 * fix windows startup (CASSANDRA-948)
 * make concurrent_reads, concurrent_writes configurable at runtime via JMX
   (CASSANDRA-1060)
 * disable GCInspector on non-Sun JVMs (CASSANDRA-1061)
 * fix tombstone handling in sstable rows with no other data (CASSANDRA-1063)
 * fix size of row in spanned index entries (CASSANDRA-1056)
 * install json2sstable, sstable2json, and sstablekeys to Debian package
 * StreamingService.StreamDestinations wouldn't empty itself after streaming
   finished (CASSANDRA-1076)
 * added Collections.shuffle(splits) before returning the splits in 
   ColumnFamilyInputFormat (CASSANDRA-1096)
 * do not recalculate cache capacity post-compaction if it's been manually 
   modified (CASSANDRA-1079)
 * better defaults for flush sorter + writer executor queue sizes
   (CASSANDRA-1100)
 * windows scripts for SSTableImport/Export (CASSANDRA-1051)
 * windows script for nodetool (CASSANDRA-1113)
 * expose PhiConvictThreshold (CASSANDRA-1053)
 * make repair of RF==1 a no-op (CASSANDRA-1090)
 * improve default JVM GC options (CASSANDRA-1014)
 * fix SlicePredicate serialization inside Hadoop jobs (CASSANDRA-1049)
 * close Thrift sockets in Hadoop ColumnFamilyRecordReader (CASSANDRA-1081)


0.6.1
 * fix NPE in sstable2json when no excluded keys are given (CASSANDRA-934)
 * keep the replica set constant throughout the read repair process
   (CASSANDRA-937)
 * allow querying getAllRanges with empty token list (CASSANDRA-933)
 * fix command line arguments inversion in clustertool (CASSANDRA-942)
 * fix race condition that could trigger a false-positive assertion
   during post-flush discard of old commitlog segments (CASSANDRA-936)
 * fix neighbor calculation for anti-entropy repair (CASSANDRA-924)
 * perform repair even for small entropy differences (CASSANDRA-924)
 * Use hostnames in CFInputFormat to allow Hadoop's naive string-based
   locality comparisons to work (CASSANDRA-955)
 * cache read-only BufferedRandomAccessFile length to avoid
   3 system calls per invocation (CASSANDRA-950)
 * nodes with IPv6 (and no IPv4) addresses could not join cluster
   (CASSANDRA-969)
 * Retrieve the correct number of undeleted columns, if any, from
   a supercolumn in a row that had been deleted previously (CASSANDRA-920)
 * fix index scans that cross the 2GB mmap boundaries for both mmap
   and standard i/o modes (CASSANDRA-866)
 * expose drain via nodetool (CASSANDRA-978)


0.6.0-RC1
 * JMX drain to flush memtables and run through commit log (CASSANDRA-880)
 * Bootstrapping can skip ranges under the right conditions (CASSANDRA-902)
 * fix merging row versions in range_slice for CL > ONE (CASSANDRA-884)
 * default write ConsistencyLeven chaned from ZERO to ONE
 * fix for index entries spanning mmap buffer boundaries (CASSANDRA-857)
 * use lexical comparison if time part of TimeUUIDs are the same 
   (CASSANDRA-907)
 * bound read, mutation, and response stages to fix possible OOM
   during log replay (CASSANDRA-885)
 * Use microseconds-since-epoch (UTC) in cli, instead of milliseconds
 * Treat batch_mutate Deletion with null supercolumn as "apply this predicate 
   to top level supercolumns" (CASSANDRA-834)
 * Streaming destination nodes do not update their JMX status (CASSANDRA-916)
 * Fix internal RPC timeout calculation (CASSANDRA-911)
 * Added Pig loadfunc to contrib/pig (CASSANDRA-910)


0.6.0-beta3
 * fix compaction bucketing bug (CASSANDRA-814)
 * update windows batch file (CASSANDRA-824)
 * deprecate KeysCachedFraction configuration directive in favor
   of KeysCached; move to unified-per-CF key cache (CASSANDRA-801)
 * add invalidateRowCache to ColumnFamilyStoreMBean (CASSANDRA-761)
 * send Handoff hints to natural locations to reduce load on
   remaining nodes in a failure scenario (CASSANDRA-822)
 * Add RowWarningThresholdInMB configuration option to warn before very 
   large rows get big enough to threaten node stability, and -x option to
   be able to remove them with sstable2json if the warning is unheeded
   until it's too late (CASSANDRA-843)
 * Add logging of GC activity (CASSANDRA-813)
 * fix ConcurrentModificationException in commitlog discard (CASSANDRA-853)
 * Fix hardcoded row count in Hadoop RecordReader (CASSANDRA-837)
 * Add a jmx status to the streaming service and change several DEBUG
   messages to INFO (CASSANDRA-845)
 * fix classpath in cassandra-cli.bat for Windows (CASSANDRA-858)
 * allow re-specifying host, port to cassandra-cli if invalid ones
   are first tried (CASSANDRA-867)
 * fix race condition handling rpc timeout in the coordinator
   (CASSANDRA-864)
 * Remove CalloutLocation and StagingFileDirectory from storage-conf files 
   since those settings are no longer used (CASSANDRA-878)
 * Parse a long from RowWarningThresholdInMB instead of an int (CASSANDRA-882)
 * Remove obsolete ControlPort code from DatabaseDescriptor (CASSANDRA-886)
 * move skipBytes side effect out of assert (CASSANDRA-899)
 * add "double getLoad" to StorageServiceMBean (CASSANDRA-898)
 * track row stats per CF at compaction time (CASSANDRA-870)
 * disallow CommitLogDirectory matching a DataFileDirectory (CASSANDRA-888)
 * default key cache size is 200k entries, changed from 10% (CASSANDRA-863)
 * add -Dcassandra-foreground=yes to cassandra.bat
 * exit if cluster name is changed unexpectedly (CASSANDRA-769)


0.6.0-beta1/beta2
 * add batch_mutate thrift command, deprecating batch_insert (CASSANDRA-336)
 * remove get_key_range Thrift API, deprecated in 0.5 (CASSANDRA-710)
 * add optional login() Thrift call for authentication (CASSANDRA-547)
 * support fat clients using gossiper and StorageProxy to perform
   replication in-process [jvm-only] (CASSANDRA-535)
 * support mmapped I/O for reads, on by default on 64bit JVMs 
   (CASSANDRA-408, CASSANDRA-669)
 * improve insert concurrency, particularly during Hinted Handoff
   (CASSANDRA-658)
 * faster network code (CASSANDRA-675)
 * stress.py moved to contrib (CASSANDRA-635)
 * row caching [must be explicitly enabled per-CF in config] (CASSANDRA-678)
 * present a useful measure of compaction progress in JMX (CASSANDRA-599)
 * add bin/sstablekeys (CASSNADRA-679)
 * add ConsistencyLevel.ANY (CASSANDRA-687)
 * make removetoken remove nodes from gossip entirely (CASSANDRA-644)
 * add ability to set cache sizes at runtime (CASSANDRA-708)
 * report latency and cache hit rate statistics with lifetime totals
   instead of average over the last minute (CASSANDRA-702)
 * support get_range_slice for RandomPartitioner (CASSANDRA-745)
 * per-keyspace replication factory and replication strategy (CASSANDRA-620)
 * track latency in microseconds (CASSANDRA-733)
 * add describe_ Thrift methods, deprecating get_string_property and 
   get_string_list_property
 * jmx interface for tracking operation mode and streams in general.
   (CASSANDRA-709)
 * keep memtables in sorted order to improve range query performance
   (CASSANDRA-799)
 * use while loop instead of recursion when trimming sstables compaction list 
   to avoid blowing stack in pathological cases (CASSANDRA-804)
 * basic Hadoop map/reduce support (CASSANDRA-342)


0.5.1
 * ensure all files for an sstable are streamed to the same directory.
   (CASSANDRA-716)
 * more accurate load estimate for bootstrapping (CASSANDRA-762)
 * tolerate dead or unavailable bootstrap target on write (CASSANDRA-731)
 * allow larger numbers of keys (> 140M) in a sstable bloom filter
   (CASSANDRA-790)
 * include jvm argument improvements from CASSANDRA-504 in debian package
 * change streaming chunk size to 32MB to accomodate Windows XP limitations
   (was 64MB) (CASSANDRA-795)
 * fix get_range_slice returning results in the wrong order (CASSANDRA-781)
 

0.5.0 final
 * avoid attempting to delete temporary bootstrap files twice (CASSANDRA-681)
 * fix bogus NaN in nodeprobe cfstats output (CASSANDRA-646)
 * provide a policy for dealing with single thread executors w/ a full queue
   (CASSANDRA-694)
 * optimize inner read in MessagingService, vastly improving multiple-node
   performance (CASSANDRA-675)
 * wait for table flush before streaming data back to a bootstrapping node.
   (CASSANDRA-696)
 * keep track of bootstrapping sources by table so that bootstrapping doesn't 
   give the indication of finishing early (CASSANDRA-673)


0.5.0 RC3
 * commit the correct version of the patch for CASSANDRA-663


0.5.0 RC2 (unreleased)
 * fix bugs in converting get_range_slice results to Thrift 
   (CASSANDRA-647, CASSANDRA-649)
 * expose java.util.concurrent.TimeoutException in StorageProxy methods
   (CASSANDRA-600)
 * TcpConnectionManager was holding on to disconnected connections, 
   giving the false indication they were being used. (CASSANDRA-651)
 * Remove duplicated write. (CASSANDRA-662)
 * Abort bootstrap if IP is already in the token ring (CASSANDRA-663)
 * increase default commitlog sync period, and wait for last sync to 
   finish before submitting another (CASSANDRA-668)


0.5.0 RC1
 * Fix potential NPE in get_range_slice (CASSANDRA-623)
 * add CRC32 to commitlog entries (CASSANDRA-605)
 * fix data streaming on windows (CASSANDRA-630)
 * GC compacted sstables after cleanup and compaction (CASSANDRA-621)
 * Speed up anti-entropy validation (CASSANDRA-629)
 * Fix anti-entropy assertion error (CASSANDRA-639)
 * Fix pending range conflicts when bootstapping or moving
   multiple nodes at once (CASSANDRA-603)
 * Handle obsolete gossip related to node movement in the case where
   one or more nodes is down when the movement occurs (CASSANDRA-572)
 * Include dead nodes in gossip to avoid a variety of problems
   and fix HH to removed nodes (CASSANDRA-634)
 * return an InvalidRequestException for mal-formed SlicePredicates
   (CASSANDRA-643)
 * fix bug determining closest neighbor for use in multiple datacenters
   (CASSANDRA-648)
 * Vast improvements in anticompaction speed (CASSANDRA-607)
 * Speed up log replay and writes by avoiding redundant serializations
   (CASSANDRA-652)


0.5.0 beta 2
 * Bootstrap improvements (several tickets)
 * add nodeprobe repair anti-entropy feature (CASSANDRA-193, CASSANDRA-520)
 * fix possibility of partition when many nodes restart at once
   in clusters with multiple seeds (CASSANDRA-150)
 * fix NPE in get_range_slice when no data is found (CASSANDRA-578)
 * fix potential NPE in hinted handoff (CASSANDRA-585)
 * fix cleanup of local "system" keyspace (CASSANDRA-576)
 * improve computation of cluster load balance (CASSANDRA-554)
 * added super column read/write, column count, and column/row delete to
   cassandra-cli (CASSANDRA-567, CASSANDRA-594)
 * fix returning live subcolumns of deleted supercolumns (CASSANDRA-583)
 * respect JAVA_HOME in bin/ scripts (several tickets)
 * add StorageService.initClient for fat clients on the JVM (CASSANDRA-535)
   (see contrib/client_only for an example of use)
 * make consistency_level functional in get_range_slice (CASSANDRA-568)
 * optimize key deserialization for RandomPartitioner (CASSANDRA-581)
 * avoid GCing tombstones except on major compaction (CASSANDRA-604)
 * increase failure conviction threshold, resulting in less nodes
   incorrectly (and temporarily) marked as down (CASSANDRA-610)
 * respect memtable thresholds during log replay (CASSANDRA-609)
 * support ConsistencyLevel.ALL on read (CASSANDRA-584)
 * add nodeprobe removetoken command (CASSANDRA-564)


0.5.0 beta
 * Allow multiple simultaneous flushes, improving flush throughput 
   on multicore systems (CASSANDRA-401)
 * Split up locks to improve write and read throughput on multicore systems
   (CASSANDRA-444, CASSANDRA-414)
 * More efficient use of memory during compaction (CASSANDRA-436)
 * autobootstrap option: when enabled, all non-seed nodes will attempt
   to bootstrap when started, until bootstrap successfully
   completes. -b option is removed.  (CASSANDRA-438)
 * Unless a token is manually specified in the configuration xml,
   a bootstraping node will use a token that gives it half the
   keys from the most-heavily-loaded node in the cluster,
   instead of generating a random token. 
   (CASSANDRA-385, CASSANDRA-517)
 * Miscellaneous bootstrap fixes (several tickets)
 * Ability to change a node's token even after it has data on it
   (CASSANDRA-541)
 * Ability to decommission a live node from the ring (CASSANDRA-435)
 * Semi-automatic loadbalancing via nodeprobe (CASSANDRA-192)
 * Add ability to set compaction thresholds at runtime via
   JMX / nodeprobe.  (CASSANDRA-465)
 * Add "comment" field to ColumnFamily definition. (CASSANDRA-481)
 * Additional JMX metrics (CASSANDRA-482)
 * JSON based export and import tools (several tickets)
 * Hinted Handoff fixes (several tickets)
 * Add key cache to improve read performance (CASSANDRA-423)
 * Simplified construction of custom ReplicationStrategy classes
   (CASSANDRA-497)
 * Graphical application (Swing) for ring integrity verification and 
   visualization was added to contrib (CASSANDRA-252)
 * Add DCQUORUM, DCQUORUMSYNC consistency levels and corresponding
   ReplicationStrategy / EndpointSnitch classes.  Experimental.
   (CASSANDRA-492)
 * Web client interface added to contrib (CASSANDRA-457)
 * More-efficient flush for Random, CollatedOPP partitioners 
   for normal writes (CASSANDRA-446) and bulk load (CASSANDRA-420)
 * Add MemtableFlushAfterMinutes, a global replacement for the old 
   per-CF FlushPeriodInMinutes setting (CASSANDRA-463)
 * optimizations to slice reading (CASSANDRA-350) and supercolumn
   queries (CASSANDRA-510)
 * force binding to given listenaddress for nodes with multiple
   interfaces (CASSANDRA-546)
 * stress.py benchmarking tool improvements (several tickets)
 * optimized replica placement code (CASSANDRA-525)
 * faster log replay on restart (CASSANDRA-539, CASSANDRA-540)
 * optimized local-node writes (CASSANDRA-558)
 * added get_range_slice, deprecating get_key_range (CASSANDRA-344)
 * expose TimedOutException to thrift (CASSANDRA-563)
 

0.4.2
 * Add validation disallowing null keys (CASSANDRA-486)
 * Fix race conditions in TCPConnectionManager (CASSANDRA-487)
 * Fix using non-utf8-aware comparison as a sanity check.
   (CASSANDRA-493)
 * Improve default garbage collector options (CASSANDRA-504)
 * Add "nodeprobe flush" (CASSANDRA-505)
 * remove NotFoundException from get_slice throws list (CASSANDRA-518)
 * fix get (not get_slice) of entire supercolumn (CASSANDRA-508)
 * fix null token during bootstrap (CASSANDRA-501)


0.4.1
 * Fix FlushPeriod columnfamily configuration regression
   (CASSANDRA-455)
 * Fix long column name support (CASSANDRA-460)
 * Fix for serializing a row that only contains tombstones
   (CASSANDRA-458)
 * Fix for discarding unneeded commitlog segments (CASSANDRA-459)
 * Add SnapshotBeforeCompaction configuration option (CASSANDRA-426)
 * Fix compaction abort under insufficient disk space (CASSANDRA-473)
 * Fix reading subcolumn slice from tombstoned CF (CASSANDRA-484)
 * Fix race condition in RVH causing occasional NPE (CASSANDRA-478)


0.4.0
 * fix get_key_range problems when a node is down (CASSANDRA-440)
   and add UnavailableException to more Thrift methods
 * Add example EndPointSnitch contrib code (several tickets)


0.4.0 RC2
 * fix SSTable generation clash during compaction (CASSANDRA-418)
 * reject method calls with null parameters (CASSANDRA-308)
 * properly order ranges in nodeprobe output (CASSANDRA-421)
 * fix logging of certain errors on executor threads (CASSANDRA-425)


0.4.0 RC1
 * Bootstrap feature is live; use -b on startup (several tickets)
 * Added multiget api (CASSANDRA-70)
 * fix Deadlock with SelectorManager.doProcess and TcpConnection.write
   (CASSANDRA-392)
 * remove key cache b/c of concurrency bugs in third-party
   CLHM library (CASSANDRA-405)
 * update non-major compaction logic to use two threshold values
   (CASSANDRA-407)
 * add periodic / batch commitlog sync modes (several tickets)
 * inline BatchMutation into batch_insert params (CASSANDRA-403)
 * allow setting the logging level at runtime via mbean (CASSANDRA-402)
 * change default comparator to BytesType (CASSANDRA-400)
 * add forwards-compatible ConsistencyLevel parameter to get_key_range
   (CASSANDRA-322)
 * r/m special case of blocking for local destination when writing with 
   ConsistencyLevel.ZERO (CASSANDRA-399)
 * Fixes to make BinaryMemtable [bulk load interface] useful (CASSANDRA-337);
   see contrib/bmt_example for an example of using it.
 * More JMX properties added (several tickets)
 * Thrift changes (several tickets)
    - Merged _super get methods with the normal ones; return values
      are now of ColumnOrSuperColumn.
    - Similarly, merged batch_insert_super into batch_insert.



0.4.0 beta
 * On-disk data format has changed to allow billions of keys/rows per
   node instead of only millions
 * Multi-keyspace support
 * Scan all sstables for all queries to avoid situations where
   different types of operation on the same ColumnFamily could
   disagree on what data was present
 * Snapshot support via JMX
 * Thrift API has changed a _lot_:
    - removed time-sorted CFs; instead, user-defined comparators
      may be defined on the column names, which are now byte arrays.
      Default comparators are provided for UTF8, Bytes, Ascii, Long (i64),
      and UUID types.
    - removed colon-delimited strings in thrift api in favor of explicit
      structs such as ColumnPath, ColumnParent, etc.  Also normalized
      thrift struct and argument naming.
    - Added columnFamily argument to get_key_range.
    - Change signature of get_slice to accept starting and ending
      columns as well as an offset.  (This allows use of indexes.)
      Added "ascending" flag to allow reasonably-efficient reverse
      scans as well.  Removed get_slice_by_range as redundant.
    - get_key_range operates on one CF at a time
    - changed `block` boolean on insert methods to ConsistencyLevel enum,
      with options of NONE, ONE, QUORUM, and ALL.
    - added similar consistency_level parameter to read methods
    - column-name-set slice with no names given now returns zero columns
      instead of all of them.  ("all" can run your server out of memory.
      use a range-based slice with a high max column count instead.)
 * Removed the web interface. Node information can now be obtained by 
   using the newly introduced nodeprobe utility.
 * More JMX stats
 * Remove magic values from internals (e.g. special key to indicate
   when to flush memtables)
 * Rename configuration "table" to "keyspace"
 * Moved to crash-only design; no more shutdown (just kill the process)
 * Lots of bug fixes

Full list of issues resolved in 0.4 is at https://issues.apache.org/jira/secure/IssueNavigator.jspa?reset=true&&pid=12310865&fixfor=12313862&resolution=1&sorter/field=issuekey&sorter/order=DESC


0.3.0 RC3
 * Fix potential deadlock under load in TCPConnection.
   (CASSANDRA-220)


0.3.0 RC2
 * Fix possible data loss when server is stopped after replaying
   log but before new inserts force memtable flush.
   (CASSANDRA-204)
 * Added BUGS file


0.3.0 RC1
 * Range queries on keys, including user-defined key collation
 * Remove support
 * Workarounds for a weird bug in JDK select/register that seems
   particularly common on VM environments. Cassandra should deploy
   fine on EC2 now
 * Much improved infrastructure: the beginnings of a decent test suite
   ("ant test" for unit tests; "nosetests" for system tests), code
   coverage reporting, etc.
 * Expanded node status reporting via JMX
 * Improved error reporting/logging on both server and client
 * Reduced memory footprint in default configuration
 * Combined blocking and non-blocking versions of insert APIs
 * Added FlushPeriodInMinutes configuration parameter to force
   flushing of infrequently-updated ColumnFamilies<|MERGE_RESOLUTION|>--- conflicted
+++ resolved
@@ -10,13 +10,10 @@
  * Add ability to throttle batchlog replay (CASSANDRA-6550)
  * Fix executing LOCAL_QUORUM with SimpleStrategy (CASSANDRA-6545)
  * Avoid StackOverflow when using large IN queries (CASSANDRA-6567)
-<<<<<<< HEAD
- * Improve error message when schema doesn't match loaded sstable (CASSANDRA-6262)
-=======
  * Nodetool upgradesstables includes secondary indexes (CASSANDRA-6589)
  * Paginate batchlog replay (CASSANDRA-6569)
  * skip blocking on streaming during drain (CASSANDRA-6603)
->>>>>>> 9be437bd
+ * Improve error message when schema doesn't match loaded sstable (CASSANDRA-6262)
 
 
 1.2.13
