--- conflicted
+++ resolved
@@ -1,4 +1,3 @@
-<<<<<<< HEAD
 2.1.3
  * Fix NPE when passing wrong argument in ALTER TABLE statement (CASSANDRA-8355)
  * Pig: Refactor and deprecate CqlStorage (CASSANDRA-8599)
@@ -54,11 +53,8 @@
  * Log failed host when preparing incremental repair (CASSANDRA-8228)
  * Force config client mode in CQLSSTableWriter (CASSANDRA-8281)
 Merged from 2.0:
-=======
-2.0.12:
  * Use more efficient slice size for querying internal secondary
    index tables (CASSANDRA-8550)
->>>>>>> 90780b55
  * Fix potentially returning deleted rows with range tombstone (CASSANDRA-8558)
  * Check for available disk space before starting a compaction (CASSANDRA-8562)
  * Fix DISTINCT queries with LIMITs or paging when some partitions
