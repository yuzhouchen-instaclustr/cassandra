/**
 * Licensed to the Apache Software Foundation (ASF) under one
 * or more contributor license agreements.  See the NOTICE file
 * distributed with this work for additional information
 * regarding copyright ownership.  The ASF licenses this file
 * to you under the Apache License, Version 2.0 (the
 * "License"); you may not use this file except in compliance
 * with the License.  You may obtain a copy of the License at
 *
 *     http://www.apache.org/licenses/LICENSE-2.0
 *
 * Unless required by applicable law or agreed to in writing, software
 * distributed under the License is distributed on an "AS IS" BASIS,
 * WITHOUT WARRANTIES OR CONDITIONS OF ANY KIND, either express or implied.
 * See the License for the specific language governing permissions and
 * limitations under the License.
 */

package org.apache.cassandra.tools;

import java.io.IOException;
import java.io.PrintStream;
import java.lang.management.ManagementFactory;
import java.lang.management.MemoryMXBean;
import java.lang.management.MemoryUsage;
import java.lang.management.RuntimeMXBean;
import java.net.InetAddress;
import java.net.UnknownHostException;
import java.util.*;
import java.util.Map.Entry;
import java.util.concurrent.ExecutionException;
import java.util.concurrent.TimeoutException;
import javax.management.JMX;
import javax.management.MBeanServerConnection;
import javax.management.MalformedObjectNameException;
import javax.management.ObjectName;
import javax.management.remote.JMXConnector;
import javax.management.remote.JMXConnectorFactory;
import javax.management.remote.JMXServiceURL;

import com.google.common.collect.Iterables;

import org.apache.cassandra.concurrent.JMXEnabledThreadPoolExecutorMBean;
import org.apache.cassandra.config.ConfigurationException;
import org.apache.cassandra.db.ColumnFamilyStoreMBean;
import org.apache.cassandra.db.compaction.CompactionManager;
import org.apache.cassandra.db.compaction.CompactionManagerMBean;
import org.apache.cassandra.dht.Token;
import org.apache.cassandra.gms.FailureDetector;
import org.apache.cassandra.gms.FailureDetectorMBean;
import org.apache.cassandra.locator.EndpointSnitchInfoMBean;
import org.apache.cassandra.net.MessagingService;
import org.apache.cassandra.net.MessagingServiceMBean;
import org.apache.cassandra.service.CacheService;
import org.apache.cassandra.service.CacheServiceMBean;
import org.apache.cassandra.service.StorageServiceMBean;
import org.apache.cassandra.streaming.StreamingService;
import org.apache.cassandra.streaming.StreamingServiceMBean;
import org.apache.cassandra.thrift.InvalidRequestException;
import org.apache.cassandra.thrift.UnavailableException;

/**
 * JMX client operations for Cassandra.
 */
public class NodeProbe
{
    private static final String fmtUrl = "service:jmx:rmi:///jndi/rmi://%s:%d/jmxrmi";
    private static final String ssObjName = "org.apache.cassandra.db:type=StorageService";
    private static final int defaultPort = 7199;
    final String host;
    final int port;
    private String username;
    private String password;

    private JMXConnector jmxc;
    private MBeanServerConnection mbeanServerConn;
    private CompactionManagerMBean compactionProxy;
    private StorageServiceMBean ssProxy;
    private MemoryMXBean memProxy;
    private RuntimeMXBean runtimeProxy;
    private StreamingServiceMBean streamProxy;
    public MessagingServiceMBean msProxy;
    private FailureDetectorMBean fdProxy;
    private CacheServiceMBean cacheService;

    /**
     * Creates a NodeProbe using the specified JMX host, port, username, and password.
     *
     * @param host hostname or IP address of the JMX agent
     * @param port TCP port of the remote JMX agent
     * @throws IOException on connection failures
     */
    public NodeProbe(String host, int port, String username, String password) throws IOException, InterruptedException
    {
        assert username != null && !username.isEmpty() && null != password && !password.isEmpty()
               : "neither username nor password can be blank";

        this.host = host;
        this.port = port;
        this.username = username;
        this.password = password;
        connect();
    }

    /**
     * Creates a NodeProbe using the specified JMX host and port.
     * 
     * @param host hostname or IP address of the JMX agent
     * @param port TCP port of the remote JMX agent
     * @throws IOException on connection failures
     */
    public NodeProbe(String host, int port) throws IOException, InterruptedException
    {
        this.host = host;
        this.port = port;
        connect();
    }
    
    /**
     * Creates a NodeProbe using the specified JMX host and default port.
     * 
     * @param host hostname or IP address of the JMX agent
     * @throws IOException on connection failures
     */
    public NodeProbe(String host) throws IOException, InterruptedException
    {
        this.host = host;
        this.port = defaultPort;
        connect();
    }
    
    /**
     * Create a connection to the JMX agent and setup the M[X]Bean proxies.
     * 
     * @throws IOException on connection failures
     */
    private void connect() throws IOException
    {
        JMXServiceURL jmxUrl = new JMXServiceURL(String.format(fmtUrl, host, port));
        Map<String,Object> env = new HashMap<String,Object>();
        if (username != null)
        {
            String[] creds = { username, password };
            env.put(JMXConnector.CREDENTIALS, creds);
        }
        jmxc = JMXConnectorFactory.connect(jmxUrl, env);
        mbeanServerConn = jmxc.getMBeanServerConnection();
        
        try
        {
            ObjectName name = new ObjectName(ssObjName);
            ssProxy = JMX.newMBeanProxy(mbeanServerConn, name, StorageServiceMBean.class);
            name = new ObjectName(MessagingService.MBEAN_NAME);
            msProxy = JMX.newMBeanProxy(mbeanServerConn, name, MessagingServiceMBean.class);
            name = new ObjectName(StreamingService.MBEAN_OBJECT_NAME);
            streamProxy = JMX.newMBeanProxy(mbeanServerConn, name, StreamingServiceMBean.class);
            name = new ObjectName(CompactionManager.MBEAN_OBJECT_NAME);
            compactionProxy = JMX.newMBeanProxy(mbeanServerConn, name, CompactionManagerMBean.class);
            name = new ObjectName(FailureDetector.MBEAN_NAME);
            fdProxy = JMX.newMBeanProxy(mbeanServerConn, name, FailureDetectorMBean.class);
            name = new ObjectName(CacheService.MBEAN_NAME);
            cacheService = JMX.newMBeanProxy(mbeanServerConn, name, CacheServiceMBean.class);
        } catch (MalformedObjectNameException e)
        {
            throw new RuntimeException(
                    "Invalid ObjectName? Please report this as a bug.", e);
        }
        
        memProxy = ManagementFactory.newPlatformMXBeanProxy(mbeanServerConn, 
                ManagementFactory.MEMORY_MXBEAN_NAME, MemoryMXBean.class);
        runtimeProxy = ManagementFactory.newPlatformMXBeanProxy(
                mbeanServerConn, ManagementFactory.RUNTIME_MXBEAN_NAME, RuntimeMXBean.class);
    }

    public void close() throws IOException
    {
        jmxc.close();
    }

    public void forceTableCleanup(String tableName, String... columnFamilies) throws IOException, ExecutionException, InterruptedException
    {
        ssProxy.forceTableCleanup(tableName, columnFamilies);
    }

    public void scrub(String tableName, String... columnFamilies) throws IOException, ExecutionException, InterruptedException
    {
        ssProxy.scrub(tableName, columnFamilies);
    }

    public void upgradeSSTables(String tableName, String... columnFamilies) throws IOException, ExecutionException, InterruptedException
    {
        ssProxy.upgradeSSTables(tableName, columnFamilies);
    }

    public void forceTableCompaction(String tableName, String... columnFamilies) throws IOException, ExecutionException, InterruptedException
    {
        ssProxy.forceTableCompaction(tableName, columnFamilies);
    }

    public void forceTableFlush(String tableName, String... columnFamilies) throws IOException, ExecutionException, InterruptedException
    {
        ssProxy.forceTableFlush(tableName, columnFamilies);
    }

    public void forceTableRepair(String tableName, boolean isSequential, String... columnFamilies) throws IOException
    {
        ssProxy.forceTableRepair(tableName, isSequential, columnFamilies);
    }

    public void forceTableRepairPrimaryRange(String tableName, boolean isSequential, String... columnFamilies) throws IOException
    {
        ssProxy.forceTableRepairPrimaryRange(tableName, isSequential, columnFamilies);
    }

    public void invalidateKeyCache() throws IOException
    {
        cacheService.invalidateKeyCache();
    }

    public void invalidateRowCache() throws IOException
    {
        cacheService.invalidateRowCache();
    }

    public void drain() throws IOException, InterruptedException, ExecutionException
    {
        ssProxy.drain();	
    }
    
    public Map<String, String> getTokenToEndpointMap()
    {
        return ssProxy.getTokenToEndpointMap();
    }

    public List<String> getLiveNodes()
    {
        return ssProxy.getLiveNodes();
    }

    public List<String> getJoiningNodes()
    {
        return ssProxy.getJoiningNodes();
    }

    public List<String> getLeavingNodes()
    {
        return ssProxy.getLeavingNodes();
    }

    public List<String> getMovingNodes()
    {
        return ssProxy.getMovingNodes();
    }

    public List<String> getUnreachableNodes()
    {
        return ssProxy.getUnreachableNodes();
    }
    
    public Map<String, String> getLoadMap()
    {
        return ssProxy.getLoadMap();
    }

    public Map<String, Float> getOwnership()
    {
        return ssProxy.getOwnership();
    }
<<<<<<< HEAD
    
=======

>>>>>>> 058307b6
    public Map<String, Float> effectiveOwnership(String keyspace) throws ConfigurationException
    {
        return ssProxy.effectiveOwnership(keyspace);
    }
<<<<<<< HEAD
    
=======

>>>>>>> 058307b6
    public CacheServiceMBean getCacheServiceMBean()
    {
        String cachePath = "org.apache.cassandra.db:type=Caches";

        try
        {
            return JMX.newMBeanProxy(mbeanServerConn, new ObjectName(cachePath), CacheServiceMBean.class);
        }
        catch (MalformedObjectNameException e)
        {
            throw new RuntimeException(e);
        }
    }

    public Iterator<Map.Entry<String, ColumnFamilyStoreMBean>> getColumnFamilyStoreMBeanProxies()
    {
        try
        {
            return new ColumnFamilyStoreMBeanIterator(mbeanServerConn);
        }
        catch (MalformedObjectNameException e)
        {
            throw new RuntimeException("Invalid ObjectName? Please report this as a bug.", e);
        }
        catch (IOException e)
        {
            throw new RuntimeException("Could not retrieve list of stat mbeans.", e);
        }
    }

    public CompactionManagerMBean getCompactionManagerProxy()
    {
      return compactionProxy;
    }

    public String getToken()
    {
        return ssProxy.getToken();
    }
    
    public String getLoadString()
    {
        return ssProxy.getLoadString();
    }

    public String getReleaseVersion()
    {
        return ssProxy.getReleaseVersion();
    }

    public int getCurrentGenerationNumber()
    {
        return ssProxy.getCurrentGenerationNumber();
    }
    
    public long getUptime()
    {
        return runtimeProxy.getUptime();
    }
    
    public MemoryUsage getHeapMemoryUsage()
    {
        return memProxy.getHeapMemoryUsage();
    }
    
    /**
     * Take a snapshot of all the tables.
     * 
     * @param snapshotName the name of the snapshot.
     */
    public void takeSnapshot(String snapshotName, String... keyspaces) throws IOException
    {
        ssProxy.takeSnapshot(snapshotName, keyspaces);
    }

    /**
     * Remove all the existing snapshots.
     */
    public void clearSnapshot(String tag, String... keyspaces) throws IOException
    {
        ssProxy.clearSnapshot(tag, keyspaces);
    }

    public boolean isJoined()
    {
        return ssProxy.isJoined();
    }

    public void joinRing() throws IOException, ConfigurationException
    {
        ssProxy.joinRing();
    }

    public void decommission() throws InterruptedException
    {
        ssProxy.decommission();
    }

    public void move(String newToken) throws IOException, InterruptedException, ConfigurationException
    {
        ssProxy.move(newToken);
    }

    public void removeToken(String token)
    {
        ssProxy.removeToken(token);
    }

    public String getRemovalStatus()
    {
        return ssProxy.getRemovalStatus();
    }

    public void forceRemoveCompletion()
    {
        ssProxy.forceRemoveCompletion();
    }
  
    public Iterator<Map.Entry<String, JMXEnabledThreadPoolExecutorMBean>> getThreadPoolMBeanProxies()
    {
        try
        {
            return new ThreadPoolProxyMBeanIterator(mbeanServerConn);
        }
        catch (MalformedObjectNameException e)
        {
            throw new RuntimeException("Invalid ObjectName? Please report this as a bug.", e);
        }
        catch (IOException e)
        {
            throw new RuntimeException("Could not retrieve list of stat mbeans.", e);
        }
    }

    /**
     * Get the compaction threshold
     *
     * @param outs the stream to write to
     */
    public void getCompactionThreshold(PrintStream outs, String ks, String cf)
    {
        ColumnFamilyStoreMBean cfsProxy = getCfsProxy(ks, cf);
        outs.println("Current compaction thresholds for " + ks + "/" + cf + ": \n" +
                     " min = " + cfsProxy.getMinimumCompactionThreshold() + ", " +
                     " max = " + cfsProxy.getMaximumCompactionThreshold());
    }

    /**
     * Set the compaction threshold
     *
     * @param minimumCompactionThreshold minimum compaction threshold
     * @param maximumCompactionThreshold maximum compaction threshold
     */
    public void setCompactionThreshold(String ks, String cf, int minimumCompactionThreshold, int maximumCompactionThreshold)
    {
        ColumnFamilyStoreMBean cfsProxy = getCfsProxy(ks, cf);
        cfsProxy.setMinimumCompactionThreshold(minimumCompactionThreshold);
        cfsProxy.setMaximumCompactionThreshold(maximumCompactionThreshold);
    }

    public void setCacheCapacities(String tableName, String cfName, int keyCacheCapacity, int rowCacheCapacity)
    {
        try
        {
            String keyCachePath = "org.apache.cassandra.db:type=Caches";
            CacheServiceMBean cacheMBean = JMX.newMBeanProxy(mbeanServerConn, new ObjectName(keyCachePath), CacheServiceMBean.class);
            cacheMBean.setKeyCacheCapacityInMB(keyCacheCapacity);
            cacheMBean.setRowCacheCapacityInMB(rowCacheCapacity);
        }
        catch (MalformedObjectNameException e)
        {
            throw new RuntimeException(e);
        }
    }

    public List<InetAddress> getEndpoints(String keyspace, String cf, String key)
    {
        return ssProxy.getNaturalEndpoints(keyspace, cf, key);
    }

    public Set<InetAddress> getStreamDestinations()
    {
        return streamProxy.getStreamDestinations();
    }

    public List<String> getFilesDestinedFor(InetAddress host) throws IOException
    {
        return streamProxy.getOutgoingFiles(host.getHostAddress());
    }

    public Set<InetAddress> getStreamSources()
    {
        return streamProxy.getStreamSources();
    }

    public List<String> getIncomingFiles(InetAddress host) throws IOException
    {
        return streamProxy.getIncomingFiles(host.getHostAddress());
    }

    public String getOperationMode()
    {
        return ssProxy.getOperationMode();
    }

    public void truncate(String tableName, String cfName)
    {
        try
        {
            ssProxy.truncate(tableName, cfName);
        }
        catch (UnavailableException e)
        {
            throw new RuntimeException("Error while executing truncate", e);
        }
        catch (TimeoutException e)
        {
            throw new RuntimeException("Error while executing truncate", e);
        }
        catch (IOException e)
        {
            throw new RuntimeException("Error while executing truncate", e);
        }
    }

    public EndpointSnitchInfoMBean getEndpointSnitchInfoProxy()
    {
        try
        {
            return JMX.newMBeanProxy(mbeanServerConn, new ObjectName("org.apache.cassandra.db:type=EndpointSnitchInfo"), EndpointSnitchInfoMBean.class);
        }
        catch (MalformedObjectNameException e)
        {
            throw new RuntimeException(e);
        }
    }
    
    public ColumnFamilyStoreMBean getCfsProxy(String ks, String cf)
    {
        ColumnFamilyStoreMBean cfsProxy = null;
        try
        {
            cfsProxy = JMX.newMBeanProxy(mbeanServerConn,
                    new ObjectName("org.apache.cassandra.db:type=ColumnFamilies,keyspace="+ks+",columnfamily="+cf), 
                    ColumnFamilyStoreMBean.class);
        }
        catch (MalformedObjectNameException mone)
        {
            System.err.println("ColumnFamilyStore for " + ks + "/" + cf + " not found.");
            System.exit(1);
        }

        return cfsProxy;
    }

    public String getEndpoint()
    {
        // Try to find the endpoint using the local token, doing so in a crazy manner
        // to maintain backwards compatibility with the MBean interface
        String stringToken = ssProxy.getToken();
        Map<String, String> tokenToEndpoint = ssProxy.getTokenToEndpointMap();

        for (Map.Entry<String, String> pair : tokenToEndpoint.entrySet())
        {
            if (pair.getKey().toString().equals(stringToken))
            {
                return pair.getValue();
            }
        }

        throw new AssertionError("Could not find myself in the endpoint list, something is very wrong!");
    }

    public String getDataCenter()
    {
        try
        {
            return getEndpointSnitchInfoProxy().getDatacenter(getEndpoint());
        }
        catch (UnknownHostException e)
        {
            return "Unknown";
        }
    }

    public String getRack()
    {
        try
        {
            return getEndpointSnitchInfoProxy().getRack(getEndpoint());
        }
        catch (UnknownHostException e)
        {
            return "Unknown";
        }
    }

    public List<String> getKeyspaces()
    {
        return ssProxy.getKeyspaces();
    }

    public void stopGossiping()
    {
        ssProxy.stopGossiping();
    }

    public void startGossiping()
    {
        ssProxy.startGossiping();
    }

    public void stopThriftServer()
    {
        ssProxy.stopRPCServer();
    }

    public void startThriftServer()
    {
        ssProxy.startRPCServer();
    }

    public boolean isThriftServerRunning()
    {
        return ssProxy.isRPCServerRunning();
    }

    public boolean isInitialized()
    {
        return ssProxy.isInitialized();
    }

    public void setCompactionThroughput(int value)
    {
        ssProxy.setCompactionThroughputMbPerSec(value);
    }

    public int getExceptionCount()
    {
        return ssProxy.getExceptionCount();
    }

    public Map<String, Integer> getDroppedMessages()
    {
        return msProxy.getDroppedMessages();
    }

    public void loadNewSSTables(String ksName, String cfName)
    {
        ssProxy.loadNewSSTables(ksName, cfName);
    }

    public void rebuildIndex(String ksName, String cfName, String... idxNames)
    {
        ssProxy.rebuildSecondaryIndex(ksName, cfName, idxNames);
    }

    public String getGossipInfo()
    {
        return fdProxy.getAllEndpointStates();
    }

    public void stop(String string)
    {
        compactionProxy.stopCompaction(string);
    }

    public void setStreamThroughput(int value)
    {
        ssProxy.setStreamThroughputMbPerSec(value);
    }

    public List<String> describeRing(String keyspaceName) throws InvalidRequestException
    {
        return ssProxy.describeRingJMX(keyspaceName);
    }

    public void rebuild(String sourceDc)
    {
        ssProxy.rebuild(sourceDc);
    }
    
    public List<String> getRangeKeySample()
    {
        return ssProxy.getRangeKeySample();
    }

}

class ColumnFamilyStoreMBeanIterator implements Iterator<Map.Entry<String, ColumnFamilyStoreMBean>>
{
    private Iterator<ObjectName> resIter;
    private MBeanServerConnection mbeanServerConn;
    
    public ColumnFamilyStoreMBeanIterator(MBeanServerConnection mbeanServerConn)
    throws MalformedObjectNameException, NullPointerException, IOException
    {
        ObjectName query = new ObjectName("org.apache.cassandra.db:type=ColumnFamilies,*");
        resIter = mbeanServerConn.queryNames(query, null).iterator();
        this.mbeanServerConn = mbeanServerConn;
    }

    public boolean hasNext()
    {
        return resIter.hasNext();
    }

    public Entry<String, ColumnFamilyStoreMBean> next()
    {
        ObjectName objectName = resIter.next();
        String tableName = objectName.getKeyProperty("keyspace");
        ColumnFamilyStoreMBean cfsProxy = JMX.newMBeanProxy(mbeanServerConn, objectName, ColumnFamilyStoreMBean.class);
        return new AbstractMap.SimpleImmutableEntry<String, ColumnFamilyStoreMBean>(tableName, cfsProxy);
    }

    public void remove()
    {
        throw new UnsupportedOperationException();
    }
}

class ThreadPoolProxyMBeanIterator implements Iterator<Map.Entry<String, JMXEnabledThreadPoolExecutorMBean>>
{
    private Iterator<ObjectName> resIter;
    private MBeanServerConnection mbeanServerConn;
    
    public ThreadPoolProxyMBeanIterator(MBeanServerConnection mbeanServerConn) 
    throws MalformedObjectNameException, NullPointerException, IOException
    {
        Set<ObjectName> requests = mbeanServerConn.queryNames(new ObjectName("org.apache.cassandra.request:type=*"), null);
        Set<ObjectName> internal = mbeanServerConn.queryNames(new ObjectName("org.apache.cassandra.internal:type=*"), null);
        resIter = Iterables.concat(requests, internal).iterator();
        this.mbeanServerConn = mbeanServerConn;
    }
    
    public boolean hasNext()
    {
        return resIter.hasNext();
    }

    public Map.Entry<String, JMXEnabledThreadPoolExecutorMBean> next()
    {
        ObjectName objectName = resIter.next();
        String poolName = objectName.getKeyProperty("type");
        JMXEnabledThreadPoolExecutorMBean threadPoolProxy = JMX.newMBeanProxy(mbeanServerConn, objectName, JMXEnabledThreadPoolExecutorMBean.class);
        return new AbstractMap.SimpleImmutableEntry<String, JMXEnabledThreadPoolExecutorMBean>(poolName, threadPoolProxy);
    }

    public void remove()
    {
        throw new UnsupportedOperationException();
    }
}<|MERGE_RESOLUTION|>--- conflicted
+++ resolved
@@ -266,20 +266,12 @@
     {
         return ssProxy.getOwnership();
     }
-<<<<<<< HEAD
-    
-=======
-
->>>>>>> 058307b6
+
     public Map<String, Float> effectiveOwnership(String keyspace) throws ConfigurationException
     {
         return ssProxy.effectiveOwnership(keyspace);
     }
-<<<<<<< HEAD
-    
-=======
-
->>>>>>> 058307b6
+
     public CacheServiceMBean getCacheServiceMBean()
     {
         String cachePath = "org.apache.cassandra.db:type=Caches";
