--- conflicted
+++ resolved
@@ -2089,12 +2089,6 @@
         // and adds generation of live ancestors
         for (SSTableReader sstable : sstables)
         {
-<<<<<<< HEAD
-            sstableMetadataCollector.updateMinTimestamp(sstable.getMinTimestamp());
-            sstableMetadataCollector.updateMaxTimestamp(sstable.getMaxTimestamp());
-
-=======
->>>>>>> e580ef10
             sstableMetadataCollector.addAncestor(sstable.descriptor.generation);
             for (Integer i : sstable.getAncestors())
             {
