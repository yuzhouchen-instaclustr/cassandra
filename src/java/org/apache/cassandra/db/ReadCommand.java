--- conflicted
+++ resolved
@@ -408,11 +408,7 @@
             private final int failureThreshold = DatabaseDescriptor.getTombstoneFailureThreshold();
             private final int warningThreshold = DatabaseDescriptor.getTombstoneWarnThreshold();
 
-<<<<<<< HEAD
-            private final boolean respectTombstoneThresholds = !SchemaConstants.isSystemKeyspace(ReadCommand.this.metadata().keyspace);
-=======
-            private final boolean respectTombstoneThresholds = !SchemaConstants.isLocalSystemKeyspace(ReadCommand.this.metadata().ksName);
->>>>>>> f5e8d167
+            private final boolean respectTombstoneThresholds = !SchemaConstants.isLocalSystemKeyspace(ReadCommand.this.metadata().keyspace);
             private final boolean enforceStrictLiveness = metadata.enforceStrictLiveness();
 
             private int liveRows = 0;
