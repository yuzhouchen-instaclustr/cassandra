/*
 *
 * Licensed to the Apache Software Foundation (ASF) under one
 * or more contributor license agreements.  See the NOTICE file
 * distributed with this work for additional information
 * regarding copyright ownership.  The ASF licenses this file
 * to you under the Apache License, Version 2.0 (the
 * "License"); you may not use this file except in compliance
 * with the License.  You may obtain a copy of the License at
 *
 *   http://www.apache.org/licenses/LICENSE-2.0
 *
 * Unless required by applicable law or agreed to in writing,
 * software distributed under the License is distributed on an
 * "AS IS" BASIS, WITHOUT WARRANTIES OR CONDITIONS OF ANY
 * KIND, either express or implied.  See the License for the
 * specific language governing permissions and limitations
 * under the License.
 *
 */
package org.apache.cassandra.db.lifecycle;

import java.io.File;
import java.nio.file.Path;
import java.util.*;
import java.util.regex.Matcher;
import java.util.regex.Pattern;
import java.util.stream.Collectors;

import com.google.common.annotations.VisibleForTesting;
import com.google.common.collect.Iterables;

import org.apache.commons.lang3.StringUtils;
import org.slf4j.Logger;
import org.slf4j.LoggerFactory;

import org.apache.cassandra.db.compaction.OperationType;
import org.apache.cassandra.db.lifecycle.LogRecord.Type;
import org.apache.cassandra.io.sstable.SSTable;
import org.apache.cassandra.io.sstable.format.SSTableReader;
import org.apache.cassandra.io.sstable.format.big.BigFormat;
import org.apache.cassandra.utils.Throwables;

import static org.apache.cassandra.utils.Throwables.merge;

/**
 * A transaction log file. We store transaction records into a log file, which is
 * copied into multiple identical replicas on different disks, @see LogFileReplica.
 *
 * This class supports the transactional logic of LogTransaction and the removing
 * of unfinished leftovers when a transaction is completed, or aborted, or when
 * we clean up on start-up.
 *
 * @see LogTransaction
 */
final class LogFile implements AutoCloseable
{
    private static final Logger logger = LoggerFactory.getLogger(LogFile.class);

    static String EXT = ".log";
    static char SEP = '_';
    // cc_txn_opname_id.log (where cc is one of the sstable versions defined in BigVersion)
    static Pattern FILE_REGEX = Pattern.compile(String.format("^(.{2})_txn_(.*)_(.*)%s$", EXT));

    // A set of physical files on disk, each file is an identical replica
    private final LogReplicaSet replicas = new LogReplicaSet();

    // The transaction records, this set must be ORDER PRESERVING
    private final LinkedHashSet<LogRecord> records = new LinkedHashSet<>();
    // the transaction records we have written to disk - used to guarantee that the
    // on-disk log files become identical when creating a new replica
    private final LinkedHashSet<LogRecord> onDiskRecords = new LinkedHashSet<>();

    // The type of the transaction
    private final OperationType type;

    // The unique id of the transaction
    private final UUID id;

    static LogFile make(File logReplica)
    {
        return make(logReplica.getName(), Collections.singletonList(logReplica));
    }

    static LogFile make(String fileName, List<File> logReplicas)
    {
        Matcher matcher = LogFile.FILE_REGEX.matcher(fileName);
        boolean matched = matcher.matches();
        assert matched && matcher.groupCount() == 3;

        // For now we don't need this but it is there in case we need to change
        // file format later on, the version is the sstable version as defined in BigFormat
        //String version = matcher.group(1);

        OperationType operationType = OperationType.fromFileName(matcher.group(2));
        UUID id = UUID.fromString(matcher.group(3));

        return new LogFile(operationType, id, logReplicas);
    }

    Throwable syncDirectory(Throwable accumulate)
    {
        return replicas.syncDirectory(accumulate);
    }

    OperationType type()
    {
        return type;
    }

    UUID id()
    {
        return id;
    }

    Throwable removeUnfinishedLeftovers(Throwable accumulate)
    {
        try
        {
            // we sync the parent directories before content deletion to ensure
            // any previously deleted files (see SSTableTider) are not
            // incorrectly picked up by record.getExistingFiles() in
            // deleteRecordFiles(), see CASSANDRA-12261
            Throwables.maybeFail(syncDirectory(accumulate));

            deleteFilesForRecordsOfType(committed() ? Type.REMOVE : Type.ADD);

            // we sync the parent directories between contents and log deletion
            // to ensure there is a happens before edge between them
            Throwables.maybeFail(syncDirectory(accumulate));

            accumulate = replicas.delete(accumulate);
        }
        catch (Throwable t)
        {
            accumulate = merge(accumulate, t);
        }

        return accumulate;
    }

    static boolean isLogFile(File file)
    {
        return LogFile.FILE_REGEX.matcher(file.getName()).matches();
    }

    LogFile(OperationType type, UUID id, List<File> replicas)
    {
        this(type, id);
        this.replicas.addReplicas(replicas);
    }

    LogFile(OperationType type, UUID id)
    {
        this.type = type;
        this.id = id;
    }

    boolean verify()
    {
        records.clear();
        if (!replicas.readRecords(records))
        {
            logger.error("Failed to read records for transaction log {}", this);
            return false;
        }

        Set<String> absolutePaths = new HashSet<>();
        for (LogRecord record : records)
            record.absolutePath.ifPresent(absolutePaths::add);

        Map<String, List<File>> recordFiles = LogRecord.getExistingFiles(absolutePaths);
        for (LogRecord record : records)
        {
            List<File> existingFiles = Collections.emptyList();
            if (record.absolutePath.isPresent())
            {
                String key = record.absolutePath.get();
                existingFiles = recordFiles.getOrDefault(key, Collections.emptyList());
            }
            LogFile.verifyRecord(record, existingFiles);
        }

        Optional<LogRecord> firstInvalid = records.stream().filter(LogRecord::isInvalidOrPartial).findFirst();
        if (!firstInvalid.isPresent())
            return true;

        LogRecord failedOn = firstInvalid.get();
        if (getLastRecord() != failedOn)
        {
            setErrorInReplicas(failedOn);
            return false;
        }

        records.stream().filter((r) -> r != failedOn).forEach(LogFile::verifyRecordWithCorruptedLastRecord);
        if (records.stream()
                   .filter((r) -> r != failedOn)
                   .filter(LogRecord::isInvalid)
                   .map(this::setErrorInReplicas)
                   .findFirst().isPresent())
        {
            setErrorInReplicas(failedOn);
            return false;
        }

        // if only the last record is corrupt and all other records have matching files on disk, @see verifyRecord,
        // then we simply exited whilst serializing the last record and we carry on
        logger.warn("Last record of transaction {} is corrupt or incomplete [{}], " +
                    "but all previous records match state on disk; continuing",
                    id, failedOn.error());
        return true;
    }

    LogRecord setErrorInReplicas(LogRecord record)
    {
        replicas.setErrorInReplicas(record);
        return record;
    }

    static void verifyRecord(LogRecord record, List<File> existingFiles)
    {
        if (record.checksum != record.computeChecksum())
        {
            record.setError(String.format("Invalid checksum for sstable [%s]: [%d] should have been [%d]",
                                          record.fileName(),
                                          record.checksum,
                                          record.computeChecksum()));
            return;
        }

        if (record.type != Type.REMOVE)
            return;

        // Paranoid sanity checks: we create another record by looking at the files as they are
        // on disk right now and make sure the information still matches. We don't want to delete
        // files by mistake if the user has copied them from backup and forgot to remove a txn log
        // file that obsoleted the very same files. So we check the latest update time and make sure
        // it matches. Because we delete files from oldest to newest, the latest update time should
        // always match.
        record.status.onDiskRecord = record.withExistingFiles(existingFiles);
        // we can have transaction files with mismatching updateTime resolutions due to switching between jdk8 and jdk11, truncate both to be consistent:
        if (truncateMillis(record.updateTime) != truncateMillis(record.status.onDiskRecord.updateTime) && record.status.onDiskRecord.updateTime > 0)
        {
            record.setError(String.format("Unexpected files detected for sstable [%s]: " +
                                          "last update time [%tc] (%d) should have been [%tc] (%d)",
                                          record.fileName(),
                                          record.status.onDiskRecord.updateTime,
                                          record.status.onDiskRecord.updateTime,
                                          record.updateTime,
                                          record.updateTime));

        }
    }

    /**
     * due to difference in timestamp resolution between jdk8 and 11 we need to return second resolution here (number
     * should end in 000): https://bugs.openjdk.java.net/browse/JDK-8177809
     */
    static long truncateMillis(long lastModified)
    {
        return lastModified - (lastModified % 1000);
    }


    static void verifyRecordWithCorruptedLastRecord(LogRecord record)
    {
        if (record.type == Type.REMOVE && record.status.onDiskRecord.numFiles < record.numFiles)
        { // if we found a corruption in the last record, then we continue only
          // if the number of files matches exactly for all previous records.
            record.setError(String.format("Incomplete fileset detected for sstable [%s]: " +
                                          "number of files [%d] should have been [%d].",
                                          record.fileName(),
                                          record.status.onDiskRecord.numFiles,
                                          record.numFiles));
        }
    }

    void commit()
    {
        addRecord(LogRecord.makeCommit(System.currentTimeMillis()));
    }

    void abort()
    {
        addRecord(LogRecord.makeAbort(System.currentTimeMillis()));
    }

    private boolean isLastRecordValidWithType(Type type)
    {
        LogRecord lastRecord = getLastRecord();
        return lastRecord != null &&
               lastRecord.type == type &&
               lastRecord.isValid();
    }

    boolean committed()
    {
        return isLastRecordValidWithType(Type.COMMIT);
    }

    boolean aborted()
    {
        return isLastRecordValidWithType(Type.ABORT);
    }

    boolean completed()
    {
        return committed() || aborted();
    }

    void add(SSTable table)
    {
        addRecord(makeAddRecord(table));
    }

    public void addAll(Type type, Iterable<SSTableReader> toBulkAdd)
    {
        for (LogRecord record : makeRecords(type, toBulkAdd).values())
            addRecord(record);
    }

    Map<SSTable, LogRecord> makeRecords(Type type, Iterable<SSTableReader> tables)
    {
        assert type == Type.ADD || type == Type.REMOVE;

        for (SSTableReader sstable : tables)
<<<<<<< HEAD
        {
            File directory = sstable.descriptor.directory;
            String fileName = StringUtils.join(directory, File.separator, getFileName());
            replicas.maybeCreateReplica(directory, fileName, records);
        }
=======
            maybeCreateReplica(sstable);
>>>>>>> 85c202d8
        return LogRecord.make(type, tables);
    }

    private LogRecord makeAddRecord(SSTable table)
    {
<<<<<<< HEAD
        File directory = table.descriptor.directory;
        String fileName = StringUtils.join(directory, File.separator, getFileName());
        replicas.maybeCreateReplica(directory, fileName, records);
=======
        maybeCreateReplica(table);
>>>>>>> 85c202d8
        return LogRecord.make(Type.ADD, table);
    }

    /**
     * this version of makeRecord takes an existing LogRecord and converts it to a
     * record with the given type. This avoids listing the directory and if the
     * LogRecord already exists, we have all components for the sstable
     */
    private LogRecord makeRecord(Type type, SSTable table, LogRecord record)
    {
        assert type == Type.ADD || type == Type.REMOVE;
<<<<<<< HEAD

        File directory = table.descriptor.directory;
        String fileName = StringUtils.join(directory, File.separator, getFileName());
        replicas.maybeCreateReplica(directory, fileName, records);
=======
        maybeCreateReplica(table);
>>>>>>> 85c202d8
        return record.asType(type);
    }

    private void maybeCreateReplica(SSTable sstable)
    {
        File folder = sstable.descriptor.directory;
        String fileName = getFileName(folder);
        replicas.maybeCreateReplica(folder, fileName, onDiskRecords);
    }

    void addRecord(LogRecord record)
    {
        if (completed())
            throw new IllegalStateException("Transaction already completed");

        if (records.contains(record))
            throw new IllegalStateException("Record already exists");

        replicas.append(record);
        if (!records.add(record))
            throw new IllegalStateException("Failed to add record");
        onDiskRecords.add(record);
    }

    void remove(SSTable table)
    {
        LogRecord record = makeAddRecord(table);
        assert records.contains(record) : String.format("[%s] is not tracked by %s", record, id);
        assert record.absolutePath.isPresent();
        deleteRecordFiles(LogRecord.getExistingFiles(record.absolutePath.get()));
        records.remove(record);
    }

    boolean contains(Type type, SSTable sstable, LogRecord record)
    {
        return contains(makeRecord(type, sstable, record));
    }

    private boolean contains(LogRecord record)
    {
        return records.contains(record);
    }

    void deleteFilesForRecordsOfType(Type type)
    {
        assert type == Type.REMOVE || type == Type.ADD;
        Set<String> absolutePaths = new HashSet<>();
        for (LogRecord record : records)
        {
            if (type.matches(record))
            {
                assert record.absolutePath.isPresent() : "type is either REMOVE or ADD, record should always have an absolutePath: " + record;
                absolutePaths.add(record.absolutePath.get());
            }
        }

        Map<String, List<File>> existingFiles = LogRecord.getExistingFiles(absolutePaths);

        for (List<File> toDelete : existingFiles.values())
            LogFile.deleteRecordFiles(toDelete);

        records.clear();
    }

    private static void deleteRecordFiles(List<File> existingFiles)
    {
        // we sort the files in ascending update time order so that the last update time
        // stays the same even if we only partially delete files, see comment in isInvalid()
        existingFiles.sort(Comparator.comparingLong(File::lastModified));
        existingFiles.forEach(LogTransaction::delete);
    }

    /**
     * Extract from the files passed in all those that are of the given type.
     *
     * Scan all records and select those that are of the given type, valid, and
     * located in the same folder. For each such record extract from the files passed in
     * those that belong to this record.
     *
     * @return a map linking each mapped record to its files, where the files where passed in as parameters.
     */
    Map<LogRecord, Set<File>> getFilesOfType(Path folder, NavigableSet<File> files, Type type)
    {
        Map<LogRecord, Set<File>> ret = new HashMap<>();

        records.stream()
               .filter(type::matches)
               .filter(LogRecord::isValid)
               .filter(r -> r.isInFolder(folder))
               .forEach((r) -> ret.put(r, getRecordFiles(files, r)));

        return ret;
    }

    LogRecord getLastRecord()
    {
        return Iterables.getLast(records, null);
    }

    private static Set<File> getRecordFiles(NavigableSet<File> files, LogRecord record)
    {
        String fileName = record.fileName();
        return files.stream().filter(f -> f.getName().startsWith(fileName)).collect(Collectors.toSet());
    }

    boolean exists()
    {
        return replicas.exists();
    }

    public void close()
    {
        replicas.close();
    }

    @Override
    public String toString()
    {
        return toString(false);
    }

    public String toString(boolean showContents)
    {
        StringBuilder str = new StringBuilder();
        str.append('[');
        str.append(getFileName());
        str.append(" in ");
        str.append(replicas.getDirectories());
        str.append(']');
        if (showContents)
        {
            str.append(System.lineSeparator());
            str.append("Files and contents follow:");
            str.append(System.lineSeparator());
            replicas.printContentsWithAnyErrors(str);
        }
        return str.toString();
    }

    @VisibleForTesting
    List<File> getFiles()
    {
        return replicas.getFiles();
    }

    @VisibleForTesting
    List<String> getFilePaths()
    {
        return replicas.getFilePaths();
    }

    private String getFileName()
    {
        return StringUtils.join(BigFormat.latestVersion,
                                LogFile.SEP,
                                "txn",
                                LogFile.SEP,
                                type.fileName,
                                LogFile.SEP,
                                id.toString(),
                                LogFile.EXT);
    }

    public boolean isEmpty()
    {
        return records.isEmpty();
    }
}<|MERGE_RESOLUTION|>--- conflicted
+++ resolved
@@ -324,27 +324,13 @@
         assert type == Type.ADD || type == Type.REMOVE;
 
         for (SSTableReader sstable : tables)
-<<<<<<< HEAD
-        {
-            File directory = sstable.descriptor.directory;
-            String fileName = StringUtils.join(directory, File.separator, getFileName());
-            replicas.maybeCreateReplica(directory, fileName, records);
-        }
-=======
             maybeCreateReplica(sstable);
->>>>>>> 85c202d8
         return LogRecord.make(type, tables);
     }
 
     private LogRecord makeAddRecord(SSTable table)
     {
-<<<<<<< HEAD
-        File directory = table.descriptor.directory;
-        String fileName = StringUtils.join(directory, File.separator, getFileName());
-        replicas.maybeCreateReplica(directory, fileName, records);
-=======
         maybeCreateReplica(table);
->>>>>>> 85c202d8
         return LogRecord.make(Type.ADD, table);
     }
 
@@ -356,22 +342,15 @@
     private LogRecord makeRecord(Type type, SSTable table, LogRecord record)
     {
         assert type == Type.ADD || type == Type.REMOVE;
-<<<<<<< HEAD
-
-        File directory = table.descriptor.directory;
+        maybeCreateReplica(table);
+        return record.asType(type);
+    }
+
+    private void maybeCreateReplica(SSTable sstable)
+    {
+        File directory = sstable.descriptor.directory;
         String fileName = StringUtils.join(directory, File.separator, getFileName());
-        replicas.maybeCreateReplica(directory, fileName, records);
-=======
-        maybeCreateReplica(table);
->>>>>>> 85c202d8
-        return record.asType(type);
-    }
-
-    private void maybeCreateReplica(SSTable sstable)
-    {
-        File folder = sstable.descriptor.directory;
-        String fileName = getFileName(folder);
-        replicas.maybeCreateReplica(folder, fileName, onDiskRecords);
+        replicas.maybeCreateReplica(directory, fileName, onDiskRecords);
     }
 
     void addRecord(LogRecord record)
