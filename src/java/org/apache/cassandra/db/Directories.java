--- conflicted
+++ resolved
@@ -331,12 +331,11 @@
     }
 
     /**
-<<<<<<< HEAD
-     * Returns a temporary subdirectory on non-blacklisted data directory
+     * Returns a temporary subdirectory on allowed data directory
      * that _currently_ has {@code writeSize} bytes as usable space.
      * This method does not create the temporary directory.
      *
-     * @throws IOError if all directories are blacklisted.
+     * @throws IOError if all directories are disallowed.
      */
     public File getTemporaryWriteableDirectoryAsFile(long writeSize)
     {
@@ -360,10 +359,7 @@
     }
 
     /**
-     * Returns a non-blacklisted data directory that _currently_ has {@code writeSize} bytes as usable space.
-=======
      * Returns an allowed data directory that _currently_ has {@code writeSize} bytes as usable space.
->>>>>>> c8c3c269
      *
      * @throws IOError if all directories are disallowed.
      */
