--- conflicted
+++ resolved
@@ -38,12 +38,9 @@
 
     private final DateTieredCompactionStrategyOptions options;
     protected volatile int estimatedRemainingTasks;
-<<<<<<< HEAD
     private final Set<SSTableReader> sstables = new HashSet<>();
-=======
     @VisibleForTesting
     long lastExpiredCheck;
->>>>>>> f53aacba
 
     public DateTieredCompactionStrategy(ColumnFamilyStore cfs, Map<String, String> options)
     {
