--- conflicted
+++ resolved
@@ -393,15 +393,10 @@
         Iterable<SSTableReader> filteredSSTables = filterSuspectSSTables(sstables);
         if (Iterables.isEmpty(filteredSSTables))
             return null;
-<<<<<<< HEAD
-
-        return Collections.<AbstractCompactionTask>singleton(new CompactionTask(cfs, modifier, gcBefore));
-=======
         LifecycleTransaction txn = cfs.getTracker().tryModify(filteredSSTables, OperationType.COMPACTION);
         if (txn == null)
             return null;
-        return Collections.<AbstractCompactionTask>singleton(new CompactionTask(cfs, txn, gcBefore, false));
->>>>>>> 6982aaad
+        return Collections.<AbstractCompactionTask>singleton(new CompactionTask(cfs, txn, gcBefore));
     }
 
     @Override
