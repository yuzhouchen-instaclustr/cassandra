/*
 * Licensed to the Apache Software Foundation (ASF) under one
 * or more contributor license agreements.  See the NOTICE file
 * distributed with this work for additional information
 * regarding copyright ownership.  The ASF licenses this file
 * to you under the Apache License, Version 2.0 (the
 * "License"); you may not use this file except in compliance
 * with the License.  You may obtain a copy of the License at
 *
 *     http://www.apache.org/licenses/LICENSE-2.0
 *
 * Unless required by applicable law or agreed to in writing, software
 * distributed under the License is distributed on an "AS IS" BASIS,
 * WITHOUT WARRANTIES OR CONDITIONS OF ANY KIND, either express or implied.
 * See the License for the specific language governing permissions and
 * limitations under the License.
 */
package org.apache.cassandra.repair;

import java.net.InetAddress;
import java.util.*;
import java.util.concurrent.atomic.AtomicInteger;
import java.util.concurrent.locks.Condition;

import com.google.common.util.concurrent.*;
import org.slf4j.Logger;
import org.slf4j.LoggerFactory;

import org.apache.cassandra.db.Keyspace;
import org.apache.cassandra.dht.Range;
import org.apache.cassandra.dht.Token;
import org.apache.cassandra.net.MessagingService;
import org.apache.cassandra.repair.messages.ValidationRequest;
import org.apache.cassandra.utils.FBUtilities;
import org.apache.cassandra.utils.MerkleTree;
import org.apache.cassandra.utils.concurrent.SimpleCondition;

/**
 * RepairJob runs repair on given ColumnFamily.
 */
public class RepairJob
{
    private static Logger logger = LoggerFactory.getLogger(RepairJob.class);

    public final RepairJobDesc desc;
    private final RepairParallelism parallelismDegree;
    // first we send tree requests. this tracks the endpoints remaining to hear from
    private final IRequestCoordinator<InetAddress> treeRequests;
    // tree responses are then tracked here
    private final List<TreeResponse> trees = new ArrayList<>();
    // once all responses are received, each tree is compared with each other, and differencer tasks
    // are submitted. the job is done when all differencers are complete.
    private final ListeningExecutorService taskExecutor;
    private final Condition requestsSent = new SimpleCondition();
    private int gcBefore = -1;

    private volatile boolean failed = false;
    /* Count down as sync completes */
    private AtomicInteger waitForSync;

    private final IRepairJobEventListener listener;

    /**
     * Create repair job to run on specific columnfamily
     */
    public RepairJob(IRepairJobEventListener listener,
                     UUID parentSessionId,
                     UUID sessionId,
                     String keyspace,
                     String columnFamily,
                     Range<Token> range,
                     RepairParallelism parallelismDegree,
                     ListeningExecutorService taskExecutor)
    {
        this.listener = listener;
<<<<<<< HEAD
        this.desc = new RepairJobDesc(parentSessionId, sessionId, keyspace, columnFamily, range);
        this.isSequential = isSequential;
=======
        this.desc = new RepairJobDesc(sessionId, keyspace, columnFamily, range);
        this.parallelismDegree = parallelismDegree;
>>>>>>> 41469ecf
        this.taskExecutor = taskExecutor;

        IRequestProcessor<InetAddress> processor = new IRequestProcessor<InetAddress>()
        {
            @Override
            public void process(InetAddress endpoint)
            {
                ValidationRequest request = new ValidationRequest(desc, gcBefore);
                MessagingService.instance().sendOneWay(request.createMessage(), endpoint);
            }
        };

        switch (parallelismDegree)
        {
            case SEQUENTIAL:
                this.treeRequests = new SequentialRequestCoordinator<>(processor);
                break;
            case PARALLEL:
                this.treeRequests = new ParallelRequestCoordinator<>(processor);
                break;
            case DATACENTER_AWARE:
                this.treeRequests = new DatacenterAwareRequestCoordinator(processor);
                break;
            default:
                throw new AssertionError("Unknown degree of parallelism specified");
        }
    }

    /**
     * @return true if this job failed
     */
    public boolean isFailed()
    {
        return failed;
    }

    /**
     * Send merkle tree request to every involved neighbor.
     */
    public void sendTreeRequests(Collection<InetAddress> endpoints)
    {
        // send requests to all nodes
        List<InetAddress> allEndpoints = new ArrayList<>(endpoints);
        allEndpoints.add(FBUtilities.getBroadcastAddress());

        // Create a snapshot at all nodes unless we're using pure parallel repairs
        if (parallelismDegree != RepairParallelism.PARALLEL)
        {
            List<ListenableFuture<InetAddress>> snapshotTasks = new ArrayList<>(allEndpoints.size());
            for (InetAddress endpoint : allEndpoints)
            {
                SnapshotTask snapshotTask = new SnapshotTask(desc, endpoint);
                snapshotTasks.add(snapshotTask);
                taskExecutor.execute(snapshotTask);
            }
            ListenableFuture<List<InetAddress>> allSnapshotTasks = Futures.allAsList(snapshotTasks);
            // Execute send tree request after all snapshot complete
            Futures.addCallback(allSnapshotTasks, new FutureCallback<List<InetAddress>>()
            {
                public void onSuccess(List<InetAddress> endpoints)
                {
                    sendTreeRequestsInternal(endpoints);
                }

                public void onFailure(Throwable throwable)
                {
                    // TODO need to propagate error to RepairSession
                    logger.error("Error occurred during snapshot phase", throwable);
                    listener.failedSnapshot();
                    failed = true;
                }
            }, taskExecutor);
        }
        else
        {
            sendTreeRequestsInternal(allEndpoints);
        }
    }

    private void sendTreeRequestsInternal(Collection<InetAddress> endpoints)
    {
        this.gcBefore = Keyspace.open(desc.keyspace).getColumnFamilyStore(desc.columnFamily).gcBefore(System.currentTimeMillis());
        for (InetAddress endpoint : endpoints)
            treeRequests.add(endpoint);

        logger.info(String.format("[repair #%s] requesting merkle trees for %s (to %s)", desc.sessionId, desc.columnFamily, endpoints));
        treeRequests.start();
        requestsSent.signalAll();
    }

    /**
     * Add a new received tree and return the number of remaining tree to
     * be received for the job to be complete.
     *
     * Callers may assume exactly one addTree call will result in zero remaining endpoints.
     *
     * @param endpoint address of the endpoint that sent response
     * @param tree sent Merkle tree or null if validation failed on endpoint
     * @return the number of responses waiting to receive
     */
    public synchronized int addTree(InetAddress endpoint, MerkleTree tree)
    {
        // Wait for all request to have been performed (see #3400)
        try
        {
            requestsSent.await();
        }
        catch (InterruptedException e)
        {
            throw new AssertionError("Interrupted while waiting for requests to be sent");
        }

        if (tree == null)
            failed = true;
        else
            trees.add(new TreeResponse(endpoint, tree));
        return treeRequests.completed(endpoint);
    }

    /**
     * Submit differencers for running.
     * All tree *must* have been received before this is called.
     */
    public void submitDifferencers()
    {
        assert !failed;
        List<Differencer> differencers = new ArrayList<>();
        // We need to difference all trees one against another
        for (int i = 0; i < trees.size() - 1; ++i)
        {
            TreeResponse r1 = trees.get(i);
            for (int j = i + 1; j < trees.size(); ++j)
            {
                TreeResponse r2 = trees.get(j);
                Differencer differencer = new Differencer(desc, r1, r2);
                differencers.add(differencer);
                logger.debug("Queueing comparison {}", differencer);
            }
        }
        waitForSync = new AtomicInteger(differencers.size());
        for (Differencer differencer : differencers)
            taskExecutor.submit(differencer);

        trees.clear(); // allows gc to do its thing
    }

    /**
     * @return true if the given node pair was the last remaining
     */
    boolean completedSynchronization()
    {
        return waitForSync.decrementAndGet() == 0;
    }
}<|MERGE_RESOLUTION|>--- conflicted
+++ resolved
@@ -73,13 +73,8 @@
                      ListeningExecutorService taskExecutor)
     {
         this.listener = listener;
-<<<<<<< HEAD
         this.desc = new RepairJobDesc(parentSessionId, sessionId, keyspace, columnFamily, range);
-        this.isSequential = isSequential;
-=======
-        this.desc = new RepairJobDesc(sessionId, keyspace, columnFamily, range);
         this.parallelismDegree = parallelismDegree;
->>>>>>> 41469ecf
         this.taskExecutor = taskExecutor;
 
         IRequestProcessor<InetAddress> processor = new IRequestProcessor<InetAddress>()
