--- conflicted
+++ resolved
@@ -658,7 +658,7 @@
             dropColumnFromSchemaMutation(table, column, builder);
 
         for (CFMetaData.DroppedColumn column : table.getDroppedColumns().values())
-            dropDroppedColumnFromSchemaMutation(table, column, timestamp, mutation);
+            dropDroppedColumnFromSchemaMutation(table, column, timestamp, builder);
 
         for (TriggerMetadata trigger : table.getTriggers())
             dropTriggerFromSchemaMutation(table, trigger, builder);
@@ -690,21 +690,17 @@
         builder.update(Columns).row(table.cfName, column.name.toString()).delete();
     }
 
-<<<<<<< HEAD
     private static void addDroppedColumnToSchemaMutation(CFMetaData table, CFMetaData.DroppedColumn column, Mutation.SimpleBuilder builder)
-=======
-    private static void dropDroppedColumnFromSchemaMutation(CFMetaData table, DroppedColumn column, long timestamp, Mutation mutation)
-    {
-        RowUpdateBuilder.deleteRow(DroppedColumns, timestamp, mutation, table.cfName, column.name);
-    }
-
-    private static void addDroppedColumnToSchemaMutation(CFMetaData table, CFMetaData.DroppedColumn column, long timestamp, Mutation mutation)
->>>>>>> d9eabd3d
     {
         builder.update(DroppedColumns)
                .row(table.cfName, column.name)
                .add("dropped_time", new Date(TimeUnit.MICROSECONDS.toMillis(column.droppedTime)))
                .add("type", expandUserTypes(column.type).asCQL3Type().toString());
+    }
+
+    private static void dropDroppedColumnFromSchemaMutation(CFMetaData table, DroppedColumn column, long timestamp, Mutation.SimpleBuilder builder)
+    {
+        builder.update(DroppedColumns).row(table.cfName, column.name).delete();
     }
 
     private static void addTriggerToSchemaMutation(CFMetaData table, TriggerMetadata trigger, Mutation.SimpleBuilder builder)
