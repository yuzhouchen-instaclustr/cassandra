/*
 * Licensed to the Apache Software Foundation (ASF) under one
 * or more contributor license agreements.  See the NOTICE file
 * distributed with this work for additional information
 * regarding copyright ownership.  The ASF licenses this file
 * to you under the Apache License, Version 2.0 (the
 * "License"); you may not use this file except in compliance
 * with the License.  You may obtain a copy of the License at
 *
 *     http://www.apache.org/licenses/LICENSE-2.0
 *
 * Unless required by applicable law or agreed to in writing, software
 * distributed under the License is distributed on an "AS IS" BASIS,
 * WITHOUT WARRANTIES OR CONDITIONS OF ANY KIND, either express or implied.
 * See the License for the specific language governing permissions and
 * limitations under the License.
 */
package org.apache.cassandra.index.sasi.disk;

import java.io.File;
import java.nio.ByteBuffer;
import java.util.HashMap;
import java.util.HashSet;
import java.util.Map;
import java.util.Set;
import java.util.concurrent.*;

import org.apache.cassandra.concurrent.JMXEnabledThreadPoolExecutor;
import org.apache.cassandra.concurrent.NamedThreadFactory;
import org.apache.cassandra.config.ColumnDefinition;
import org.apache.cassandra.db.DecoratedKey;
import org.apache.cassandra.db.compaction.OperationType;
import org.apache.cassandra.db.rows.Row;
import org.apache.cassandra.db.rows.Unfiltered;
import org.apache.cassandra.index.sasi.analyzer.AbstractAnalyzer;
import org.apache.cassandra.index.sasi.conf.ColumnIndex;
import org.apache.cassandra.index.sasi.utils.CombinedTermIterator;
import org.apache.cassandra.index.sasi.utils.TypeUtil;
import org.apache.cassandra.db.marshal.AbstractType;
import org.apache.cassandra.io.FSError;
import org.apache.cassandra.io.sstable.Descriptor;
import org.apache.cassandra.io.sstable.format.SSTableFlushObserver;
import org.apache.cassandra.io.util.FileUtils;
import org.apache.cassandra.utils.FBUtilities;
import org.apache.cassandra.utils.Pair;

import com.google.common.annotations.VisibleForTesting;
import com.google.common.util.concurrent.Futures;
import com.google.common.util.concurrent.Uninterruptibles;

import org.slf4j.Logger;
import org.slf4j.LoggerFactory;

public class PerSSTableIndexWriter implements SSTableFlushObserver
{
    private static final Logger logger = LoggerFactory.getLogger(PerSSTableIndexWriter.class);

    private static final ThreadPoolExecutor INDEX_FLUSHER_MEMTABLE;
    private static final ThreadPoolExecutor INDEX_FLUSHER_GENERAL;

    static
    {
        INDEX_FLUSHER_GENERAL = new JMXEnabledThreadPoolExecutor(1, 8, 60, TimeUnit.SECONDS,
                                                                 new LinkedBlockingQueue<>(),
                                                                 new NamedThreadFactory("SASI-General"),
                                                                 "internal");
        INDEX_FLUSHER_GENERAL.allowCoreThreadTimeOut(true);

        INDEX_FLUSHER_MEMTABLE = new JMXEnabledThreadPoolExecutor(1, 8, 60, TimeUnit.SECONDS,
                                                                  new LinkedBlockingQueue<>(),
                                                                  new NamedThreadFactory("SASI-Memtable"),
                                                                  "internal");
        INDEX_FLUSHER_MEMTABLE.allowCoreThreadTimeOut(true);
    }

    private final int nowInSec = FBUtilities.nowInSeconds();

    private final Descriptor descriptor;
    private final OperationType source;

    private final AbstractType<?> keyValidator;
    private final Map<ColumnDefinition, ColumnIndex> supportedIndexes;

    @VisibleForTesting
    protected final Map<ColumnDefinition, Index> indexes;

    private DecoratedKey currentKey;
    private long currentKeyPosition;
    private boolean isComplete;

    public PerSSTableIndexWriter(AbstractType<?> keyValidator,
                                 Descriptor descriptor,
                                 OperationType source,
                                 Map<ColumnDefinition, ColumnIndex> supportedIndexes)
    {
        this.keyValidator = keyValidator;
        this.descriptor = descriptor;
        this.source = source;
        this.supportedIndexes = supportedIndexes;
        this.indexes = new HashMap<>();
    }

    public void begin()
    {}

    public void startPartition(DecoratedKey key, long curPosition)
    {
        currentKey = key;
        currentKeyPosition = curPosition;
    }

    public void nextUnfilteredCluster(Unfiltered unfiltered)
    {
        if (!unfiltered.isRow())
            return;

        Row row = (Row) unfiltered;

        supportedIndexes.keySet().forEach((column) -> {
            ByteBuffer value = ColumnIndex.getValueOf(column, row, nowInSec);
            if (value == null)
                return;

            ColumnIndex columnIndex = supportedIndexes.get(column);
            if (columnIndex == null)
                return;

            Index index = indexes.get(column);
            if (index == null)
                indexes.put(column, (index = newIndex(columnIndex)));

            index.add(value.duplicate(), currentKey, currentKeyPosition);
        });
    }

    public void complete()
    {
        if (isComplete)
            return;

        currentKey = null;

        try
        {
            CountDownLatch latch = new CountDownLatch(indexes.size());
            for (Index index : indexes.values())
                index.complete(latch);

            Uninterruptibles.awaitUninterruptibly(latch);
        }
        finally
        {
            indexes.clear();
            isComplete = true;
        }
    }

    public Index getIndex(ColumnDefinition columnDef)
    {
        return indexes.get(columnDef);
    }

    public Descriptor getDescriptor()
    {
        return descriptor;
    }

    @VisibleForTesting
    protected Index newIndex(ColumnIndex columnIndex)
    {
        return new Index(columnIndex);
    }

    @VisibleForTesting
    protected class Index
    {
        @VisibleForTesting
        protected final String outputFile;

        private final ColumnIndex columnIndex;
        private final AbstractAnalyzer analyzer;
        private final long maxMemorySize;

        @VisibleForTesting
        protected final Set<Future<OnDiskIndex>> segments;
        private int segmentNumber = 0;

        private OnDiskIndexBuilder currentBuilder;

        public Index(ColumnIndex columnIndex)
        {
            this.columnIndex = columnIndex;
            this.outputFile = descriptor.filenameFor(columnIndex.getComponent());
            this.analyzer = columnIndex.getAnalyzer();
            this.segments = new HashSet<>();
            this.maxMemorySize = maxMemorySize(columnIndex);
            this.currentBuilder = newIndexBuilder();
        }

        public void add(ByteBuffer term, DecoratedKey key, long keyPosition)
        {
            if (term.remaining() == 0)
                return;

            boolean isAdded = false;

            analyzer.reset(term);
            while (analyzer.hasNext())
            {
                ByteBuffer token = analyzer.next();
                int size = token.remaining();

                if (token.remaining() >= OnDiskIndexBuilder.MAX_TERM_SIZE)
                {
                    logger.info("Rejecting value (size {}, maximum {} bytes) for column {} (analyzed {}) at {} SSTable.",
                            term.remaining(),
                            OnDiskIndexBuilder.MAX_TERM_SIZE,
                            columnIndex.getColumnName(),
                            columnIndex.getMode().isAnalyzed,
                            descriptor);
                    continue;
                }

                if (!TypeUtil.isValid(token, columnIndex.getValidator()))
                {
                    if ((token = TypeUtil.tryUpcast(token, columnIndex.getValidator())) == null)
                    {
                        logger.info("({}) Failed to add {} to index for key: {}, value size was {} bytes, validator is {}.",
                                    outputFile,
                                    columnIndex.getColumnName(),
                                    keyValidator.getString(key.getKey()),
                                    size,
                                    columnIndex.getValidator());
                        continue;
                    }
                }

                currentBuilder.add(token, key, keyPosition);
                isAdded = true;
            }

            if (!isAdded || currentBuilder.estimatedMemoryUse() < maxMemorySize)
                return; // non of the generated tokens were added to the index or memory size wasn't reached

            segments.add(getExecutor().submit(scheduleSegmentFlush(false)));
        }

        @VisibleForTesting
        protected Callable<OnDiskIndex> scheduleSegmentFlush(final boolean isFinal)
        {
            final OnDiskIndexBuilder builder = currentBuilder;
            currentBuilder = newIndexBuilder();

            final String segmentFile = filename(isFinal);

            return () -> {
                long start = System.nanoTime();

                try
                {
                    File index = new File(segmentFile);
                    return builder.finish(index) ? new OnDiskIndex(index, columnIndex.getValidator(), null) : null;
                }
                catch (Exception | FSError e)
                {
                    logger.error("Failed to build index segment {}", segmentFile, e);
                    return null;
                }
                finally
                {
                    if (!isFinal)
                        logger.info("Flushed index segment {}, took {} ms.", segmentFile, TimeUnit.NANOSECONDS.toMillis(System.nanoTime() - start));
                }
            };
        }

        public void complete(final CountDownLatch latch)
        {
            logger.info("Scheduling index flush to {}", outputFile);

            getExecutor().submit((Runnable) () -> {
                long start1 = System.nanoTime();

                OnDiskIndex[] parts = new OnDiskIndex[segments.size() + 1];

                try
                {
                    // no parts present, build entire index from memory
                    if (segments.isEmpty())
                    {
                        scheduleSegmentFlush(true).call();
                        return;
                    }

                    // parts are present but there is something still in memory, let's flush that inline
                    if (!currentBuilder.isEmpty())
                    {
                        @SuppressWarnings("resource")
                        OnDiskIndex last = scheduleSegmentFlush(false).call();
                        segments.add(Futures.immediateFuture(last));
                    }

                    int index = 0;
                    ByteBuffer combinedMin = null, combinedMax = null;

                    for (Future<OnDiskIndex> f : segments)
                    {
<<<<<<< HEAD
                        @SuppressWarnings("resource")
                        OnDiskIndex part = Futures.getUnchecked(f);
=======
                        OnDiskIndex part = f.get();
>>>>>>> 5c4d5c73
                        if (part == null)
                            continue;

                        parts[index++] = part;
                        combinedMin = (combinedMin == null || keyValidator.compare(combinedMin, part.minKey()) > 0) ? part.minKey() : combinedMin;
                        combinedMax = (combinedMax == null || keyValidator.compare(combinedMax, part.maxKey()) < 0) ? part.maxKey() : combinedMax;
                    }

                    OnDiskIndexBuilder builder = newIndexBuilder();
                    builder.finish(Pair.create(combinedMin, combinedMax),
                                   new File(outputFile),
                                   new CombinedTermIterator(parts));
                }
                catch (Exception | FSError e)
                {
                    logger.error("Failed to flush index {}.", outputFile, e);
                    FileUtils.delete(outputFile);
                }
                finally
                {
                    logger.info("Index flush to {} took {} ms.", outputFile, TimeUnit.NANOSECONDS.toMillis(System.nanoTime() - start1));

                    for (int segment = 0; segment < segmentNumber; segment++)
                    {
                        OnDiskIndex part = parts[segment];

                        if (part != null)
                            FileUtils.closeQuietly(part);

                        FileUtils.delete(outputFile + "_" + segment);
                    }

                    latch.countDown();
                }
            });
        }

        private ExecutorService getExecutor()
        {
            return source == OperationType.FLUSH ? INDEX_FLUSHER_MEMTABLE : INDEX_FLUSHER_GENERAL;
        }

        private OnDiskIndexBuilder newIndexBuilder()
        {
            return new OnDiskIndexBuilder(keyValidator, columnIndex.getValidator(), columnIndex.getMode().mode);
        }

        public String filename(boolean isFinal)
        {
            return outputFile + (isFinal ? "" : "_" + segmentNumber++);
        }
    }

    protected long maxMemorySize(ColumnIndex columnIndex)
    {
        // 1G for memtable and configuration for compaction
        return source == OperationType.FLUSH ? 1073741824L : columnIndex.getMode().maxCompactionFlushMemoryInMb;
    }

    public int hashCode()
    {
        return descriptor.hashCode();
    }

    public boolean equals(Object o)
    {
        return !(o == null || !(o instanceof PerSSTableIndexWriter)) && descriptor.equals(((PerSSTableIndexWriter) o).descriptor);
    }
}<|MERGE_RESOLUTION|>--- conflicted
+++ resolved
@@ -305,12 +305,7 @@
 
                     for (Future<OnDiskIndex> f : segments)
                     {
-<<<<<<< HEAD
-                        @SuppressWarnings("resource")
-                        OnDiskIndex part = Futures.getUnchecked(f);
-=======
                         OnDiskIndex part = f.get();
->>>>>>> 5c4d5c73
                         if (part == null)
                             continue;
 
