<?xml version="1.0" encoding="UTF-8" standalone="no"?>
<!--
 ~ Licensed to the Apache Software Foundation (ASF) under one
 ~ or more contributor license agreements.  See the NOTICE file
 ~ distributed with this work for additional information
 ~ regarding copyright ownership.  The ASF licenses this file
 ~ to you under the Apache License, Version 2.0 (the
 ~ "License"); you may not use this file except in compliance
 ~ with the License.  You may obtain a copy of the License at
 ~
 ~    http://www.apache.org/licenses/LICENSE-2.0
 ~
 ~ Unless required by applicable law or agreed to in writing,
 ~ software distributed under the License is distributed on an
 ~ "AS IS" BASIS, WITHOUT WARRANTIES OR CONDITIONS OF ANY
 ~ KIND, either express or implied.  See the License for the
 ~ specific language governing permissions and limitations
 ~ under the License.
 -->
<project basedir="." default="jar" name="apache-cassandra"
         xmlns:artifact="antlib:org.apache.maven.artifact.ant">
    <property environment="env"/>
    <property file="build.properties" />
    <property file="build.properties.default" />
    <property name="debuglevel" value="source,lines,vars"/>

    <!-- default version and SCM information -->
    <property name="base.version" value="3.11.3"/>
    <property name="scm.connection" value="scm:git://git.apache.org/cassandra.git"/>
    <property name="scm.developerConnection" value="scm:git://git.apache.org/cassandra.git"/>
    <property name="scm.url" value="http://git-wip-us.apache.org/repos/asf?p=cassandra.git;a=tree"/>

    <!-- directory details -->
    <property name="basedir" value="."/>
    <property name="build.src" value="${basedir}/src"/>
    <property name="build.src.java" value="${basedir}/src/java"/>
    <property name="build.src.antlr" value="${basedir}/src/antlr"/>
    <property name="build.src.jdkoverride" value="${basedir}/src/jdkoverride" />
    <property name="build.src.resources" value="${basedir}/src/resources"/>
    <property name="build.src.gen-java" value="${basedir}/src/gen-java"/>
    <property name="build.lib" value="${basedir}/lib"/>
    <property name="build.dir" value="${basedir}/build"/>
    <property name="build.dir.lib" value="${basedir}/build/lib"/>
    <property name="build.test.dir" value="${build.dir}/test"/>
    <property name="build.classes" value="${build.dir}/classes"/>
    <property name="build.classes.main" value="${build.classes}/main" />
    <property name="build.classes.thrift" value="${build.classes}/thrift" />
    <property name="javadoc.dir" value="${build.dir}/javadoc"/>
    <property name="javadoc.jars.dir" value="${build.dir}/javadocs"/>
    <property name="interface.dir" value="${basedir}/interface"/>
    <property name="interface.thrift.dir" value="${interface.dir}/thrift"/>
    <property name="interface.thrift.gen-java" value="${interface.thrift.dir}/gen-java"/>
    <property name="test.dir" value="${basedir}/test"/>
    <property name="test.resources" value="${test.dir}/resources"/>
    <property name="test.lib" value="${build.dir}/test/lib"/>
    <property name="test.classes" value="${build.dir}/test/classes"/>
    <property name="test.conf" value="${test.dir}/conf"/>
    <property name="test.data" value="${test.dir}/data"/>
    <property name="test.name" value="*Test"/>
    <property name="test.classlistfile" value="testlist.txt"/>
    <property name="benchmark.name" value=""/>
    <property name="test.methods" value=""/>
    <property name="test.unit.src" value="${test.dir}/unit"/>
    <property name="test.long.src" value="${test.dir}/long"/>
    <property name="test.burn.src" value="${test.dir}/burn"/>
    <property name="test.microbench.src" value="${test.dir}/microbench"/>
    <property name="dist.dir" value="${build.dir}/dist"/>
    <property name="tmp.dir" value="${java.io.tmpdir}"/>

    <property name="doc.dir" value="${basedir}/doc"/>

    <property name="source.version" value="1.8"/>
    <property name="target.version" value="1.8"/>

    <condition property="version" value="${base.version}">
      <isset property="release"/>
    </condition>
    <property name="version" value="${base.version}-SNAPSHOT"/>
    <property name="version.properties.dir"
              value="${build.src.resources}/org/apache/cassandra/config/" />
    <property name="final.name" value="${ant.project.name}-${version}"/>

    <!-- details of what version of Maven ANT Tasks to fetch -->
    <property name="maven-ant-tasks.version" value="2.1.3" />
    <property name="maven-ant-tasks.local" value="${user.home}/.m2/repository/org/apache/maven/maven-ant-tasks"/>
    <property name="maven-ant-tasks.url"
              value="http://repo2.maven.org/maven2/org/apache/maven/maven-ant-tasks" />
    <!-- details of how and which Maven repository we publish to -->
    <property name="maven.version" value="3.0.3" />
    <condition property="maven-repository-url" value="https://repository.apache.org/service/local/staging/deploy/maven2">
      <isset property="release"/>
    </condition>
    <condition property="maven-repository-id" value="apache.releases.https">
      <isset property="release"/>
    </condition>
    <property name="maven-repository-url" value="https://repository.apache.org/content/repositories/snapshots"/>
    <property name="maven-repository-id" value="apache.snapshots.https"/>

    <property name="test.timeout" value="240000" />
    <property name="test.long.timeout" value="600000" />
    <property name="test.burn.timeout" value="600000" />

    <!-- default for cql tests. Can be override by -Dcassandra.test.use_prepared=false -->
    <property name="cassandra.test.use_prepared" value="true" />

    <!-- skip flushing schema tables during tests -->
    <property name="cassandra.test.flush_local_schema_changes" value="false" />

    <!-- http://www.eclemma.org/jacoco/ -->
    <property name="jacoco.export.dir" value="${build.dir}/jacoco/" />
    <property name="jacoco.partials.dir" value="${jacoco.export.dir}/partials" />
    <property name="jacoco.partialexecfile" value="${jacoco.partials.dir}/partial.exec" />
    <property name="jacoco.finalexecfile" value="${jacoco.export.dir}/jacoco.exec" />
    <property name="jacoco.version" value="0.7.5.201505241946"/>

    <property name="byteman.version" value="3.0.3"/>

    <property name="ecj.version" value="4.4.2"/>

    <condition property="maven-ant-tasks.jar.exists">
      <available file="${build.dir}/maven-ant-tasks-${maven-ant-tasks.version}.jar" />
    </condition>

    <condition property="maven-ant-tasks.jar.local">
      <available file="${maven-ant-tasks.local}/${maven-ant-tasks.version}/maven-ant-tasks-${maven-ant-tasks.version}.jar" />
    </condition>

    <condition property="is.source.artifact">
      <available file="${build.src.java}" type="dir" />
    </condition>

    <tstamp>
      <format property="YEAR" pattern="yyyy"/>
    </tstamp>

    <!-- Check if all tests are being run or just one. If it's all tests don't spam the console with test output.
         If it's an individual test print the output from the test under the assumption someone is debugging the test
         and wants to know what is going on without having to context switch to the log file that is generated.
         Debug level output still needs to be retrieved from the log file.  -->
    <script language="javascript">
        if (project.getProperty("cassandra.keepBriefBrief") == null)
        {
            if (project.getProperty("test.name").equals("*Test"))
                project.setProperty("cassandra.keepBriefBrief", "true");
            else
                project.setProperty("cassandra.keepBriefBrief", "false");
        }
    </script>

    <!--
         Add all the dependencies.
    -->
    <path id="maven-ant-tasks.classpath" path="${build.dir}/maven-ant-tasks-${maven-ant-tasks.version}.jar" />
    <path id="cassandra.classpath">
        <pathelement location="${build.classes.main}" />
        <pathelement location="${build.classes.thrift}" />
        <fileset dir="${build.lib}">
            <include name="**/*.jar" />
            <exclude name="**/*-sources.jar"/>
            <exclude name="**/ant-*.jar"/>
        </fileset>
        <fileset dir="${build.dir.lib}">
            <include name="**/*.jar" />
            <exclude name="**/*-sources.jar"/>
            <exclude name="**/ant-*.jar"/>
        </fileset>
    </path>

  <macrodef name="create-javadoc">
    <attribute name="destdir"/>
    <element name="filesets"/>
    <sequential>
      <javadoc destdir="@{destdir}" author="true" version="true" use="true"
        windowtitle="${ant.project.name} API" classpathref="cassandra.classpath"
        bottom="Copyright &amp;copy; ${YEAR} The Apache Software Foundation"
        useexternalfile="yes" encoding="UTF-8"
        maxmemory="256m">
        <filesets/>
      </javadoc>
    </sequential>
  </macrodef>

    <!--
        Setup the output directories.
    -->
    <target name="init">
        <fail unless="is.source.artifact"
            message="Not a source artifact, stopping here." />
        <mkdir dir="${build.classes.main}"/>
        <mkdir dir="${build.classes.thrift}"/>
        <mkdir dir="${test.lib}"/>
        <mkdir dir="${test.classes}"/>
        <mkdir dir="${stress.test.classes}"/>
        <mkdir dir="${build.src.gen-java}"/>
        <mkdir dir="${build.dir.lib}"/>
        <mkdir dir="${jacoco.export.dir}"/>
        <mkdir dir="${jacoco.partials.dir}"/>
    </target>

    <target name="clean" description="Remove all locally created artifacts">
        <delete dir="${build.test.dir}" />
        <delete dir="${build.classes}" />
        <delete dir="${build.src.gen-java}" />
        <delete dir="${version.properties.dir}" />
        <delete dir="${jacoco.export.dir}" />
        <delete dir="${jacoco.partials.dir}"/>
    </target>
    <target depends="clean" name="cleanall"/>

    <target name="realclean" depends="clean" description="Remove the entire build directory and all downloaded artifacts">
        <delete dir="${build.dir}" />
    </target>

    <!--
       This generates the CQL grammar files from Cql.g
    -->
    <target name="check-gen-cql3-grammar">
        <uptodate property="cql3current"
                targetfile="${build.src.gen-java}/org/apache/cassandra/cql3/Cql.tokens">
            <srcfiles dir="${build.src.antlr}">
                <include name="*.g"/>
            </srcfiles>
        </uptodate>
    </target>

    <target name="gen-cql3-grammar" depends="check-gen-cql3-grammar" unless="cql3current">
      <echo>Building Grammar ${build.src.antlr}/Cql.g  ...</echo>
      <java classname="org.antlr.Tool"
            classpath="${build.dir.lib}/jars/antlr-3.5.2.jar;${build.lib}/antlr-runtime-3.5.2.jar;${build.lib}/ST4-4.0.8.jar"
            fork="true"
            failonerror="true">
         <jvmarg value="-Xmx512M" />
         <arg value="-Xconversiontimeout" />
         <arg value="10000" />
         <arg value="${build.src.antlr}/Cql.g" />
         <arg value="-fo" />
         <arg value="${build.src.gen-java}/org/apache/cassandra/cql3/" />
         <arg value="-Xmaxinlinedfastates"/>
         <arg value="10"/> <!-- default is 60 -->
      </java>
    </target>

    <target name="generate-cql-html" depends="maven-ant-tasks-init" description="Generate HTML from textile source">
        <artifact:dependencies pathId="wikitext.classpath">
            <dependency groupId="com.datastax.wikitext" artifactId="wikitext-core-ant" version="1.3"/>
            <dependency groupId="org.fusesource.wikitext" artifactId="textile-core" version="1.3"/>
            <remoteRepository refid="central"/>
            <remoteRepository refid="apache"/>
        </artifact:dependencies>
        <taskdef classpathref="wikitext.classpath" resource="wikitexttasks.properties" />
        <wikitext-to-html markupLanguage="Textile">
            <fileset dir="${basedir}">
                <include name="doc/cql3/*.textile"/>
            </fileset>
        </wikitext-to-html>
    </target>

    <target name="gen-doc" depends="maven-ant-tasks-init" description="Generate documentation">
        <exec executable="make" osfamily="unix" dir="${doc.dir}">
            <arg value="html"/>
        </exec>
        <exec executable="cmd" osfamily="dos" dir="${doc.dir}">
            <arg value="/c"/>
            <arg value="make.bat"/>
            <arg value="html"/>
        </exec>
    </target>

    <!--
        Generates Java sources for tokenization support from jflex
        grammar files
    -->
    <target name="generate-jflex-java" description="Generate Java from jflex grammar">
        <taskdef classname="jflex.anttask.JFlexTask" classpath="${build.lib}/jflex-1.6.0.jar" name="jflex" />
        <jflex file="${build.src.java}/org/apache/cassandra/index/sasi/analyzer/StandardTokenizerImpl.jflex" destdir="${build.src.gen-java}/" />
    </target>

    <!--
       Fetch Maven Ant Tasks and Cassandra's dependencies
       These targets are intentionally free of dependencies so that they
       can be run stand-alone from a binary release artifact.
    -->
    <target name="maven-ant-tasks-localrepo" unless="maven-ant-tasks.jar.exists" if="maven-ant-tasks.jar.local"
            depends="init" description="Fetch Maven ANT Tasks from Maven Local Repository">
      <copy file="${maven-ant-tasks.local}/${maven-ant-tasks.version}/maven-ant-tasks-${maven-ant-tasks.version}.jar"
           tofile="${build.dir}/maven-ant-tasks-${maven-ant-tasks.version}.jar"/>
      <property name="maven-ant-tasks.jar.exists" value="true"/>
    </target>

    <target name="maven-ant-tasks-download" depends="init,maven-ant-tasks-localrepo" unless="maven-ant-tasks.jar.exists"
            description="Fetch Maven ANT Tasks from Maven Central Repositroy">
      <echo>Downloading Maven ANT Tasks...</echo>
      <get src="${maven-ant-tasks.url}/${maven-ant-tasks.version}/maven-ant-tasks-${maven-ant-tasks.version}.jar"
           dest="${build.dir}/maven-ant-tasks-${maven-ant-tasks.version}.jar" usetimestamp="true" />
      <copy file="${build.dir}/maven-ant-tasks-${maven-ant-tasks.version}.jar"
            tofile="${maven-ant-tasks.local}/${maven-ant-tasks.version}/maven-ant-tasks-${maven-ant-tasks.version}.jar"/>
    </target>

    <target name="maven-ant-tasks-init" depends="init,maven-ant-tasks-download" unless="maven-ant-tasks.initialized"
            description="Initialize Maven ANT Tasks">
      <typedef uri="antlib:org.apache.maven.artifact.ant" classpathref="maven-ant-tasks.classpath" />

      <!-- define the remote repositories we use -->
      <artifact:remoteRepository id="central"   url="${artifact.remoteRepository.central}"/>
      <artifact:remoteRepository id="apache"    url="${artifact.remoteRepository.apache}"/>

      <macrodef name="install">
        <attribute name="pomFile"/>
        <attribute name="file"/>
        <attribute name="classifier" default=""/>
        <attribute name="packaging" default="jar"/>
        <sequential>
          <artifact:mvn mavenVersion="${maven.version}" fork="true" failonerror="true">
            <arg value="org.apache.maven.plugins:maven-install-plugin:2.3.1:install-file" />
            <arg value="-DpomFile=@{pomFile}" />
            <arg value="-Dfile=@{file}" />
            <arg value="-Dclassifier=@{classifier}" />
            <arg value="-Dpackaging=@{packaging}" />
          </artifact:mvn>
        </sequential>
      </macrodef>

      <macrodef name="deploy">
        <attribute name="pomFile"/>
        <attribute name="file"/>
        <attribute name="classifier" default=""/>
        <attribute name="packaging" default="jar"/>
        <sequential>
          <artifact:mvn mavenVersion="${maven.version}" fork="true" failonerror="true">
            <jvmarg value="-Xmx512m"/>
            <arg value="org.apache.maven.plugins:maven-gpg-plugin:1.4:sign-and-deploy-file" />
            <arg value="-DretryFailedDeploymentCount=5" />
            <arg value="-Durl=${maven-repository-url}" />
            <arg value="-DrepositoryId=${maven-repository-id}" />
            <arg value="-DpomFile=@{pomFile}" />
            <arg value="-Dfile=@{file}" />
            <arg value="-Dclassifier=@{classifier}" />
            <arg value="-Dpackaging=@{packaging}" />
            <arg value="-Papache-release" />
          </artifact:mvn>
        </sequential>
      </macrodef>

      <property name="maven-ant-tasks.initialized" value="true"/>
    </target>

    <!-- this task defines the dependencies that will be fetched by Maven ANT Tasks
         the dependencies are re-used for publishing artifacts to Maven Central
         in order to keep everything consistent -->
    <target name="maven-declare-dependencies" depends="maven-ant-tasks-init"
            description="Define dependencies and dependency versions">
      <!-- The parent pom defines the versions of all dependencies -->
      <artifact:pom id="parent-pom"
                    groupId="org.apache.cassandra"
                    artifactId="cassandra-parent"
                    packaging="pom"
                    version="${version}"
                    url="http://cassandra.apache.org"
                    name="Apache Cassandra"
                    inceptionYear="2009"
                    description="The Apache Cassandra Project develops a highly scalable second-generation distributed database, bringing together Dynamo's fully distributed design and Bigtable's ColumnFamily-based data model.">
        <license name="The Apache Software License, Version 2.0" url="http://www.apache.org/licenses/LICENSE-2.0.txt"/>
        <scm connection="${scm.connection}" developerConnection="${scm.developerConnection}" url="${scm.url}"/>
        <dependencyManagement>
          <dependency groupId="org.xerial.snappy" artifactId="snappy-java" version="1.1.1.7"/>
          <dependency groupId="net.jpountz.lz4" artifactId="lz4" version="1.3.0"/>
          <dependency groupId="com.ning" artifactId="compress-lzf" version="0.8.4"/>
          <dependency groupId="com.google.guava" artifactId="guava" version="18.0"/>
          <dependency groupId="org.hdrhistogram" artifactId="HdrHistogram" version="2.1.9"/>
          <dependency groupId="commons-cli" artifactId="commons-cli" version="1.1"/>
          <dependency groupId="commons-codec" artifactId="commons-codec" version="1.9"/>
          <dependency groupId="org.apache.commons" artifactId="commons-lang3" version="3.1"/>
          <dependency groupId="org.apache.commons" artifactId="commons-math3" version="3.2"/>
          <dependency groupId="com.googlecode.concurrentlinkedhashmap" artifactId="concurrentlinkedhashmap-lru" version="1.4"/>
          <dependency groupId="org.antlr" artifactId="antlr" version="3.5.2">
            <exclusion groupId="org.antlr" artifactId="stringtemplate"/>
          </dependency>
          <dependency groupId="org.antlr" artifactId="antlr-runtime" version="3.5.2">
            <exclusion groupId="org.antlr" artifactId="stringtemplate"/>
          </dependency>
          <dependency groupId="org.slf4j" artifactId="slf4j-api" version="1.7.7"/>
          <dependency groupId="org.slf4j" artifactId="log4j-over-slf4j" version="1.7.7"/>
          <dependency groupId="org.slf4j" artifactId="jcl-over-slf4j" version="1.7.7" />
          <dependency groupId="ch.qos.logback" artifactId="logback-core" version="1.1.3"/>
          <dependency groupId="ch.qos.logback" artifactId="logback-classic" version="1.1.3"/>
          <dependency groupId="org.codehaus.jackson" artifactId="jackson-core-asl" version="1.9.2"/>
          <dependency groupId="org.codehaus.jackson" artifactId="jackson-mapper-asl" version="1.9.2"/>
          <dependency groupId="com.googlecode.json-simple" artifactId="json-simple" version="1.1"/>
          <dependency groupId="com.boundary" artifactId="high-scale-lib" version="1.0.6"/>
          <dependency groupId="com.github.jbellis" artifactId="jamm" version="0.3.0"/>

          <dependency groupId="com.thinkaurelius.thrift" artifactId="thrift-server" version="0.3.7">
            <exclusion groupId="org.slf4j" artifactId="slf4j-log4j12"/>
            <exclusion groupId="junit" artifactId="junit"/>
          </dependency>
          <dependency groupId="org.yaml" artifactId="snakeyaml" version="1.11"/>
          <dependency groupId="org.apache.thrift" artifactId="libthrift" version="0.9.2">
	         <exclusion groupId="commons-logging" artifactId="commons-logging"/>
          </dependency>
          <dependency groupId="junit" artifactId="junit" version="4.6" />
          <dependency groupId="org.apache.rat" artifactId="apache-rat" version="0.10">
             <exclusion groupId="commons-lang" artifactId="commons-lang"/>
          </dependency>
          <dependency groupId="org.apache.hadoop" artifactId="hadoop-core" version="1.0.3">
          	<exclusion groupId="org.mortbay.jetty" artifactId="servlet-api"/>
          	<exclusion groupId="commons-logging" artifactId="commons-logging"/>
          	<exclusion groupId="org.eclipse.jdt" artifactId="core"/>
		    <exclusion groupId="ant" artifactId="ant"/>
		    <exclusion groupId="junit" artifactId="junit"/>
          </dependency>
          <dependency groupId="org.apache.hadoop" artifactId="hadoop-minicluster" version="1.0.3">
		    <exclusion groupId="asm" artifactId="asm"/> <!-- this is the outdated version 3.1 -->
          </dependency>
          <dependency groupId="net.java.dev.jna" artifactId="jna" version="4.2.2"/>

          <dependency groupId="org.jacoco" artifactId="org.jacoco.agent" version="${jacoco.version}"/>
          <dependency groupId="org.jacoco" artifactId="org.jacoco.ant" version="${jacoco.version}"/>

          <dependency groupId="org.jboss.byteman" artifactId="byteman-install" version="${byteman.version}"/>
          <dependency groupId="org.jboss.byteman" artifactId="byteman" version="${byteman.version}"/>
          <dependency groupId="org.jboss.byteman" artifactId="byteman-submit" version="${byteman.version}"/>
          <dependency groupId="org.jboss.byteman" artifactId="byteman-bmunit" version="${byteman.version}"/>


          <dependency groupId="org.openjdk.jmh" artifactId="jmh-core" version="1.21"/>
          <dependency groupId="org.openjdk.jmh" artifactId="jmh-generator-annprocess" version="1.21"/>

          <dependency groupId="org.apache.cassandra" artifactId="cassandra-all" version="${version}" />
          <dependency groupId="org.apache.cassandra" artifactId="cassandra-thrift" version="${version}" />
          <dependency groupId="io.dropwizard.metrics" artifactId="metrics-core" version="3.1.5" />
          <dependency groupId="io.dropwizard.metrics" artifactId="metrics-jvm" version="3.1.5" />
          <dependency groupId="com.addthis.metrics" artifactId="reporter-config3" version="3.0.3" />
          <dependency groupId="org.mindrot" artifactId="jbcrypt" version="0.3m" />
          <dependency groupId="io.airlift" artifactId="airline" version="0.6" />
          <dependency groupId="io.netty" artifactId="netty-all" version="4.0.44.Final" />
          <dependency groupId="com.google.code.findbugs" artifactId="jsr305" version="2.0.2" />
          <dependency groupId="com.clearspring.analytics" artifactId="stream" version="2.5.2" />
          <dependency groupId="com.datastax.cassandra" artifactId="cassandra-driver-core" version="3.0.1" classifier="shaded">
            <exclusion groupId="io.netty" artifactId="netty-buffer"/>
            <exclusion groupId="io.netty" artifactId="netty-codec"/>
            <exclusion groupId="io.netty" artifactId="netty-handler"/>
            <exclusion groupId="io.netty" artifactId="netty-transport"/>
          </dependency>
          <dependency groupId="org.eclipse.jdt.core.compiler" artifactId="ecj" version="4.4.2" />
          <dependency groupId="org.caffinitas.ohc" artifactId="ohc-core" version="0.4.4" />
          <dependency groupId="org.caffinitas.ohc" artifactId="ohc-core-j8" version="0.4.4" />
          <dependency groupId="net.ju-n.compile-command-annotations" artifactId="compile-command-annotations" version="1.2.0" />
          <dependency groupId="org.fusesource" artifactId="sigar" version="1.6.4">
          	<exclusion groupId="log4j" artifactId="log4j"/>
          </dependency>
          <dependency groupId="joda-time" artifactId="joda-time" version="2.4" />
          <dependency groupId="com.carrotsearch" artifactId="hppc" version="0.5.4" />
          <dependency groupId="de.jflex" artifactId="jflex" version="1.6.0" />
          <dependency groupId="com.github.rholder" artifactId="snowball-stemmer" version="1.3.0.581.1" />
          <dependency groupId="com.googlecode.concurrent-trees" artifactId="concurrent-trees" version="2.4.0" />
          <dependency groupId="com.github.ben-manes.caffeine" artifactId="caffeine" version="2.2.6" />
          <dependency groupId="org.jctools" artifactId="jctools-core" version="1.2.1"/>
          <dependency groupId="org.ow2.asm" artifactId="asm" version="5.0.4" />
        </dependencyManagement>
        <developer id="adelapena" name="Andres de la Peña"/>
        <developer id="alakshman" name="Avinash Lakshman"/>
        <developer id="aleksey" name="Aleksey Yeschenko"/>
        <developer id="amorton" name="Aaron Morton"/>
        <developer id="aweisberg" name="Ariel Weisberg"/>
        <developer id="bdeggleston" name="Blake Eggleston"/>
        <developer id="benedict" name="Benedict Elliott Smith"/>
        <developer id="benjamin" name="Benjamin Lerer"/>
        <developer id="blambov" name="Branimir Lambov"/>
        <developer id="brandonwilliams" name="Brandon Williams"/>
        <developer id="carl" name="Carl Yeksigian"/>
        <developer id="dbrosius" name="David Brosiusd"/>
        <developer id="dikang" name="Dikang Gu"/>
        <developer id="eevans" name="Eric Evans"/>
        <developer id="gdusbabek" name="Gary Dusbabek"/>
        <developer id="goffinet" name="Chris Goffinet"/>
        <developer id="ifesdjeen" name="Alex Petrov"/>
        <developer id="jaakko" name="Laine Jaakko Olavi"/>
        <developer id="jake" name="T Jake Luciani"/>
        <developer id="jasonbrown" name="Jason Brown"/>
        <developer id="jbellis" name="Jonathan Ellis"/>
        <developer id="jfarrell" name="Jake Farrell"/>
        <developer id="jjirsa" name="Jeff Jirsa"/>
        <developer id="jkni" name="Joel Knighton"/>
        <developer id="jmckenzie" name="Josh McKenzie"/>
        <developer id="johan" name="Johan Oskarsson"/>
        <developer id="junrao" name="Jun Rao"/>
        <developer id="jzhuang" name="Jay Zhuang"/>
        <developer id="kohlisankalp" name="Sankalp Kohli"/>
        <developer id="marcuse" name="Marcus Eriksson"/>
        <developer id="mck" name="Michael Semb Wever"/>
        <developer id="mishail" name="Mikhail Stepura"/>
        <developer id="mshuler" name="Michael Shuler"/>
        <developer id="paulo" name="Paulo Motta"/>
        <developer id="pmalik" name="Prashant Malik"/>
        <developer id="rstupp" name="Robert Stupp"/>
        <developer id="scode" name="Peter Schuller"/>
        <developer id="beobal" name="Sam Tunnicliffe"/>
        <developer id="slebresne" name="Sylvain Lebresne"/>
        <developer id="stefania" name="Stefania Alborghetti"/>
        <developer id="tylerhobbs" name="Tyler Hobbs"/>
        <developer id="vijay" name="Vijay Parthasarathy"/>
        <developer id="xedin" name="Pavel Yaskevich"/>
        <developer id="yukim" name="Yuki Morishita"/>
        <developer id="zznate" name="Nate McCall"/>
      </artifact:pom>

      <!-- each dependency set then defines the subset of the dependencies for that dependency set -->
      <artifact:pom id="build-deps-pom"
                    artifactId="cassandra-build-deps">
        <parent groupId="org.apache.cassandra"
                artifactId="cassandra-parent"
                version="${version}"/>
        <dependency groupId="junit" artifactId="junit"/>
        <dependency groupId="org.apache.rat" artifactId="apache-rat"/>
        <dependency groupId="org.apache.hadoop" artifactId="hadoop-core"/>
      	<dependency groupId="org.apache.hadoop" artifactId="hadoop-minicluster"/>
      	<dependency groupId="com.google.code.findbugs" artifactId="jsr305"/>
        <dependency groupId="org.antlr" artifactId="antlr"/>
        <dependency groupId="com.datastax.cassandra" artifactId="cassandra-driver-core" classifier="shaded">
          <exclusion groupId="io.netty" artifactId="netty-buffer"/>
          <exclusion groupId="io.netty" artifactId="netty-codec"/>
          <exclusion groupId="io.netty" artifactId="netty-handler"/>
          <exclusion groupId="io.netty" artifactId="netty-transport"/>
        </dependency>
        <dependency groupId="org.eclipse.jdt.core.compiler" artifactId="ecj"/>
        <dependency groupId="org.caffinitas.ohc" artifactId="ohc-core" version="0.4.4" />
        <dependency groupId="org.caffinitas.ohc" artifactId="ohc-core-j8" version="0.4.4" />
        <dependency groupId="org.openjdk.jmh" artifactId="jmh-core"/>
        <dependency groupId="org.openjdk.jmh" artifactId="jmh-generator-annprocess"/>
        <dependency groupId="net.ju-n.compile-command-annotations" artifactId="compile-command-annotations"/>
        <dependency groupId="org.apache.ant" artifactId="ant-junit" version="1.9.4" />
      </artifact:pom>
      <!-- this build-deps-pom-sources "artifact" is the same as build-deps-pom but only with those
           artifacts that have "-source.jar" files -->
      <artifact:pom id="build-deps-pom-sources"
                    artifactId="cassandra-build-deps">
        <parent groupId="org.apache.cassandra"
                artifactId="cassandra-parent"
                version="${version}"/>
        <dependency groupId="junit" artifactId="junit"/>
        <dependency groupId="com.datastax.cassandra" artifactId="cassandra-driver-core" classifier="shaded">
          <exclusion groupId="io.netty" artifactId="netty-buffer"/>
          <exclusion groupId="io.netty" artifactId="netty-codec"/>
          <exclusion groupId="io.netty" artifactId="netty-handler"/>
          <exclusion groupId="io.netty" artifactId="netty-transport"/>
        </dependency>
        <dependency groupId="io.netty" artifactId="netty-all"/>
        <dependency groupId="org.eclipse.jdt.core.compiler" artifactId="ecj"/>
        <dependency groupId="org.caffinitas.ohc" artifactId="ohc-core"/>
        <dependency groupId="org.openjdk.jmh" artifactId="jmh-core"/>
        <dependency groupId="org.openjdk.jmh" artifactId="jmh-generator-annprocess"/>
        <dependency groupId="net.ju-n.compile-command-annotations" artifactId="compile-command-annotations"/>
        <dependency groupId="org.apache.ant" artifactId="ant-junit" version="1.9.4" />
      </artifact:pom>

      <artifact:pom id="coverage-deps-pom"
                    artifactId="cassandra-coverage-deps">
        <parent groupId="org.apache.cassandra"
                artifactId="cassandra-parent"
                version="${version}"/>
        <dependency groupId="org.jacoco" artifactId="org.jacoco.agent"/>
        <dependency groupId="org.jacoco" artifactId="org.jacoco.ant" />
        <dependency groupId="org.jboss.byteman" artifactId="byteman-install"/>
        <dependency groupId="org.jboss.byteman" artifactId="byteman"/>
        <dependency groupId="org.jboss.byteman" artifactId="byteman-submit"/>
        <dependency groupId="org.jboss.byteman" artifactId="byteman-bmunit"/>
      </artifact:pom>

      <artifact:pom id="test-deps-pom"
                    artifactId="cassandra-test-deps">
        <parent groupId="org.apache.cassandra"
                artifactId="cassandra-parent"
                version="${version}"/>
        <dependency groupId="joda-time" artifactId="joda-time"/>
      </artifact:pom>

      <!-- now the pom's for artifacts being deployed to Maven Central -->

      <artifact:pom id="all-pom"
                    artifactId="cassandra-all"
                    url="http://cassandra.apache.org"
                    name="Apache Cassandra">
        <parent groupId="org.apache.cassandra"
                artifactId="cassandra-parent"
                version="${version}"/>
        <scm connection="${scm.connection}" developerConnection="${scm.developerConnection}" url="${scm.url}"/>
        <dependency groupId="org.xerial.snappy" artifactId="snappy-java"/>
        <dependency groupId="net.jpountz.lz4" artifactId="lz4"/>
        <dependency groupId="com.ning" artifactId="compress-lzf"/>
        <dependency groupId="com.google.guava" artifactId="guava"/>
        <dependency groupId="commons-cli" artifactId="commons-cli"/>
        <dependency groupId="commons-codec" artifactId="commons-codec"/>
        <dependency groupId="org.apache.commons" artifactId="commons-lang3"/>
        <dependency groupId="org.apache.commons" artifactId="commons-math3"/>
        <dependency groupId="com.googlecode.concurrentlinkedhashmap" artifactId="concurrentlinkedhashmap-lru"/>
        <dependency groupId="org.antlr" artifactId="antlr"/>
        <dependency groupId="org.antlr" artifactId="antlr-runtime"/>
        <dependency groupId="org.slf4j" artifactId="slf4j-api"/>
        <dependency groupId="org.slf4j" artifactId="log4j-over-slf4j"/>
        <dependency groupId="org.slf4j" artifactId="jcl-over-slf4j"/>
        <dependency groupId="org.codehaus.jackson" artifactId="jackson-core-asl"/>
        <dependency groupId="org.codehaus.jackson" artifactId="jackson-mapper-asl"/>
        <dependency groupId="com.googlecode.json-simple" artifactId="json-simple"/>
        <dependency groupId="com.boundary" artifactId="high-scale-lib"/>
        <dependency groupId="org.yaml" artifactId="snakeyaml"/>
        <dependency groupId="org.mindrot" artifactId="jbcrypt"/>
        <dependency groupId="io.airlift" artifactId="airline"/>
        <dependency groupId="io.dropwizard.metrics" artifactId="metrics-core"/>
        <dependency groupId="io.dropwizard.metrics" artifactId="metrics-jvm"/>
        <dependency groupId="com.addthis.metrics" artifactId="reporter-config3"/>
        <dependency groupId="com.thinkaurelius.thrift" artifactId="thrift-server"/>
        <dependency groupId="com.clearspring.analytics" artifactId="stream"/>

        <dependency groupId="ch.qos.logback" artifactId="logback-core"/>
        <dependency groupId="ch.qos.logback" artifactId="logback-classic"/>

        <dependency groupId="org.apache.thrift" artifactId="libthrift"/>
        <dependency groupId="org.apache.cassandra" artifactId="cassandra-thrift"/>

        <!-- don't need hadoop classes to run, but if you use the hadoop stuff -->
        <dependency groupId="org.apache.hadoop" artifactId="hadoop-core" optional="true"/>
        <dependency groupId="org.apache.hadoop" artifactId="hadoop-minicluster" optional="true"/>

        <!-- don't need the Java Driver to run, but if you use the hadoop stuff or UDFs -->
        <dependency groupId="com.datastax.cassandra" artifactId="cassandra-driver-core" classifier="shaded" optional="true">
          <exclusion groupId="io.netty" artifactId="netty-buffer"/>
          <exclusion groupId="io.netty" artifactId="netty-codec"/>
          <exclusion groupId="io.netty" artifactId="netty-handler"/>
          <exclusion groupId="io.netty" artifactId="netty-transport"/>
        </dependency>

        <!-- don't need jna to run, but nice to have -->
        <dependency groupId="net.java.dev.jna" artifactId="jna"/>

        <!-- don't need jamm unless running a server in which case it needs to be a -javagent to be used anyway -->
        <dependency groupId="com.github.jbellis" artifactId="jamm"/>

        <dependency groupId="io.netty" artifactId="netty-all"/>
        <dependency groupId="joda-time" artifactId="joda-time"/>
        <dependency groupId="org.fusesource" artifactId="sigar"/>
        <dependency groupId="org.eclipse.jdt.core.compiler" artifactId="ecj"/>
        <dependency groupId="org.caffinitas.ohc" artifactId="ohc-core"/>
        <dependency groupId="org.caffinitas.ohc" artifactId="ohc-core-j8"/>
        <dependency groupId="com.github.ben-manes.caffeine" artifactId="caffeine" />
        <dependency groupId="org.jctools" artifactId="jctools-core"/>
        <dependency groupId="org.ow2.asm" artifactId="asm" />
      </artifact:pom>
      <artifact:pom id="thrift-pom"
                    artifactId="cassandra-thrift"
                    url="http://cassandra.apache.org"
                    name="Apache Cassandra">
        <parent groupId="org.apache.cassandra"
                artifactId="cassandra-parent"
                version="${version}"/>
        <scm connection="${scm.connection}" developerConnection="${scm.developerConnection}" url="${scm.url}"/>
        <dependency groupId="org.apache.commons" artifactId="commons-lang3"/>
        <dependency groupId="org.slf4j" artifactId="slf4j-api"/>
        <dependency groupId="org.slf4j" artifactId="log4j-over-slf4j"/>
        <dependency groupId="org.slf4j" artifactId="jcl-over-slf4j"/>
        <dependency groupId="org.apache.thrift" artifactId="libthrift"/>
        <dependency groupId="com.carrotsearch" artifactId="hppc" version="0.5.4" />
        <dependency groupId="de.jflex" artifactId="jflex" version="1.6.0" />
        <dependency groupId="com.github.rholder" artifactId="snowball-stemmer" version="1.3.0.581.1" />
        <dependency groupId="com.googlecode.concurrent-trees" artifactId="concurrent-trees" version="2.4.0" />

      </artifact:pom>
      <artifact:pom id="dist-pom"
                    artifactId="apache-cassandra"
                    packaging="pom"
                    url="http://cassandra.apache.org"
                    name="Apache Cassandra">
        <parent groupId="org.apache.cassandra"
                artifactId="cassandra-parent"
                version="${version}"/>
        <scm connection="${scm.connection}" developerConnection="${scm.developerConnection}" url="${scm.url}"/>
      </artifact:pom>
    </target>

    <target name="maven-ant-tasks-retrieve-build" depends="maven-declare-dependencies" unless="without.maven">
      <!-- retrieve artifacts -->
      <artifact:dependencies pomRefId="build-deps-pom"
                             filesetId="build-dependency-jars"
                             cacheDependencyRefs="true"
                             dependencyRefsBuildFile="${build.dir}/build-dependencies.xml">
          <remoteRepository refid="central"/>
          <remoteRepository refid="apache"/>
      </artifact:dependencies>
      <!-- retrieve -source.jar artifacts using the reference-pom with the artifacts that have these -->
      <artifact:dependencies pomRefId="build-deps-pom-sources"
                             sourcesFilesetId="build-dependency-sources"
                             cacheDependencyRefs="true"
                             dependencyRefsBuildFile="${build.dir}/build-dependencies-sources.xml">
          <remoteRepository refid="central"/>
          <remoteRepository refid="apache"/>
      </artifact:dependencies>
      <copy todir="${build.dir.lib}/jars">
          <fileset refid="build-dependency-jars"/>
          <mapper type="flatten"/>
      </copy>
      <copy todir="${build.dir.lib}/sources">
          <fileset refid="build-dependency-sources"/>
          <mapper type="flatten"/>
      </copy>
      <!-- code coverage tools -->
      <artifact:dependencies pomRefId="coverage-deps-pom"
                             filesetId="coverage-dependency-jars">
          <remoteRepository refid="central"/>
      </artifact:dependencies>
      <copy todir="${build.dir.lib}/jars">
          <fileset refid="coverage-dependency-jars"/>
          <mapper type="flatten"/>
      </copy>
      <!-- jacoco agent jar comes wrapped in a jar -->
      <unzip src="${build.dir.lib}/jars/org.jacoco.agent-${jacoco.version}.jar" dest="${build.dir.lib}/jars">
        <patternset>
            <include name="*.jar"/>
        </patternset>
        <mapper type="flatten"/>
      </unzip>
    </target>

    <target name="maven-ant-tasks-retrieve-test" depends="maven-ant-tasks-init">
      <artifact:dependencies pomRefId="test-deps-pom"
                             filesetId="test-dependency-jars"
                             sourcesFilesetId="test-dependency-sources"
                             cacheDependencyRefs="true"
                             dependencyRefsBuildFile="${build.dir}/test-dependencies.xml">
        <remoteRepository refid="apache"/>
        <remoteRepository refid="central"/>
      </artifact:dependencies>
      <copy todir="${test.lib}/jars">
        <fileset refid="test-dependency-jars"/>
        <mapper type="flatten"/>
      </copy>
      <copy todir="${test.lib}/sources">
        <fileset refid="test-dependency-sources"/>
        <mapper type="flatten"/>
      </copy>
    </target>

    <target name="echo-base-version">
        <echo message="${base.version}" />
    </target>

    <!--
       Generate thrift code.  We have targets to build java because
       Cassandra depends on it, and python because that is what the system
       tests run.
    -->
    <target name="check-gen-thrift-java">
      <uptodate property="thriftUpToDate" srcfile="${interface.dir}/cassandra.thrift"
            targetfile="${interface.thrift.gen-java}/org/apache/cassandra/thrift/Cassandra.java" />
    </target>
    <target name="gen-thrift-java" unless="thriftUpToDate" depends="check-gen-thrift-java"
            description="Generate Thrift Java artifacts">
      <echo>Generating Thrift Java code from ${basedir}/interface/cassandra.thrift...</echo>
      <exec executable="thrift" dir="${basedir}/interface" failonerror="true">
        <arg line="--gen java:hashcode" />
        <arg line="-o ${interface.thrift.dir}" />
        <arg line="cassandra.thrift" />
      </exec>
      <antcall target="write-java-license-headers" />
    </target>

    <target name="_write-java-license-headers" depends="rat-init">
      <java classname="org.apache.rat.Report" fork="true"
            output="${build.dir}/rat-report.log">
        <classpath refid="rat.classpath" />
        <arg value="-a" />
        <arg value="--force" />
        <arg value="interface/thrift" />
      </java>
    </target>

    <target name="write-java-license-headers" unless="without.rat" description="Add missing java license headers">
      <antcall target="_write-java-license-headers" />
    </target>

    <target name="gen-thrift-py" description="Generate Thrift Python artifacts">
      <echo>Generating Thrift Python code from ${basedir}/interface/cassandra.thrift...</echo>
      <exec executable="thrift" dir="${basedir}/interface" failonerror="true">
        <arg line="--gen py" />
        <arg line="-o ${interface.thrift.dir}" />
        <arg line="cassandra.thrift" />
      </exec>
      <exec executable="thrift" dir="${basedir}/interface" failonerror="true">
        <arg line="--gen py:twisted" />
        <arg line="-o ${interface.thrift.dir}" />
        <arg line="cassandra.thrift" />
      </exec>
    </target>

    <!-- create properties file with C version -->
    <target name="createVersionPropFile">
      <taskdef name="propertyfile" classname="org.apache.tools.ant.taskdefs.optional.PropertyFile"/>
      <mkdir dir="${version.properties.dir}"/>
      <propertyfile file="${version.properties.dir}/version.properties">
        <entry key="CassandraVersion" value="${version}"/>
      </propertyfile>
    </target>

    <target name="test-run" depends="build"
            description="Run in test mode.  Not for production use!">
      <java classname="org.apache.cassandra.service.CassandraDaemon" fork="true">
        <classpath>
          <path refid="cassandra.classpath"/>
          <pathelement location="${test.conf}"/>
        </classpath>
        <jvmarg value="-Dstorage-config=${test.conf}"/>
        <jvmarg value="-javaagent:${basedir}/lib/jamm-0.3.0.jar" />
        <jvmarg value="-ea"/>
      </java>
    </target>

    <!--
        The build target builds all the .class files
    -->
    <target name="build"
        depends="maven-ant-tasks-retrieve-build,build-project" description="Compile Cassandra classes"/>
    <target name="codecoverage" depends="jacoco-run,jacoco-report" description="Create code coverage report"/>

    <target depends="init,gen-cql3-grammar,generate-cql-html,generate-jflex-java"
            name="build-project">
        <echo message="${ant.project.name}: ${ant.file}"/>
        <!-- Order matters! -->
        <javac fork="true"
               debug="true" debuglevel="${debuglevel}" encoding="utf-8"
               destdir="${build.classes.thrift}" includeantruntime="false" source="${source.version}" target="${target.version}"
               memorymaximumsize="512M">
            <src path="${interface.thrift.dir}/gen-java"/>
            <classpath refid="cassandra.classpath"/>
        </javac>
        <javac fork="true"
               debug="true" debuglevel="${debuglevel}" encoding="utf-8"
               destdir="${build.classes.main}" includeantruntime="false" source="${source.version}" target="${target.version}"
               memorymaximumsize="512M">
            <src path="${build.src.java}"/>
            <src path="${build.src.gen-java}"/>
            <compilerarg value="-XDignore.symbol.file"/>
            <compilerarg value="-Xbootclasspath/p:${build.src.jdkoverride}"/>
            <classpath refid="cassandra.classpath"/>
        </javac>
        <antcall target="createVersionPropFile"/>
        <copy todir="${build.classes.main}">
            <fileset dir="${build.src.resources}" />
        </copy>
	<copy todir="${basedir}/conf" file="${build.classes.main}/META-INF/hotspot_compiler"/>
    </target>

    <!-- Stress build file -->
    <property name="stress.build.src" value="${basedir}/tools/stress/src" />
    <property name="stress.test.src" value="${basedir}/tools/stress/test/unit" />
    <property name="stress.build.classes" value="${build.classes}/stress" />
    <property name="stress.test.classes" value="${build.dir}/test/stress-classes" />
	<property name="stress.manifest" value="${stress.build.classes}/MANIFEST.MF" />
    <path id="cassandra.classes">
        <pathelement location="${basedir}/build/classes/main" />
        <pathelement location="${basedir}/build/classes/thrift" />
    </path>

    <target name="stress-build-test" depends="stress-build" description="Compile stress tests">
        <javac debug="true" debuglevel="${debuglevel}" destdir="${stress.test.classes}"
               includeantruntime="false"
               source="${source.version}"
               target="${target.version}"
               encoding="utf-8">
            <classpath>
                <path refid="cassandra.classpath"/>
                <pathelement location="${stress.build.classes}" />
            </classpath>
            <src path="${stress.test.src}"/>
        </javac>
    </target>

    <target name="stress-build" depends="build" description="build stress tool">
    	<mkdir dir="${stress.build.classes}" />
        <javac compiler="modern" debug="true" debuglevel="${debuglevel}" encoding="utf-8" destdir="${stress.build.classes}" includeantruntime="true" source="${source.version}" target="${target.version}">
            <src path="${stress.build.src}" />
            <classpath>
                <path refid="cassandra.classes" />
                <path>
                    <fileset dir="${build.lib}">
                        <include name="**/*.jar" />
                    </fileset>
                </path>
            </classpath>
        </javac>
        <copy todir="${stress.build.classes}">
            <fileset dir="${stress.build.src}/resources" />
        </copy>
    </target>

    <target name="stress-test" depends="stress-build-test, build-test" description="Runs stress tests">
        <testmacro inputdir="${stress.test.src}"
                       timeout="${test.timeout}">
        </testmacro>
    </target>

	<target name="_write-poms" depends="maven-declare-dependencies">
	    <artifact:writepom pomRefId="parent-pom" file="${build.dir}/${final.name}-parent.pom"/>
	    <artifact:writepom pomRefId="thrift-pom"
	                       file="${build.dir}/${ant.project.name}-thrift-${version}.pom"/>
	    <artifact:writepom pomRefId="all-pom" file="${build.dir}/${final.name}.pom"/>
	</target>

	<target name="write-poms" unless="without.maven">
	    <antcall target="_write-poms" />
	</target>

    <!--
        The jar target makes cassandra.jar output.
    -->
    <target name="jar"
            depends="build, build-test, stress-build, write-poms"
            description="Assemble Cassandra JAR files">
      <mkdir dir="${build.classes.main}/META-INF" />
      <mkdir dir="${build.classes.thrift}/META-INF" />
      <copy file="LICENSE.txt"
            tofile="${build.classes.main}/META-INF/LICENSE.txt"/>
      <copy file="LICENSE.txt"
            tofile="${build.classes.thrift}/META-INF/LICENSE.txt"/>
      <copy file="NOTICE.txt"
            tofile="${build.classes.main}/META-INF/NOTICE.txt"/>
      <copy file="NOTICE.txt"
            tofile="${build.classes.thrift}/META-INF/NOTICE.txt"/>

      <!-- Thrift Jar -->
      <jar jarfile="${build.dir}/${ant.project.name}-thrift-${version}.jar"
           basedir="${build.classes.thrift}">
        <fileset dir="${build.classes.main}">
          <include name="org/apache/cassandra/thrift/ITransportFactory*.class" />
          <include name="org/apache/cassandra/thrift/TFramedTransportFactory*.class" />
        </fileset>
        <manifest>
          <attribute name="Implementation-Title" value="Cassandra"/>
          <attribute name="Implementation-Version" value="${version}"/>
          <attribute name="Implementation-Vendor" value="Apache"/>
        </manifest>
      </jar>

      <!-- Main Jar -->
      <jar jarfile="${build.dir}/${final.name}.jar">
        <fileset dir="${build.classes.main}">
          <exclude name="org/apache/cassandra/thrift/ITransportFactory*.class" />
          <exclude name="org/apache/cassandra/thrift/TFramedTransportFactory*.class" />
        </fileset>
        <manifest>
        <!-- <section name="org/apache/cassandra/infrastructure"> -->
          <attribute name="Implementation-Title" value="Cassandra"/>
          <attribute name="Implementation-Version" value="${version}"/>
          <attribute name="Implementation-Vendor" value="Apache"/>
          <attribute name="Premain-Class"
                     value="org.apache.cassandra.infrastructure.continuations.CAgent"/>
          <attribute name="Class-Path"
                     value="${ant.project.name}-thrift-${version}.jar" />
        <!-- </section> -->
        </manifest>
      </jar>

      <!-- Stress jar -->
      <manifest file="${stress.manifest}">
        <attribute name="Built-By" value="Pavel Yaskevich"/>
        <attribute name="Main-Class" value="org.apache.cassandra.stress.Stress"/>
      </manifest>
      <mkdir dir="${stress.build.classes}/META-INF" />
      <mkdir dir="${build.dir}/tools/lib/" />
      <jar destfile="${build.dir}/tools/lib/stress.jar" manifest="${stress.manifest}">
        <fileset dir="${stress.build.classes}"/>
      </jar>
    </target>

    <!--
        The javadoc-jar target makes cassandra-javadoc.jar output required for publishing to Maven central repository.
    -->
    <target name="javadoc-jar" description="Assemble Cassandra JavaDoc JAR file">
      <mkdir dir="${javadoc.jars.dir}"/>
      <create-javadoc destdir="${javadoc.jars.dir}/thrift">
        <filesets>
          <fileset dir="${interface.thrift.dir}/gen-java" defaultexcludes="yes">
            <include name="org/apache/**/*.java"/>
          </fileset>
        </filesets>
      </create-javadoc>
      <jar jarfile="${build.dir}/${ant.project.name}-thrift-${version}-javadoc.jar"
           basedir="${javadoc.jars.dir}/thrift"/>

      <create-javadoc destdir="${javadoc.jars.dir}/main">
        <filesets>
          <fileset dir="${build.src.java}" defaultexcludes="yes">
            <include name="org/apache/**/*.java"/>
          </fileset>
          <fileset dir="${build.src.gen-java}" defaultexcludes="yes">
            <include name="org/apache/**/*.java"/>
          </fileset>
        </filesets>
      </create-javadoc>
      <jar jarfile="${build.dir}/${final.name}-javadoc.jar"
           basedir="${javadoc.jars.dir}/main"/>

      <!-- javadoc task always rebuilds so might as well remove the generated docs to prevent
           being pulled into the distribution by accident -->
      <delete quiet="true" dir="${javadoc.jars.dir}"/>
    </target>

    <!--
        The sources-jar target makes cassandra-sources.jar output required for publishing to Maven central repository.
    -->
    <target name="sources-jar" depends="init" description="Assemble Cassandra Sources JAR file">
      <jar jarfile="${build.dir}/${ant.project.name}-thrift-${version}-sources.jar">
        <fileset dir="${interface.thrift.dir}/gen-java" defaultexcludes="yes">
          <include name="org/apache/**/*.java"/>
        </fileset>
      </jar>
      <jar jarfile="${build.dir}/${final.name}-sources.jar">
        <fileset dir="${build.src.java}" defaultexcludes="yes">
          <include name="org/apache/**/*.java"/>
        </fileset>
        <fileset dir="${build.src.gen-java}" defaultexcludes="yes">
          <include name="org/apache/**/*.java"/>
        </fileset>
      </jar>
    </target>

    <!-- creates release tarballs -->
    <target name="artifacts" depends="jar,javadoc,gen-doc"
            description="Create Cassandra release artifacts">
      <mkdir dir="${dist.dir}"/>
      <!-- fix the control linefeed so that builds on windows works on linux -->
      <fixcrlf srcdir="bin" includes="**/*" excludes="**/*.bat, **/*.ps1" eol="lf" eof="remove" />
      <fixcrlf srcdir="conf" includes="**/*" excludes="**/*.bat, **/*.ps1" eol="lf" eof="remove" />
      <fixcrlf srcdir="tools/bin" includes="**/*" excludes="**/*.bat, **/*.ps1" eol="lf" eof="remove" />
      <copy todir="${dist.dir}/lib">
        <fileset dir="${build.lib}"/>
        <fileset dir="${build.dir}">
          <include name="${final.name}.jar" />
          <include name="${ant.project.name}-thrift-${version}.jar" />
        </fileset>
      </copy>
      <copy todir="${dist.dir}/javadoc">
        <fileset dir="${javadoc.dir}"/>
      </copy>
      <copy todir="${dist.dir}/doc">
        <fileset dir="doc">
          <include name="cql3/CQL.html" />
          <include name="cql3/CQL.css" />
          <include name="SASI.md" />
        </fileset>
      </copy>
      <copy todir="${dist.dir}/doc/html">
        <fileset dir="doc" />
        <globmapper from="build/html/*" to="*"/>
      </copy>
      <copy todir="${dist.dir}/bin">
        <fileset dir="bin"/>
      </copy>
      <copy todir="${dist.dir}/conf">
        <fileset dir="conf"/>
      </copy>
      <copy todir="${dist.dir}/interface">
        <fileset dir="interface">
          <include name="**/*.thrift" />
        </fileset>
      </copy>
      <copy todir="${dist.dir}/pylib">
        <fileset dir="pylib">
          <include name="**" />
          <exclude name="**/*.pyc" />
        </fileset>
      </copy>
      <copy todir="${dist.dir}/">
        <fileset dir="${basedir}">
          <include name="*.txt" />
        </fileset>
      </copy>
      <copy todir="${dist.dir}/tools/bin">
        <fileset dir="${basedir}/tools/bin"/>
      </copy>
      <copy todir="${dist.dir}/tools/">
        <fileset dir="${basedir}/tools/">
            <include name="*.yaml"/>
	</fileset>
      </copy>
      <copy todir="${dist.dir}/tools/lib">
        <fileset dir="${build.dir}/tools/lib/">
            <include name="*.jar" />
        </fileset>
      </copy>
      <artifact:writepom pomRefId="dist-pom"
            file="${build.dir}/${final.name}-dist.pom"/>
      <tar compression="gzip" longfile="gnu"
        destfile="${build.dir}/${final.name}-bin.tar.gz">

        <!-- Everything but bin/ (default mode) -->
        <tarfileset dir="${dist.dir}" prefix="${final.name}">
          <include name="**"/>
          <exclude name="bin/*" />
        </tarfileset>
        <!-- Shell includes in bin/ (default mode) -->
        <tarfileset dir="${dist.dir}" prefix="${final.name}">
          <include name="bin/*.in.sh" />
        </tarfileset>
        <!-- Executable scripts in bin/ -->
        <tarfileset dir="${dist.dir}" prefix="${final.name}" mode="755">
          <include name="bin/*"/>
          <include name="tools/bin/*"/>
          <not>
                <filename name="bin/*.in.sh" />
          </not>
        </tarfileset>
      </tar>

      <tar compression="gzip" longfile="gnu"
           destfile="${build.dir}/${final.name}-src.tar.gz">

        <tarfileset dir="${basedir}"
                    prefix="${final.name}-src">
          <include name="**"/>
          <exclude name="build/**" />
          <exclude name="src/gen-java/**" />
          <exclude name=".git/**" />
          <exclude name="bin/*" /> <!-- handled separately below -->
          <!-- exclude Eclipse files -->
          <exclude name=".project" />
          <exclude name=".classpath" />
          <exclude name=".settings/**" />
          <exclude name=".externalToolBuilders/**" />
        </tarfileset>

        <!-- Shell includes and batch files in bin/ -->
        <tarfileset dir="${basedir}" prefix="${final.name}-src">
          <include name="bin/*.in.sh" />
          <include name="bin/*.bat" />
        </tarfileset>
        <!-- Everything else (assumed to be scripts), is executable -->
        <tarfileset dir="${basedir}" prefix="${final.name}-src" mode="755">
          <include name="bin/*"/>
          <exclude name="bin/*.in.sh" />
          <exclude name="bin/*.bat" />
        </tarfileset>
      </tar>
    </target>

    <target name="release" depends="eclipse-warnings,artifacts,rat-init"
            description="Create and QC release artifacts">
      <checksum forceOverwrite="yes" todir="${build.dir}" fileext=".md5"
                algorithm="MD5">
        <fileset dir="${build.dir}">
          <include name="*.tar.gz" />
        </fileset>
      </checksum>
      <checksum forceOverwrite="yes" todir="${build.dir}" fileext=".sha"
                algorithm="SHA">
        <fileset dir="${build.dir}">
          <include name="*.tar.gz" />
        </fileset>
      </checksum>

      <rat:report xmlns:rat="antlib:org.apache.rat.anttasks"
                  reportFile="${build.dir}/${final.name}-bin.rat.txt">
        <tarfileset>
          <gzipresource>
            <file file="${build.dir}/${final.name}-bin.tar.gz" />
          </gzipresource>
        </tarfileset>
      </rat:report>

      <rat:report xmlns:rat="antlib:org.apache.rat.anttasks"
                  reportFile="${build.dir}/${final.name}-src.rat.txt">
        <tarfileset>
          <gzipresource>
            <file file="${build.dir}/${final.name}-src.tar.gz" />
          </gzipresource>
        </tarfileset>
      </rat:report>
    </target>

<<<<<<< HEAD
  <target name="build-jmh" depends="build-test" description="Create JMH uber jar">
      <jar jarfile="${build.test.dir}/deps.jar">
          <zipgroupfileset dir="${build.dir.lib}/jars">
              <include name="*jmh*.jar"/>
              <include name="jopt*.jar"/>
              <include name="commons*.jar"/>
          </zipgroupfileset>
          <zipgroupfileset dir="${build.lib}" includes="*.jar"/>
      </jar>
      <jar jarfile="${build.test.dir}/benchmarks.jar">
          <manifest>
              <attribute name="Main-Class" value="org.openjdk.jmh.Main"/>
          </manifest>
          <zipfileset src="${build.test.dir}/deps.jar" excludes="META-INF/*.SF" />
          <fileset dir="${build.classes.main}"/>
          <fileset dir="${test.classes}"/>
      </jar>
  </target>

    <!-- use https://github.com/krummas/jstackjunit to get thread dumps when unit tests time out -->
  <taskdef name="junit" classname="org.krummas.junit.JStackJUnitTask" classpath="lib/jstackjunit-0.0.1.jar"/>

=======
>>>>>>> 23d722ee
  <target name="build-test" depends="build" description="Compile test classes">
    <javac
     compiler="modern"
     debug="true"
     debuglevel="${debuglevel}"
     destdir="${test.classes}"
     includeantruntime="true"
     source="${source.version}"
     target="${target.version}"
     encoding="utf-8">
     <classpath>
        <path refid="cassandra.classpath"/>
     </classpath>
     <compilerarg value="-XDignore.symbol.file"/>
     <src path="${test.unit.src}"/>
     <src path="${test.long.src}"/>
     <src path="${test.burn.src}"/>
     <src path="${test.microbench.src}"/>
    </javac>

    <!-- Non-java resources needed by the test suite -->
    <copy todir="${test.classes}">
      <fileset dir="${test.resources}"/>
    </copy>
  </target>

  <!-- Defines how to run a set of tests. If you change the defaults for attributes
       you should also update them in testmacro.,
       The two are split because the helper doesn't generate
       a junit report or fail on errors, since this is called in parallel to run tests
       when we choose to run tests in parallel -->
  <macrodef name="testmacrohelper">
    <attribute name="inputdir" />
    <attribute name="timeout" default="${test.timeout}" />
    <attribute name="forkmode" default="perTest"/>
    <element name="optjvmargs" implicit="true" optional="true" />
    <attribute name="filter" default="**/${test.name}.java"/>
    <attribute name="exclude" default="" />
    <attribute name="filelist" default="" />
    <attribute name="poffset" default="0"/>
    <attribute name="testtag" default=""/>
    <attribute name="usejacoco" default="no"/>

    <sequential>
      <condition property="additionalagent"
                 value="-javaagent:${build.dir.lib}/jars/jacocoagent.jar=destfile=${jacoco.partialexecfile}"
                 else="">
        <istrue value="${usejacoco}"/>
      </condition>
      <!-- use https://github.com/krummas/jstackjunit to get thread dumps when unit tests time out -->
      <taskdef name="junit-timeout" classname="org.krummas.junit.JStackJUnitTask" classpath="lib/jstackjunit-0.0.1.jar"/>
      <mkdir dir="${build.test.dir}/cassandra"/>
      <mkdir dir="${build.test.dir}/output"/>
      <mkdir dir="${build.test.dir}/output/@{testtag}"/>
      <junit-timeout fork="on" forkmode="@{forkmode}" failureproperty="testfailed" maxmemory="1024m" timeout="@{timeout}">
        <formatter classname="org.apache.cassandra.CassandraXMLJUnitResultFormatter" extension=".xml" usefile="true"/>
        <formatter classname="org.apache.cassandra.CassandraBriefJUnitResultFormatter" usefile="false"/>
        <jvmarg value="-Dstorage-config=${test.conf}"/>
        <jvmarg value="-Djava.awt.headless=true"/>
        <!-- Cassandra 3.0+ needs <jvmarg line="... ${additionalagent}" /> here! (not value=) -->
        <jvmarg line="-javaagent:${basedir}/lib/jamm-0.3.0.jar ${additionalagent}" />
        <jvmarg value="-ea"/>
        <jvmarg value="-Dcassandra.debugrefcount=true"/>
        <jvmarg value="-Xss256k"/>
        <jvmarg value="-Dcassandra.memtable_row_overhead_computation_step=100"/>
        <jvmarg value="-Dcassandra.test.use_prepared=${cassandra.test.use_prepared}"/>
        <jvmarg value="-Dcassandra.test.offsetseed=@{poffset}"/>
        <jvmarg value="-Dcassandra.test.sstableformatdevelopment=true"/>
        <!-- The first time SecureRandom initializes can be slow if it blocks on /dev/random -->
        <jvmarg value="-Djava.security.egd=file:/dev/urandom" />
        <jvmarg value="-Dcassandra.testtag=@{testtag}"/>
        <jvmarg value="-Dcassandra.keepBriefBrief=${cassandra.keepBriefBrief}" />
	<optjvmargs/>
        <classpath>
          <pathelement path="${java.class.path}"/>
          <pathelement location="${stress.build.classes}"/>
          <path refid="cassandra.classpath" />
          <pathelement location="${test.classes}"/>
          <pathelement location="${stress.test.classes}"/>
          <pathelement location="${test.conf}"/>
          <fileset dir="${test.lib}">
            <include name="**/*.jar" />
          </fileset>
        </classpath>
        <batchtest todir="${build.test.dir}/output/@{testtag}">
            <fileset dir="@{inputdir}" includes="@{filter}" excludes="@{exclude}"/>
            <filelist dir="@{inputdir}" files="@{filelist}"/>
        </batchtest>
<<<<<<< HEAD
      </junit>

      <condition property="fileSep" value=";">
        <os family="windows"/>
      </condition>
      <condition property="fileSep" else=":">
        <isset property="fileSep"/>
      </condition>
      <fail unless="fileSep">Failed to set File Separator. This shouldn't happen.</fail>

      <delete quiet="true" failonerror="false" dir="${build.test.dir}/cassandra/commitlog${fileSep}@{poffset}"/>
      <delete quiet="true" failonerror="false" dir="${build.test.dir}/cassandra/cdc_raw${fileSep}@{poffset}"/>
      <delete quiet="true" failonerror="false" dir="${build.test.dir}/cassandra/data${fileSep}@{poffset}"/>
      <delete quiet="true" failonerror="false" dir="${build.test.dir}/cassandra/saved_caches${fileSep}@{poffset}"/>
      <delete quiet="true" failonerror="false" dir="${build.test.dir}/cassandra/hints${fileSep}@{poffset}"/>
=======
      </junit-timeout>
      <delete quiet="true" failonerror="false" dir="${build.test.dir}/cassandra/commitlog:@{poffset}"/>
      <delete quiet="true" failonerror="false" dir="${build.test.dir}/cassandra/data:@{poffset}"/>
      <delete quiet="true" failonerror="false" dir="${build.test.dir}/cassandra/saved_caches:@{poffset}"/>
>>>>>>> 23d722ee
    </sequential>
  </macrodef>

  <target name="testold" depends="build-test" description="Execute unit tests">
    <testmacro inputdir="${test.unit.src}" timeout="${test.timeout}">
      <jvmarg value="-Dlegacy-sstable-root=${test.data}/legacy-sstables"/>
      <jvmarg value="-Dinvalid-legacy-sstable-root=${test.data}/invalid-legacy-sstables"/>
      <jvmarg value="-Dmigration-sstable-root=${test.data}/migration-sstables"/>
      <jvmarg value="-Dcassandra.ring_delay_ms=1000"/>
      <jvmarg value="-Dcassandra.tolerate_sstable_size=true"/>
      <jvmarg value="-Djava.io.tmpdir=${tmp.dir}"/>
      <jvmarg value="-Dcassandra.skip_sync=true" />
    </testmacro>
    <fileset dir="${test.unit.src}" />
  </target>

  <!-- Will not generate a junit report or fail on error since it is called in parallel for test-compression
       That is taken care of by testparallel -->
  <macrodef name="testlist">
    <attribute name="test.file.list"/>
    <attribute name="testlist.offset"/>
    <sequential>
      <testmacrohelper inputdir="${test.unit.src}" filelist="@{test.file.list}" poffset="@{testlist.offset}" exclude="**/*.java" timeout="${test.timeout}">
        <jvmarg value="-Dlegacy-sstable-root=${test.data}/legacy-sstables"/>
        <jvmarg value="-Dinvalid-legacy-sstable-root=${test.data}/invalid-legacy-sstables"/>
        <jvmarg value="-Dmigration-sstable-root=${test.data}/migration-sstables"/>
        <jvmarg value="-Dcassandra.ring_delay_ms=1000"/>
        <jvmarg value="-Dcassandra.tolerate_sstable_size=true"/>
        <jvmarg value="-Dcassandra.config.loader=org.apache.cassandra.OffsetAwareConfigurationLoader"/>
        <jvmarg value="-Dcassandra.skip_sync=true" />
      </testmacrohelper>
    </sequential>
  </macrodef>

  <!-- Will not generate a junit report or fail on error since it is called in parallel for test-compression
       That is taken care of by testparallel -->
  <macrodef name="testlist-compression">
    <attribute name="test.file.list" />
    <attribute name="testlist.offset" />
    <sequential>
      <property name="compressed_yaml" value="${build.test.dir}/cassandra.compressed.yaml"/>
      <testmacrohelper inputdir="${test.unit.src}" filelist="@{test.file.list}" poffset="@{testlist.offset}"
                       exclude="**/*.java" timeout="${test.timeout}" testtag="compression">
        <jvmarg value="-Dlegacy-sstable-root=${test.data}/legacy-sstables"/>
        <jvmarg value="-Dinvalid-legacy-sstable-root=${test.data}/invalid-legacy-sstables"/>
        <jvmarg value="-Dmigration-sstable-root=${test.data}/migration-sstables"/>
        <jvmarg value="-Dcassandra.test.compression=true"/>
        <jvmarg value="-Dcassandra.ring_delay_ms=1000"/>
        <jvmarg value="-Dcassandra.tolerate_sstable_size=true"/>
        <jvmarg value="-Dcassandra.config=file:///${compressed_yaml}"/>
        <jvmarg value="-Dcassandra.skip_sync=true" />
        <jvmarg value="-Dcassandra.config.loader=org.apache.cassandra.OffsetAwareConfigurationLoader"/>
      </testmacrohelper>
    </sequential>
  </macrodef>

  <macrodef name="testlist-cdc">
    <attribute name="test.file.list" />
    <attribute name="testlist.offset" />
    <sequential>
      <property name="cdc_yaml" value="${build.test.dir}/cassandra.cdc.yaml"/>
      <testmacrohelper inputdir="${test.unit.src}" filelist="@{test.file.list}" poffset="@{testlist.offset}"
                       exclude="**/*.java" timeout="${test.timeout}" testtag="cdc">
        <jvmarg value="-Dlegacy-sstable-root=${test.data}/legacy-sstables"/>
        <jvmarg value="-Dinvalid-legacy-sstable-root=${test.data}/invalid-legacy-sstables"/>
        <jvmarg value="-Dmigration-sstable-root=${test.data}/migration-sstables"/>
        <jvmarg value="-Dcassandra.ring_delay_ms=1000"/>
        <jvmarg value="-Dcassandra.tolerate_sstable_size=true"/>
        <jvmarg value="-Dcassandra.config=file:///${cdc_yaml}"/>
        <jvmarg value="-Dcassandra.skip_sync=true" />
        <jvmarg value="-Dcassandra.config.loader=org.apache.cassandra.OffsetAwareConfigurationLoader"/>
      </testmacrohelper>
    </sequential>
  </macrodef>

  <!--
    Run named ant task with jacoco, such as "ant jacoco-run -Dtaskname=test"
    the target run must enable the jacoco agent if usejacoco is 'yes' -->
  <target name="jacoco-run" description="run named task with jacoco instrumentation">
    <condition property="runtask" value="${taskname}" else="test">
      <isset property="taskname"/>
    </condition>
    <antcall target="${runtask}">
      <param name="usejacoco" value="yes"/>
    </antcall>
  </target>

  <!-- Use this with an FQDN for test class, and a csv list of methods like this:
    ant testsome -Dtest.name=org.apache.cassandra.service.StorageServiceServerTest -Dtest.methods=testRegularMode,testGetAllRangesEmpty
  -->
  <target name="testsome" depends="build-test" description="Execute specific unit tests" >
    <testmacro inputdir="${test.unit.src}" timeout="${test.timeout}">
      <test name="${test.name}" methods="${test.methods}"/>
      <jvmarg value="-Dlegacy-sstable-root=${test.data}/legacy-sstables"/>
      <jvmarg value="-Dinvalid-legacy-sstable-root=${test.data}/invalid-legacy-sstables"/>
      <jvmarg value="-Dmigration-sstable-root=${test.data}/migration-sstables"/>
      <jvmarg value="-Dcassandra.ring_delay_ms=1000"/>
      <jvmarg value="-Dcassandra.tolerate_sstable_size=true"/>
      <jvmarg value="-Dcassandra.skip_sync=true" />
    </testmacro>
  </target>

  <!-- Use this with an FQDN for test class, and a csv list of methods like this:
    ant burn-testsome -Dtest.name=org.apache.cassandra.utils.memory.LongBufferPoolTest -Dtest.methods=testAllocate
  -->
  <target name="burn-testsome" depends="build-test" description="Execute specific burn unit tests" >
    <testmacro inputdir="${test.burn.src}" timeout="${test.burn.timeout}">
      <test name="${test.name}" methods="${test.methods}"/>
    </testmacro>
  </target>
  <target name="test-compression" depends="build-test,stress-build" description="Execute unit tests with sstable compression enabled">
    <property name="compressed_yaml" value="${build.test.dir}/cassandra.compressed.yaml"/>
    <concat destfile="${compressed_yaml}">
      <fileset file="${test.conf}/cassandra.yaml"/>
      <fileset file="${test.conf}/commitlog_compression.yaml"/>
    </concat>
    <path id="all-test-classes-path">
      <fileset dir="${test.unit.src}" includes="**/${test.name}.java" />
    </path>
    <property name="all-test-classes" refid="all-test-classes-path"/>
    <testparallel testdelegate="testlist-compression" />
  </target>

  <target name="test-cdc" depends="build-test" description="Execute unit tests with change-data-capture enabled">
    <property name="cdc_yaml" value="${build.test.dir}/cassandra.cdc.yaml"/>
    <concat destfile="${cdc_yaml}">
      <fileset file="${test.conf}/cassandra.yaml"/>
      <fileset file="${test.conf}/cdc.yaml"/>
    </concat>
    <path id="all-test-classes-path">
      <fileset dir="${test.unit.src}" includes="**/${test.name}.java" />
    </path>
    <property name="all-test-classes" refid="all-test-classes-path"/>
    <testparallel testdelegate="testlist-cdc" />
  </target>

  <target name="msg-ser-gen-test" depends="build-test" description="Generates message serializations">
    <testmacro inputdir="${test.unit.src}"
        timeout="${test.timeout}" filter="**/SerializationsTest.java">
      <jvmarg value="-Dcassandra.test-serialization-writes=True"/>
    </testmacro>
  </target>

  <target name="msg-ser-test" depends="build-test" description="Tests message serializations">
      <testmacro inputdir="${test.unit.src}" timeout="${test.timeout}"
               filter="**/SerializationsTest.java"/>
  </target>

  <target name="msg-ser-test-7" depends="build-test" description="Generates message serializations">
    <testmacro inputdir="${test.unit.src}"
        timeout="${test.timeout}" filter="**/SerializationsTest.java">
      <jvmarg value="-Dcassandra.version=0.7"/>
    </testmacro>
  </target>

  <target name="msg-ser-test-10" depends="build-test" description="Tests message serializations on 1.0 messages">
    <testmacro inputdir="${test.unit.src}"
        timeout="${test.timeout}" filter="**/SerializationsTest.java">
      <jvmarg value="-Dcassandra.version=1.0"/>
    </testmacro>
  </target>

  <target name="test-burn" depends="build-test" description="Execute functional tests">
    <testmacro inputdir="${test.burn.src}"
               timeout="${test.burn.timeout}">
    </testmacro>
  </target>

  <target name="long-test" depends="build-test" description="Execute functional tests">
    <testmacro inputdir="${test.long.src}"
               timeout="${test.long.timeout}">
      <jvmarg value="-Dcassandra.ring_delay_ms=1000"/>
      <jvmarg value="-Dcassandra.tolerate_sstable_size=true"/>
    </testmacro>
  </target>

  <target name="cql-test" depends="build-test" description="Execute CQL tests">
    <sequential>
      <echo message="running CQL tests"/>
      <mkdir dir="${build.test.dir}/cassandra"/>
      <mkdir dir="${build.test.dir}/output"/>
      <junit fork="on" forkmode="once" failureproperty="testfailed" maxmemory="1024m" timeout="${test.timeout}">
        <formatter type="brief" usefile="false"/>
        <jvmarg value="-Dstorage-config=${test.conf}"/>
        <jvmarg value="-Djava.awt.headless=true"/>
        <jvmarg value="-javaagent:${basedir}/lib/jamm-0.3.0.jar" />
        <jvmarg value="-ea"/>
        <jvmarg value="-Xss256k"/>
        <jvmarg value="-Dcassandra.memtable_row_overhead_computation_step=100"/>
        <jvmarg value="-Dcassandra.test.use_prepared=${cassandra.test.use_prepared}"/>
        <jvmarg value="-Dcassandra.skip_sync=true" />
        <classpath>
          <path refid="cassandra.classpath" />
          <pathelement location="${test.classes}"/>
          <pathelement location="${test.conf}"/>
          <fileset dir="${test.lib}">
            <include name="**/*.jar" />
          </fileset>
        </classpath>
        <batchtest todir="${build.test.dir}/output">
            <fileset dir="${test.unit.src}" includes="**/cql3/*Test.java">
                <contains text="CQLTester" casesensitive="yes"/>
            </fileset>
        </batchtest>
      </junit>
      <fail message="Some CQL test(s) failed.">
        <condition>
            <and>
            <isset property="testfailed"/>
            <not>
              <isset property="ant.test.failure.ignore"/>
            </not>
          </and>
        </condition>
      </fail>
    </sequential>
  </target>

  <target name="cql-test-some" depends="build-test" description="Execute specific CQL tests" >
    <sequential>
      <echo message="running ${test.methods} tests from ${test.name}"/>
      <mkdir dir="${build.test.dir}/cassandra"/>
      <mkdir dir="${build.test.dir}/output"/>
      <junit fork="on" forkmode="once" failureproperty="testfailed" maxmemory="1024m" timeout="${test.timeout}">
        <formatter type="brief" usefile="false"/>
        <jvmarg value="-Dstorage-config=${test.conf}"/>
        <jvmarg value="-Djava.awt.headless=true"/>
        <jvmarg value="-javaagent:${basedir}/lib/jamm-0.3.0.jar" />
        <jvmarg value="-ea"/>
        <jvmarg value="-Xss256k"/>
        <jvmarg value="-Dcassandra.test.use_prepared=${cassandra.test.use_prepared}"/>
        <jvmarg value="-Dcassandra.memtable_row_overhead_computation_step=100"/>
        <jvmarg value="-Dcassandra.skip_sync=true" />
        <classpath>
          <path refid="cassandra.classpath" />
          <pathelement location="${test.classes}"/>
          <pathelement location="${test.conf}"/>
          <fileset dir="${test.lib}">
            <include name="**/*.jar" />
          </fileset>
        </classpath>
        <test name="org.apache.cassandra.cql3.${test.name}" methods="${test.methods}" todir="${build.test.dir}/output"/>
      </junit>
    </sequential>
  </target>

  <target name="test-all"
          depends="eclipse-warnings,test,long-test,test-compression,stress-test"
          description="Run all tests except for those under test-burn" />

  <!-- Use JaCoCo ant extension without needing externally saved lib -->
  <target name="jacoco-init" depends="maven-ant-tasks-init">
    <artifact:dependencies pathId="jacocoant.classpath">
      <dependency groupId="org.jacoco" artifactId="org.jacoco.ant" version="${jacoco.version}" />
    </artifact:dependencies>
    <typedef uri="antlib:org.jacoco.ant" classpathref="jacocoant.classpath"/>
  </target>

  <target name="jacoco-merge" depends="jacoco-init">
    <jacoco:merge destfile="${jacoco.finalexecfile}" xmlns:jacoco="antlib:org.jacoco.ant">
        <fileset dir="${jacoco.export.dir}" includes="*.exec,**/*.exec"/>
    </jacoco:merge>
  </target>

  <target name="jacoco-report" depends="jacoco-merge">
    <jacoco:report xmlns:jacoco="antlib:org.jacoco.ant">
      <executiondata>
        <file file="${jacoco.finalexecfile}" />
      </executiondata>
      <structure name="JaCoCo Cassandara Coverage Report">
        <classfiles>
          <fileset dir="${build.classes.main}">
            <include name="**/*.class"/>
          </fileset>
        </classfiles>
        <sourcefiles encoding="UTF-8">
          <dirset dir="${build.src}">
            <include name="java"/>
            <include name="gen-java"/>
          </dirset>
        </sourcefiles>
      </structure>
      <!-- to produce reports in different formats. -->
      <html destdir="${jacoco.export.dir}" />
      <csv destfile="${jacoco.export.dir}/report.csv" />
      <xml destfile="${jacoco.export.dir}/report.xml" />
    </jacoco:report>
  </target>

  <target name="jacoco-cleanup" description="Destroy JaCoCo exec data and reports">
    <delete file="${jacoco.partialexecfile}"/>
    <delete dir="${jacoco.export.dir}"/>
  </target>

  <!--
    License audit tool
  -->
  <target name="rat-init" depends="maven-ant-tasks-init">
    <artifact:dependencies pathId="rat.classpath">
      <dependency groupId="org.apache.rat" artifactId="apache-rat-tasks" version="0.6" />
    </artifact:dependencies>
    <typedef uri="antlib:org.apache.rat.anttasks" classpathref="rat.classpath"/>
  </target>

  <target name="rat-check" depends="rat-init">
    <rat:report xmlns:rat="antlib:org.apache.rat.anttasks"
                reportFile="${build.dir}/rat-report.log">
      <fileset dir="."  excludesfile=".rat-excludes" />
    </rat:report>
    <condition property="rat.passed">
      <isfileselected file="${build.dir}/rat-report.log">
        <containsregexp expression="^0 Unknown Licenses"/>
      </isfileselected>
    </condition>
    <fail unless="rat.passed">Unknown licenses: See build/rat-report.log.</fail>
  </target>

  <target name="rat-write" depends="rat-init">
    <echo>RAT: invoking addLicense to write missing headers</echo>
    <java classname="org.apache.rat.Report" fork="true"
          output="${build.dir}/rat-report.log">
      <classpath refid="rat.classpath" />
      <arg value="-a" />
      <arg value="--force" />
      <arg value="." />
    </java>
  </target>

  <target name="javadoc" depends="init" description="Create javadoc" unless="no-javadoc">
    <create-javadoc destdir="${javadoc.dir}">
      <filesets>
      <fileset dir="${build.src.java}" defaultexcludes="yes">
        <include name="org/apache/**/*.java"/>
      </fileset>
      <fileset dir="${interface.thrift.gen-java}" defaultexcludes="yes">
        <include name="org/apache/**/*.java"/>
      </fileset>
      </filesets>
    </create-javadoc>
   </target>

  <!-- Run tests not in parallel and reports errors and generates a junit report after -->
  <macrodef name="testmacro">
    <attribute name="inputdir" />
    <attribute name="timeout" default="${test.timeout}" />
    <attribute name="forkmode" default="perTest"/>
    <element name="optjvmargs" implicit="true" optional="true" />
    <attribute name="filter" default="**/${test.name}.java"/>
    <attribute name="exclude" default="" />
    <attribute name="filelist" default="" />
    <attribute name="poffset" default="0"/>
    <attribute name="testtag" default=""/>

    <sequential>
      <testmacrohelper inputdir="@{inputdir}" timeout="@{timeout}"
                       forkmode="@{forkmode}" filter="@{filter}"
                       exclude="@{exclude}" filelist="@{filelist}" poffset="@{poffset}"
                       testtag="@{testtag}" >
          <optjvmargs/>
      </testmacrohelper>
      <junitreport todir="${build.test.dir}">
        <fileset dir="${build.test.dir}/output">
          <include name="**/TEST-*.xml"/>
        </fileset>
        <report format="frames" todir="${build.test.dir}/junitreport"/>
      </junitreport>
      <fail message="Some test(s) failed.">
        <condition>
            <and>
            <isset property="testfailed"/>
            <not>
              <isset property="ant.test.failure.ignore"/>
            </not>
          </and>
        </condition>
      </fail>
    </sequential>
  </macrodef>

  <!-- Run tests in parallel and report errors after and generate a junit report -->
  <macrodef name="testparallel">
    <attribute name="testdelegate"/>
    <sequential>
      <testparallelhelper testdelegate="@{testdelegate}"/>
      <junitreport todir="${build.test.dir}">
        <fileset dir="${build.test.dir}/output">
          <include name="**/TEST-*.xml"/>
        </fileset>
        <report format="frames" todir="${build.test.dir}/junitreport"/>
      </junitreport>
      <fail message="Some test(s) failed.">
        <condition>
            <and>
            <isset property="testfailed"/>
            <not>
              <isset property="ant.test.failure.ignore"/>
            </not>
          </and>
        </condition>
      </fail>
    </sequential>
  </macrodef>

  <!-- Run multiple junit tasks in parallel, but don't track errors or generate a report after
       If a test fails the testfailed property will be set. All the tests are run using te testdelegate
       macro that is specified as an attribute and they will be run concurrently in this ant process -->
  <scriptdef name="testparallelhelper" language="javascript">
    <attribute name="testdelegate"/>
    <![CDATA[
        sep = project.getProperty("path.separator");
        all = project.getProperty("all-test-classes").split(sep);
        runners = project.getProperty("test.runners")
        cores = project.getProperty("cores.count")
        mem = project.getProperty("mem.size")

        numRunners = 1
        if (runners != null) // there's test.runners override
            numRunners = parseInt(runners) || 1;
        else if (cores != null && mem != null) // only if cores and memory size is set
            numRunners = Math.min(Math.floor(Math.sqrt(parseInt(cores) || 1)),
                                  Math.floor((parseInt(mem) || 1)/(4*1024*1024*1024)));

        if (numRunners < 1)
            numRunners = 1

        var echo = project.createTask("echo");
        echo.setMessage("Number of test runners: " + numRunners);
        echo.perform();

        var p = project.createTask('parallel');
        p.setThreadCount(numRunners);

        for (i = 0; i < all.length; i++) {

            if (all[i] == undefined) continue;

            task = project.createTask( attributes.get("testdelegate") );

            task.setDynamicAttribute( "test.file.list", "" + all[i]);

            task.setDynamicAttribute( "testlist.offset", "" + i );

            p.addTask(task);
        }

        p.perform();
    ]]>
  </scriptdef>

  <target name="get-cores">
    <property environment="env"/>
    <!-- support for Windows -->
    <condition property="cores.count" value="${env.NUMBER_OF_PROCESSORS}">
      <os family="windows" />
    </condition>
    <!-- support for Linux and Solaris (package SUNWgnu-coreutils is required) -->
    <exec executable="nproc" outputproperty="cores.count" os="Linux,SunOS,Solaris" failifexecutionfails="false">
      <arg value="--all"/>
    </exec>
    <!-- support for Mac OS X -->
    <exec executable="sysctl" outputproperty="cores.count" os="Mac,Mac OS X,Darwin" failifexecutionfails="false">
      <arg value="-n"/>
      <arg value="hw.ncpu"/>
    </exec>
    <echo message="Number of cores: ${cores.count}"/>
  </target>

  <target name="get-mem">
    <condition property="mem.size" value="unknown">
      <os family="windows" />
    </condition>
    <!-- support for Linux and Solaris (package SUNWgnu-coreutils is required) -->
    <exec executable="bash" outputproperty="mem.size" os="Linux,SunOS,Solaris" failifexecutionfails="false">
      <arg value="-c"/>
      <arg value="free -b | grep Mem: | awk '{print $2}'"/>
    </exec>
    <!-- support for Mac OS X -->
    <exec executable="sysctl" outputproperty="mem.size" os="Mac,Mac OS X,Darwin" failifexecutionfails="false">
      <arg value="-n"/>
      <arg value="hw.memsize"/>
    </exec>
    <echo message="Mem size : ${mem.size}"/>
  </target>

  <target name="test" depends="build-test,get-cores,get-mem,stress-build" description="Parallel Test Runner">
    <path id="all-test-classes-path">
      <fileset dir="${test.unit.src}" includes="**/${test.name}.java" />
    </path>
    <property name="all-test-classes" refid="all-test-classes-path"/>
    <testparallel testdelegate="testlist"/>
  </target>

  <!-- run a list of tests as provided in -Dtest.classlistfile (or default of 'testnames.txt')
  The class list file should be one test class per line, with the path starting after test/unit
  e.g. org/apache/cassandra/hints/HintMessageTest.java -->
  <target name="testclasslist" depends="build-test" description="Parallel-run tests given in file -Dtest.classlistfile (one-class-per-line, e.g. org/apache/cassandra/db/SomeTest.java)">
    <path id="all-test-classes-path">
      <fileset dir="${test.unit.src}" includesfile="${test.classlistfile}"/>
    </path>
    <property name="all-test-classes" refid="all-test-classes-path"/>
    <testparallel testdelegate="testlist"/>
  </target>

  <!-- run microbenchmarks suite -->
  <target name="microbench" depends="build-jmh">
      <java classname="org.openjdk.jmh.Main"
            fork="true"
            failonerror="true">
          <classpath>
              <path refid="cassandra.classpath" />
              <pathelement location="${test.classes}"/>
              <pathelement location="${test.conf}"/>
              <fileset dir="${test.lib}">
                  <include name="**/*.jar" />
              </fileset>
          </classpath>
          <arg value=".*microbench.*${benchmark.name}"/>
      </java>
  </target>

  <!-- run arbitrary mains in tests, for example to run the long running memory tests with lots of memory pressure
      ant run-main -Dmainclass=org.apache.cassandra.utils.memory.LongBufferPoolTest -Dvmargs="-Xmx30m -XX:-UseGCOverheadLimit"
  -->
  <target name="run-main" depends="build-test">
      <property name="mainclass" value="" />
      <property name="vmargs" value="" />
      <property name="args" value="" />
      <java classname="${mainclass}"
            fork="true"
            failonerror="true">
          <jvmarg value="-server" />
          <jvmarg value="-ea" />
          <jvmarg line="${vmargs}" />
          <arg line="${args}" />
          <classpath>
              <path refid="cassandra.classpath" />
              <pathelement location="${test.classes}"/>
              <pathelement location="${test.conf}"/>
              <fileset dir="${test.lib}">
                  <include name="**/*.jar" />
              </fileset>
          </classpath>
      </java>
  </target>

  <!-- Generate IDEA project description files -->
  <target name="generate-idea-files" depends="build-test" description="Generate IDEA files">
    <mkdir dir=".idea"/>
    <mkdir dir=".idea/libraries"/>
    <copy todir=".idea">
        <fileset dir="ide/idea"/>
    </copy>
    <copy tofile="${eclipse.project.name}.iml" file="ide/idea-iml-file.xml"/>
    <echo file=".idea/.name">Apache Cassandra ${eclipse.project.name}</echo>
    <echo file=".idea/modules.xml"><![CDATA[<?xml version="1.0" encoding="UTF-8"?>
<project version="4">
  <component name="ProjectModuleManager">
    <modules>
      <module fileurl="file://$PROJECT_DIR$/]]>${eclipse.project.name}<![CDATA[.iml" filepath="$PROJECT_DIR$/]]>${eclipse.project.name}<![CDATA[.iml" />
    </modules>
  </component>
</project>]]></echo>
  </target>

  <!-- Generate Eclipse project description files -->
  <target name="generate-eclipse-files" depends="build-test" description="Generate eclipse files">
    <echo file=".project"><![CDATA[<?xml version="1.0" encoding="UTF-8"?>
<projectDescription>
  <name>${eclipse.project.name}</name>
  <comment></comment>
  <projects>
  </projects>
  <buildSpec>
    <buildCommand>
      <name>org.eclipse.jdt.core.javabuilder</name>
    </buildCommand>
  </buildSpec>
  <natures>
    <nature>org.eclipse.jdt.core.javanature</nature>
  </natures>
</projectDescription>]]>
    </echo>
	<echo file=".classpath"><![CDATA[<?xml version="1.0" encoding="UTF-8"?>
<classpath>
  <classpathentry kind="src" path="src/java"/>
  <classpathentry kind="src" path="src/resources"/>
  <classpathentry kind="src" path="src/gen-java"/>
  <classpathentry kind="src" path="conf" including="hotspot_compiler"/>
  <classpathentry kind="src" path="interface/thrift/gen-java"/>
  <classpathentry kind="src" output="build/test/classes" path="test/unit"/>
  <classpathentry kind="src" output="build/test/classes" path="test/long"/>
  <classpathentry kind="src" output="build/test/classes" path="test/resources" />
  <classpathentry kind="src" path="tools/stress/src"/>
  <classpathentry kind="src" output="build/test/stress-classes" path="tools/stress/test/unit" />
  <classpathentry kind="con" path="org.eclipse.jdt.launching.JRE_CONTAINER"/>
  <classpathentry kind="output" path="build/classes/eclipse"/>
  <classpathentry kind="lib" path="build/classes/thrift" sourcepath="interface/thrift/gen-java/"/>
  <classpathentry kind="lib" path="test/conf"/>
  <classpathentry kind="lib" path="${java.home}/../lib/tools.jar"/>
]]>
	</echo>
  	<path id="eclipse-project-libs-path">
  	 <fileset dir="lib">
  	    <include name="**/*.jar" />
     </fileset>
 	 <fileset dir="build/lib/jars">
  	    <include name="**/*.jar" />
  	 </fileset>
  	</path>
  	<property name="eclipse-project-libs" refid="eclipse-project-libs-path"/>
  	<script language="javascript" classpathref="cassandra.classpath"> <![CDATA[
  		var File = java.io.File;
  		var FilenameUtils = Packages.org.apache.commons.io.FilenameUtils;
  		jars = project.getProperty("eclipse-project-libs").split(project.getProperty("path.separator"));

  		cp = "";
  	    for (i=0; i< jars.length; i++) {
  	       srcjar = FilenameUtils.getBaseName(jars[i]) + '-sources.jar';
  		   srcdir = FilenameUtils.concat(project.getProperty("build.dir.lib"), 'sources');
  		   srcfile = new File(FilenameUtils.concat(srcdir, srcjar));

  		   cp += ' <classpathentry kind="lib" path="' + jars[i] + '"';
  		   if (srcfile.exists()) {
  		      cp += ' sourcepath="' + srcfile.getAbsolutePath() + '"';
  		   }
  		   cp += '/>\n';
  		}

  		cp += '</classpath>';

  		echo = project.createTask("echo");
  	    echo.setMessage(cp);
  		echo.setFile(new File(".classpath"));
  		echo.setAppend(true);
  	    echo.perform();
  	]]> </script>
    <mkdir dir=".settings" />
  </target>

  <pathconvert property="eclipse.project.name">
    <path path="${basedir}" />
    <regexpmapper from="^.*/([^/]+)$$" to="\1" handledirsep="yes" />
  </pathconvert>

  <!-- Clean Eclipse project description files -->
  <target name="clean-eclipse-files">
    <delete file=".project" />
    <delete file=".classpath" />
    <delete dir=".settings" />
  	<delete dir=".externalToolBuilders" />
  	<delete dir="build/eclipse-classes" />
  </target>


  <target name="eclipse-warnings" depends="build" description="Run eclipse compiler code analysis">
        <property name="ecj.log.dir" value="${build.dir}/ecj" />
        <property name="ecj.warnings.file" value="${ecj.log.dir}/eclipse_compiler_checks.txt"/>
        <mkdir  dir="${ecj.log.dir}" />

        <property name="ecj.properties" value="${basedir}/eclipse_compiler.properties" />

        <echo message="Running Eclipse Code Analysis.  Output logged to ${ecj.warnings.file}" />

	<java
	    jar="${build.dir.lib}/jars/ecj-${ecj.version}.jar"
            fork="true"
	    failonerror="true"
            maxmemory="512m">
            <arg value="-source"/>
	    <arg value="${source.version}" />
	    <arg value="-target"/>
	    <arg value="${target.version}" />
	    <arg value="-d" />
            <arg value="none" />
	    <arg value="-proc:none" />
            <arg value="-log" />
            <arg value="${ecj.warnings.file}" />
            <arg value="-properties" />
            <arg value="${ecj.properties}" />
            <arg value="-cp" />
            <arg value="${toString:cassandra.classpath}" />
            <arg value="${build.src.java}" />
        </java>
  </target>


  <!-- Publish artifacts to Maven repositories -->
  <target name="mvn-install"
          depends="maven-declare-dependencies,artifacts,jar,sources-jar,javadoc-jar"
          description="Installs the artifacts in the Maven Local Repository">

    <!-- the parent -->
    <install pomFile="${build.dir}/${final.name}-parent.pom"
             file="${build.dir}/${final.name}-parent.pom"
             packaging="pom"/>

    <!-- the distribution -->
    <install pomFile="${build.dir}/${final.name}-dist.pom"
             file="${build.dir}/${final.name}-dist.pom"
             packaging="pom"/>
    <install pomFile="${build.dir}/${final.name}-dist.pom"
             file="${build.dir}/${final.name}-bin.tar.gz"
             packaging="tar.gz"
             classifier="bin"/>
    <install pomFile="${build.dir}/${final.name}-dist.pom"
             file="${build.dir}/${final.name}-src.tar.gz"
             packaging="tar.gz"
             classifier="src"/>

    <!-- the cassandra-thrift jar -->
    <install pomFile="${build.dir}/${ant.project.name}-thrift-${version}.pom"
             file="${build.dir}/${ant.project.name}-thrift-${version}.jar"/>
    <install pomFile="${build.dir}/${ant.project.name}-thrift-${version}.pom"
             file="${build.dir}/${ant.project.name}-thrift-${version}-sources.jar"
             classifier="sources"/>
    <install pomFile="${build.dir}/${ant.project.name}-thrift-${version}.pom"
             file="${build.dir}/${ant.project.name}-thrift-${version}-javadoc.jar"
             classifier="javadoc"/>

    <!-- the cassandra-all jar -->
    <install pomFile="${build.dir}/${final.name}.pom"
             file="${build.dir}/${final.name}.jar"/>
    <install pomFile="${build.dir}/${final.name}.pom"
             file="${build.dir}/${final.name}-sources.jar"
             classifier="sources"/>
    <install pomFile="${build.dir}/${final.name}.pom"
             file="${build.dir}/${final.name}-javadoc.jar"
             classifier="javadoc"/>
  </target>

  <target name="publish"
          depends="mvn-install"
          if="release"
          description="Publishes the artifacts to the Maven repository">

    <!-- the parent -->
    <deploy pomFile="${build.dir}/${final.name}-parent.pom"
            file="${build.dir}/${final.name}-parent.pom"
            packaging="pom"/>

    <!-- the distribution -->
    <deploy pomFile="${build.dir}/${final.name}-dist.pom"
            file="${build.dir}/${final.name}-dist.pom"
            packaging="pom"/>
    <deploy pomFile="${build.dir}/${final.name}-dist.pom"
            file="${build.dir}/${final.name}-bin.tar.gz"
            packaging="tar.gz"
            classifier="bin"/>
    <deploy pomFile="${build.dir}/${final.name}-dist.pom"
            file="${build.dir}/${final.name}-src.tar.gz"
            packaging="tar.gz"
            classifier="src"/>

    <!-- the cassandra-thrift jar -->
    <deploy pomFile="${build.dir}/${ant.project.name}-thrift-${version}.pom"
            file="${build.dir}/${ant.project.name}-thrift-${version}.jar"/>
    <deploy pomFile="${build.dir}/${ant.project.name}-thrift-${version}.pom"
            file="${build.dir}/${ant.project.name}-thrift-${version}-sources.jar"
            classifier="sources"/>
    <deploy pomFile="${build.dir}/${ant.project.name}-thrift-${version}.pom"
            file="${build.dir}/${ant.project.name}-thrift-${version}-javadoc.jar"
            classifier="javadoc"/>

    <!-- the cassandra-all jar -->
    <deploy pomFile="${build.dir}/${final.name}.pom"
            file="${build.dir}/${final.name}.jar"/>
    <deploy pomFile="${build.dir}/${final.name}.pom"
            file="${build.dir}/${final.name}-sources.jar"
            classifier="sources"/>
    <deploy pomFile="${build.dir}/${final.name}.pom"
            file="${build.dir}/${final.name}-javadoc.jar"
            classifier="javadoc"/>
  </target>

</project><|MERGE_RESOLUTION|>--- conflicted
+++ resolved
@@ -1174,7 +1174,6 @@
       </rat:report>
     </target>
 
-<<<<<<< HEAD
   <target name="build-jmh" depends="build-test" description="Create JMH uber jar">
       <jar jarfile="${build.test.dir}/deps.jar">
           <zipgroupfileset dir="${build.dir.lib}/jars">
@@ -1194,11 +1193,6 @@
       </jar>
   </target>
 
-    <!-- use https://github.com/krummas/jstackjunit to get thread dumps when unit tests time out -->
-  <taskdef name="junit" classname="org.krummas.junit.JStackJUnitTask" classpath="lib/jstackjunit-0.0.1.jar"/>
-
-=======
->>>>>>> 23d722ee
   <target name="build-test" depends="build" description="Compile test classes">
     <javac
      compiler="modern"
@@ -1287,8 +1281,7 @@
             <fileset dir="@{inputdir}" includes="@{filter}" excludes="@{exclude}"/>
             <filelist dir="@{inputdir}" files="@{filelist}"/>
         </batchtest>
-<<<<<<< HEAD
-      </junit>
+      </junit-timeout>
 
       <condition property="fileSep" value=";">
         <os family="windows"/>
@@ -1303,12 +1296,6 @@
       <delete quiet="true" failonerror="false" dir="${build.test.dir}/cassandra/data${fileSep}@{poffset}"/>
       <delete quiet="true" failonerror="false" dir="${build.test.dir}/cassandra/saved_caches${fileSep}@{poffset}"/>
       <delete quiet="true" failonerror="false" dir="${build.test.dir}/cassandra/hints${fileSep}@{poffset}"/>
-=======
-      </junit-timeout>
-      <delete quiet="true" failonerror="false" dir="${build.test.dir}/cassandra/commitlog:@{poffset}"/>
-      <delete quiet="true" failonerror="false" dir="${build.test.dir}/cassandra/data:@{poffset}"/>
-      <delete quiet="true" failonerror="false" dir="${build.test.dir}/cassandra/saved_caches:@{poffset}"/>
->>>>>>> 23d722ee
     </sequential>
   </macrodef>
 
