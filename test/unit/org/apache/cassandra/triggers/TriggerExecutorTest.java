--- conflicted
+++ resolved
@@ -55,16 +55,6 @@
         // origin column 'c1' = "v1", augment extra column 'c2' = "trigger"
         PartitionUpdate mutated = TriggerExecutor.instance.execute(makeCf(metadata, "k1", "v1", null));
 
-<<<<<<< HEAD
-        try (RowIterator rowIterator = UnfilteredRowIterators.filter(mutated.unfilteredIterator(),
-                                                                     FBUtilities.nowInSeconds()))
-        {
-            Iterator<Cell> cells = rowIterator.next().cells().iterator();
-            assertEquals(bytes("trigger"), cells.next().value());
-
-            assertTrue(!rowIterator.hasNext());
-        }
-=======
         List<Row> rows = new ArrayList<>();
         try (RowIterator iterator = UnfilteredRowIterators.filter(mutated.unfilteredIterator(),
                                                                   FBUtilities.nowInSeconds()))
@@ -85,7 +75,6 @@
         assertEquals(bytes("v1"), cells.get(0).value());
         // check column 'c2'
         assertEquals(bytes("trigger"), cells.get(1).value());
->>>>>>> 51e6f244
     }
 
     @Test(expected = InvalidRequestException.class)
