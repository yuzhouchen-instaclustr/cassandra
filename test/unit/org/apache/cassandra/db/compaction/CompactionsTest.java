--- conflicted
+++ resolved
@@ -156,11 +156,7 @@
         ColumnFamilyStore store = testSingleSSTableCompaction(LeveledCompactionStrategy.class.getCanonicalName());
         WrappingCompactionStrategy strategy = (WrappingCompactionStrategy) store.getCompactionStrategy();
         // tombstone removal compaction should not promote level
-<<<<<<< HEAD
-        assertEquals(1, strategy.getLevelSize(0));
-=======
         assert strategy.getSSTableCountPerLevel()[0] == 1;
->>>>>>> e16f584e
     }
 
     @Test
