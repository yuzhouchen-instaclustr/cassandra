--- conflicted
+++ resolved
@@ -1,5 +1,3 @@
-<<<<<<< HEAD
-=======
 cassandra (2.1.0~rc3) unstable; urgency=medium
 
   * New RC release
@@ -12,7 +10,6 @@
 
  -- Sylvain Lebresne <slebresne@apache.org>  Mon, 23 Jun 2014 18:14:29 +0200
 
->>>>>>> 04944f0c
 cassandra (2.1.0~rc1) unstable; urgency=medium
 
   * New RC release
