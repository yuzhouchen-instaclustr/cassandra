<<<<<<< HEAD
cassandra (2.2.0-beta1) unstable; urgency=medium
=======
cassandra (2.2.0~beta1) unstable; urgency=medium
>>>>>>> 1735249e

  * New Beta Release 

 -- Jake Luciani <jake@apache.org>  Sun, 17 May 2015 21:33:49 -0400

cassandra (2.1.4) unstable; urgency=medium

  * New release

 -- Jake Luciani <jake@apache.org>  Fri, 27 Mar 2015 13:48:25 -0400

cassandra (2.1.3) unstable; urgency=medium

  * New release 

 -- Jake Luciani <jake@apache.org>  Mon, 09 Feb 2015 10:31:35 -0500

cassandra (2.1.2) unstable; urgency=medium

  * New release 

 -- Jake Luciani <jake@apache.org>  Wed, 05 Nov 2014 15:51:26 -0500 

cassandra (2.1.1) unstable; urgency=medium

  * New release

 -- Sylvain Lebresne <slebresne@apache.org>  Fri, 17 Oct 2014 13:43:46 +0200

cassandra (2.1.0) unstable; urgency=medium

  * New release

 -- Sylvain Lebresne <slebresne@apache.org>  Sun, 07 Sep 2014 15:21:41 +0200

cassandra (2.1.0~rc7) unstable; urgency=medium

  * New RC release

 -- Sylvain Lebresne <slebresne@apache.org>  Thu, 28 Aug 2014 16:32:12 +0200

cassandra (2.1.0~rc6) unstable; urgency=medium

  * New RC release

 -- Sylvain Lebresne <slebresne@apache.org>  Sat, 09 Aug 2014 13:46:39 +0200

cassandra (2.1.0~rc5) unstable; urgency=medium

  * New RC release

 -- Sylvain Lebresne <slebresne@apache.org>  Sat, 02 Aug 2014 13:45:54 +0200

cassandra (2.1.0~rc4) unstable; urgency=medium

  * New RC release

 -- Eric Evans <eevans@apache.org>  Fri, 18 Jul 2014 13:40:48 -0500

cassandra (2.1.0~rc3) unstable; urgency=medium

  * New RC release

 -- Sylvain Lebresne <slebresne@apache.org>  Tue, 08 Jul 2014 14:04:10 +0200

cassandra (2.1.0~rc2) unstable; urgency=medium

  * New RC release

 -- Sylvain Lebresne <slebresne@apache.org>  Mon, 23 Jun 2014 18:14:29 +0200

cassandra (2.1.0~rc1) unstable; urgency=medium

  * New RC release

 -- Sylvain Lebresne <slebresne@apache.org>  Fri, 30 May 2014 17:25:14 +0200

cassandra (2.1.0~beta2) unstable; urgency=medium

  * New beta release

 -- Sylvain Lebresne <slebresne@apache.org>  Thu, 01 May 2014 16:39:21 +0200

cassandra (2.1.0~beta1) unstable; urgency=low

  * New beta release

 -- Sylvain Lebresne <slebresne@apache.org>  Mon, 17 Feb 2014 16:50:33 +0100

cassandra (2.0.6) unstable; urgency=low

  * New release

 -- Sylvain Lebresne <slebresne@apache.org>  Fri, 07 Mar 2014 13:18:42 +0100

cassandra (2.0.5) unstable; urgency=low

  * New release

 -- Sylvain Lebresne <slebresne@apache.org>  Fri, 31 Jan 2014 16:05:20 +0100

cassandra (2.0.4) unstable; urgency=medium

  * New release

 -- Eric Evans <eevans@apache.org>  Fri, 27 Dec 2013 12:38:37 -0600

cassandra (2.0.3) unstable; urgency=low

  * New release

 -- Sylvain Lebresne <slebresne@apache.org>  Thu, 21 Nov 2013 10:04:45 +0100

cassandra (2.0.2) unstable; urgency=low

  * New release

 -- Sylvain Lebresne <slebresne@apache.org>  Thu, 24 Oct 2013 09:15:30 +0200

cassandra (2.0.1) unstable; urgency=low

  * New release

 -- Sylvain Lebresne <slebresne@apache.org>  Thu, 19 Sep 2013 13:47:16 +0200

cassandra (2.0.0) unstable; urgency=low

  * New release

 -- Sylvain Lebresne <slebresne@apache.org>  Wed, 28 Aug 2013 13:33:25 +0200

cassandra (2.0.0~rc2) unstable; urgency=low

  * New release candidate

 -- Sylvain Lebresne <slebresne@apache.org>  Mon, 19 Aug 2013 16:58:03 +0200

cassandra (2.0.0~rc1) unstable; urgency=low

  * New release candidate

 -- Eric Evans <eevans@apache.org>  Mon, 05 Aug 2013 10:11:43 -0500

cassandra (2.0.0~beta2) unstable; urgency=low

  * New beta release

 -- Sylvain Lebresne <slebresne@apache.org>  Mon, 22 Jul 2013 16:53:37 +0200

cassandra (2.0.0~beta1) unstable; urgency=low

  * New beta release

 -- Sylvain Lebresne <slebresne@apache.org>  Tue, 09 Jul 2013 10:12:24 +0200

cassandra (1.2.6) unstable; urgency=low

  * New release

 -- Sylvain Lebresne <slebresne@apache.org>  Fri, 21 Jun 2013 18:58:24 +0200

cassandra (1.2.5) unstable; urgency=low

  * New release

 -- Sylvain Lebresne <slebresne@apache.org>  Wed, 15 May 2013 15:20:01 +0200

cassandra (1.2.4) unstable; urgency=low

  * New release

 -- Sylvain Lebresne <slebresne@apache.org>  Mon, 08 Apr 2013 18:52:23 +0200

cassandra (1.2.3) unstable; urgency=low

  * New release

 -- Sylvain Lebresne <selebresne@apache.org>  Thu, 14 Mar 2013 09:52:16 +0100

cassandra (1.2.2) unstable; urgency=low

  * New release

 -- Sylvain Lebresne <slebresne@apache.org>  Wed, 20 Feb 2013 23:28:10 +0100

cassandra (1.2.1) unstable; urgency=low

  * New release

 -- Sylvain Lebresne <slebresne@apache.org>  Thu, 24 Jan 2013 18:41:21 +0100

cassandra (1.2.0) unstable; urgency=low

  * New release

 -- Sylvain Lebresne <slebresne@apache.org>  Sat, 29 Dec 2012 13:06:03 +0100

cassandra (1.2.0~rc2) unstable; urgency=low

  * New RC release

 -- Sylvain Lebresne <slebresne@apache.org>  Wed, 19 Dec 2012 18:06:21 +0100

cassandra (1.2.0~rc1) unstable; urgency=low

  * New RC release

 -- Sylvain Lebresne <slebresne@apache.org>  Tue, 11 Dec 2012 09:09:08 +0100

cassandra (1.2.0~beta3) unstable; urgency=low

  * New beta release

 -- Sylvain Lebresne <slebresne@apache.org>  Fri, 03 Dec 2012 10:13:11 +0100

cassandra (1.2.0~beta2) unstable; urgency=low

  * New beta release

 -- Sylvain Lebresne <slebresne@apache.org>  Mon, 05 Nov 2012 18:17:03 +0100

cassandra (1.2.0~beta1) unstable; urgency=low

  * New release

 -- Sylvain Lebresne <slebresne@apache.org>  Tue, 18 Sep 2012 17:28:46 +0200

cassandra (1.1.5) unstable; urgency=low

  * New release

 -- Sylvain Lebresne <slebresne@apache.org>  Thu, 06 Sep 2012 08:53:50 +0200

cassandra (1.1.4) unstable; urgency=low

  * New release

 -- Eric Evans <eevans@apache.org>  Mon, 13 Aug 2012 15:13:20 -0500

cassandra (1.1.3) unstable; urgency=low

  * New release

 -- Sylvain Lebresne <slebresne@apache.org>  Mon, 30 Jul 2012 18:33:25 +0200

cassandra (1.1.2) unstable; urgency=low

  * New release

 -- Sylvain Lebresne <slebresne@apache.org>  Fri, 29 Jun 2012 16:56:29 +0200

cassandra (1.1.1) unstable; urgency=low

  * New release

 -- Sylvain Lebresne <slebresne@apache.org>  Fri, 01 Jun 2012 18:15:11 +0200

cassandra (1.1.0) unstable; urgency=low

  * New release

 -- Sylvain Lebresne <slebresne@apache.org>  Fri, 20 Apr 2012 17:51:39 +0200

cassandra (1.1.0~rc1) unstable; urgency=low

  * New Release Candidate

 -- Sylvain Lebresne <slebresne@apache.org>  Thu, 12 Apr 2012 09:59:27 +0200

cassandra (1.1.0~beta2) unstable; urgency=low

  * New beta release

 -- Sylvain Lebresne <slebresne@apache.org>  Fri, 23 Mar 2012 10:31:45 +0100

cassandra (1.1.0~beta1) unstable; urgency=low

  * New beta release

 -- Sylvain Lebresne <slebresne@apache.org>  Wed, 15 Feb 2012 16:49:11 +0100

cassandra (1.0.8) unstable; urgency=low

  * New release

 -- Sylvain Lebresne <slebresne@apache.org>  Wed, 22 Feb 2012 15:09:54 +0100

cassandra (1.0.7) unstable; urgency=low

  * New release

 -- Sylvain Lebresne <slebresne@apache.org>  Wed, 11 Jan 2012 09:53:43 +0100

cassandra (1.0.6) unstable; urgency=low

  * New release

 -- Sylvain Lebresne <slebresne@apache.org>  Sat, 10 Dec 2011 18:21:50 -0600

cassandra (1.0.5) unstable; urgency=low

  * New release

 -- Sylvain Lebresne <slebresne@apache.org>  Tue, 29 Nov 2011 19:36:09 +0100

cassandra (1.0.4) unstable; urgency=low

  * New release

 -- Sylvain Lebresne <slebresne@apache.org>  Fri, 25 Nov 2011 11:04:06 +0100

cassandra (1.0.3) unstable; urgency=low

  * New release

 -- Sylvain Lebresne <slebresne@apache.org>  Fri, 11 Nov 2011 19:35:44 +0100

cassandra (1.0.2) unstable; urgency=low

  * New release

 -- Sylvain Lebresne <slebresne@apache.org>  Fri, 04 Nov 2011 10:00:12 +0100

cassandra (1.0.1) unstable; urgency=low

  * New release

 -- Sylvain Lebresne <slebresne@apache.org>  Fri, 28 Oct 2011 10:09:34 +0200

cassandra (1.0.0) unstable; urgency=low

  * New release

 -- Sylvain Lebresne <slebresne@apache.org>  Sat, 08 Oct 2011 12:35:41 +0200

cassandra (1.0.0~rc2) unstable; urgency=low

  * New release candidate

 -- Sylvain Lebresne <slebresne@apache.org>  Fri, 30 Sep 2011 18:29:44 +0200

cassandra (1.0.0~rc1) unstable; urgency=low

  * New release candidate

 -- Sylvain Lebresne <slebresne@apache.org>  Mon, 26 Sep 2011 12:10:32 +0200

cassandra (1.0.0~beta1) unstable; urgency=low

  * New beta release

 -- Sylvain Lebresne <slebresne@apache.org>  Wed, 14 Sep 2011 11:07:47 +0200

cassandra (0.8.1) unstable; urgency=low

  * New release 

 -- Sylvain Lebresne <slebresne@apache.org>  Thu, 21 Jun 2011 09:37:27 +0200

cassandra (0.8.0) unstable; urgency=low

  * New release

 -- Eric Evans <eevans@apache.org>  Mon, 30 May 2011 12:58:23 -0500

cassandra (0.8.0~rc1) unstable; urgency=low

  * Release candidate

 -- Eric Evans <eevans@apache.org>  Thu, 12 May 2011 18:35:26 -0500

cassandra (0.8.0~beta2) unstable; urgency=low

  * New beta release.

 -- Eric Evans <eevans@apache.org>  Mon, 02 May 2011 20:04:49 -0500

cassandra (0.8.0~beta1) unstable; urgency=low

  * New beta release.

 -- Eric Evans <eevans@apache.org>  Mon, 18 Apr 2011 11:41:09 -0500

cassandra (0.7.4) unstable; urgency=low

  * New stable point release.

 -- Eric Evans <eevans@apache.org>  Fri, 11 Mar 2011 17:39:11 -0600

cassandra (0.7.3) unstable; urgency=low

  * New stable point release.

 -- Eric Evans <eevans@apache.org>  Fri, 25 Feb 2011 14:20:50 -0600

cassandra (0.7.1) unstable; urgency=low

  * New stable point release.

 -- Eric Evans <eevans@apache.org>  Thu, 10 Feb 2011 10:34:50 -0600

cassandra (0.7.0~rc4) unstable; urgency=low

  * Release candidate release.

 -- Eric Evans <eevans@apache.org>  Thu, 30 Dec 2010 12:58:55 -0600

cassandra (0.7.0~rc3) unstable; urgency=low

  * Release candidate release.

 -- Eric Evans <eevans@apache.org>  Tue, 21 Dec 2010 17:36:31 -0600

cassandra (0.7.0~rc2) unstable; urgency=low

  * Release candidate release.

 -- Eric Evans <eevans@apache.org>  Mon, 06 Dec 2010 11:19:40 -0600

cassandra (0.7.0~rc1) unstable; urgency=low

  * Release candidate release.

 -- Eric Evans <eevans@apache.org>  Fri, 19 Nov 2010 17:38:23 -0600

cassandra (0.7.0~beta3) unstable; urgency=low

  * New beta release.

 -- Eric Evans <eevans@apache.org>  Thu, 28 Oct 2010 09:49:55 -0500

cassandra (0.7.0~beta2) unstable; urgency=low

  * New beta release.

 -- Eric Evans <eevans@apache.org>  Tue, 28 Sep 2010 11:45:46 -0500

cassandra (0.7.0~beta1) unstable; urgency=low

  * New beta release.

 -- Eric Evans <eevans@apache.org>  Tue, 10 Aug 2010 09:20:17 -0700

cassandra (0.6.4) unstable; urgency=low

  * New stable point release.

 -- Eric Evans <eevans@apache.org>  Tue, 27 Jul 2010 15:47:09 -0500

cassandra (0.6.3) unstable; urgency=low

  * New stable point release.

 -- Eric Evans <eevans@apache.org>  Fri, 25 Jun 2010 17:18:54 -0500

cassandra (0.6.2) unstable; urgency=low

  * New stable point release.

 -- Eric Evans <eevans@apache.org>  Mon, 24 May 2010 13:26:14 -0500

cassandra (0.6.1) unstable; urgency=low

  * New stable point release.

 -- Eric Evans <eevans@apache.org>  Thu, 15 Apr 2010 08:04:20 -0500

cassandra (0.6.0~rc1-1) unstable; urgency=low

  * New release candidated.

 -- Eric Evans <eevans@apache.org>  Sun, 28 Mar 2010 09:42:07 -0500

cassandra (0.6.0~beta3-1) unstable; urgency=low

  * New beta release.

 -- Eric Evans <eevans@apache.org>  Wed, 17 Mar 2010 13:14:19 -0500

cassandra (0.6.0~beta2-1) unstable; urgency=low

  * New beta release.

 -- Eric Evans <eevans@apache.org>  Tue, 23 Feb 2010 17:55:17 -0600

cassandra (0.5.0-1) unstable; urgency=low

  * New stable release.

 -- Eric Evans <eevans@apache.org>  Tue, 26 Jan 2010 11:21:11 -0600<|MERGE_RESOLUTION|>--- conflicted
+++ resolved
@@ -1,8 +1,4 @@
-<<<<<<< HEAD
-cassandra (2.2.0-beta1) unstable; urgency=medium
-=======
 cassandra (2.2.0~beta1) unstable; urgency=medium
->>>>>>> 1735249e
 
   * New Beta Release 
 
