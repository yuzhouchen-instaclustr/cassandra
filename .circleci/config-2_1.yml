#
# Licensed to the Apache Software Foundation (ASF) under one
# or more contributor license agreements.  See the NOTICE file
# distributed with this work for additional information
# regarding copyright ownership.  The ASF licenses this file
# to you under the Apache License, Version 2.0 (the
# "License"); you may not use this file except in compliance
# with the License.  You may obtain a copy of the License at
#
#     http://www.apache.org/licenses/LICENSE-2.0
#
# Unless required by applicable law or agreed to in writing, software
# distributed under the License is distributed on an "AS IS" BASIS,
# WITHOUT WARRANTIES OR CONDITIONS OF ANY KIND, either express or implied.
# See the License for the specific language governing permissions and
# limitations under the License.
#

version: 2.1

default_env_vars: &default_env_vars
<<<<<<< HEAD
=======

    # The values of some of these environment variables are meant to be frequently changed by developers.
    # The generate.sh script contains a list of accepted environment variables that should contain some of
    # these variables. Also, some variables are mentioned in the documentation, at least in
    # .circleci/readme.md and in doc/source/development/testing.rst.
    # If you modify these variables, or if you add new variables whose values are meant to be changed frequently,
    # please remember to modify the generate.sh script and the documentation accordingly.

    JAVA8_HOME: /usr/lib/jvm/java-8-openjdk-amd64
>>>>>>> dbe84e53
    ANT_HOME: /usr/share/ant
    JAVA11_HOME: /usr/lib/jvm/java-11-openjdk-amd64
    JAVA8_HOME: /usr/lib/jvm/java-8-openjdk-amd64
    LANG: en_US.UTF-8
    KEEP_TEST_DIR: true
    DEFAULT_DIR: /home/cassandra/cassandra-dtest
    PYTHONIOENCODING: utf-8
    PYTHONUNBUFFERED: true
    CASS_DRIVER_NO_EXTENSIONS: true
    CASS_DRIVER_NO_CYTHON: true
    #Skip all syncing to disk to avoid performance issues in flaky CI environments
    CASSANDRA_SKIP_SYNC: true
    DTEST_REPO: git://github.com/apache/cassandra-dtest.git
    DTEST_BRANCH: trunk
    CCM_MAX_HEAP_SIZE: 1024M
    CCM_HEAP_NEWSIZE: 256M

    # The Ant test target to run, for example:
    # REPEATED_UTEST_TARGET: testsome
    # REPEATED_UTEST_TARGET: test-jvm-dtest-some
    # REPEATED_UTEST_TARGET: test-cdc
    # REPEATED_UTEST_TARGET: test-compression
    # REPEATED_UTEST_TARGET: test-system-keyspace-directory
    REPEATED_UTEST_TARGET: testsome
    # The name of JUnit class to be run multiple times, for example:
    # REPEATED_UTEST_CLASS: org.apache.cassandra.cql3.ViewTest
    # REPEATED_UTEST_CLASS: org.apache.cassandra.distributed.test.PagingTest
    REPEATED_UTEST_CLASS:
    # The optional specific methods within REPEATED_UTEST_CLASS to be run, for example:
    # REPEATED_UTEST_METHODS: testCompoundPartitionKey
    # REPEATED_UTEST_METHODS: testCompoundPartitionKey,testStaticTable
    # Please note that some Ant targets will ignore the -Dtest.methods argument produced by this.
    REPEATED_UTEST_METHODS:
    # The number of times that the repeated JUnit test should be run
    REPEATED_UTEST_COUNT: 100
    # Whether the test iteration should stop on the first failure
    REPEATED_UTEST_STOP_ON_FAILURE: false

    # A Python dtest to be run multiple times, for example:
    # REPEATED_DTEST_NAME: cqlsh_tests/test_cqlsh.py
    # REPEATED_DTEST_NAME: cqlsh_tests/test_cqlsh.py::TestCqlshSmoke
    # REPEATED_DTEST_NAME: cqlsh_tests/test_cqlsh.py::TestCqlshSmoke::test_create_index
    REPEATED_DTEST_NAME:
    # Whether the repeated Python dtest should use vnodes
    REPEATED_DTEST_VNODES: false
    # The number of times that the repeated Python dtest should be run
    REPEATED_DTEST_COUNT: 100
    # Whether the test iteration should stop on the first failure
    REPEATED_DTEST_STOP_ON_FAILURE: false

    # A Python upgrade dtest to be run multiple times, for example:
    # REPEATED_UPGRADE_DTEST_NAME: upgrade_tests/cql_tests.py
    # REPEATED_UPGRADE_DTEST_NAME: upgrade_tests/cql_tests.py::TestCQLNodes2RF1_Upgrade_current_4_0_x_To_indev_4_0_x
    REPEATED_UPGRADE_DTEST_NAME:
    # The number of times that the repeated Python upgrade dtest should be run
    REPEATED_UPGRADE_DTEST_COUNT: 100
    # Whether the test iteration should stop on the first failure
    REPEATED_UPGRADE_DTEST_STOP_ON_FAILURE: false

    # The name of JVM upgrade dtest class to be run multiple times, for example:
    # REPEATED_JVM_UPGRADE_DTEST_CLASS: org.apache.cassandra.distributed.upgrade.MixedModeAvailabilityV30Test
    REPEATED_JVM_UPGRADE_DTEST_CLASS:
    # The optional specific methods within REPEATED_JVM_UPGRADE_DTEST_CLASS to be run, for example:
    # REPEATED_JVM_UPGRADE_DTEST_METHODS: testAvailabilityV30ToV3X
    # REPEATED_JVM_UPGRADE_DTEST_METHODS: testAvailabilityV30ToV3X,testAvailabilityV30ToV4
    REPEATED_JVM_UPGRADE_DTEST_METHODS:
    # The number of times that the repeated JVM upgrade dtest should be run
    REPEATED_JVM_UPGRADE_DTEST_COUNT: 100
    # Whether the JVM upgrade dtest iteration should stop on the first failure
    REPEATED_JVM_UPGRADE_DTEST_STOP_ON_FAILURE: false

j8_par_executor: &j8_par_executor
  executor:
    name: java8-executor
    #exec_resource_class: xlarge
  parallelism: 4

j8_small_par_executor: &j8_small_par_executor
  executor:
    name: java8-executor
    #exec_resource_class: xlarge
  parallelism: 1

j8_small_executor: &j8_small_executor
  executor:
    name: java8-executor
    exec_resource_class: medium
  parallelism: 1

j8_medium_par_executor: &j8_medium_par_executor
  executor:
    name: java8-executor
    #exec_resource_class: xlarge
  parallelism: 1

j8_seq_executor: &j8_seq_executor
  executor:
    name: java8-executor
    #exec_resource_class: xlarge
  parallelism: 1 # sequential, single container tests: no parallelism benefits

j11_par_executor: &j11_par_executor
  executor:
    name: java11-executor
    #exec_resource_class: xlarge
  parallelism: 4

j11_small_par_executor: &j11_small_par_executor
  executor:
    name: java11-executor
    #exec_resource_class: xlarge
  parallelism: 1

j11_small_executor: &j11_small_executor
  executor:
    name: java11-executor
    #exec_resource_class: medium
  parallelism: 1

j8_with_dtests_jobs: &j8_with_dtests_jobs
  jobs:
    - j8_build
    # Java 8 unit tests will be run automatically
    - j8_unit_tests:
        requires:
          - j8_build
    - j8_jvm_dtests:
        requires:
          - j8_build
    # Java 11 unit tests (on request, currently not working)
    - start_j11_unit_tests:
        type: approval
    - j11_unit_tests:
        requires:
          - start_j11_unit_tests
          - j8_build
    # specialized unit tests (all run on request using Java 8)
    - j8_cqlshlib_tests:
        requires:
          - j8_build
    - start_utests_long:
        type: approval
    - utests_long:
        requires:
          - start_utests_long
          - j8_build
    - start_utests_compression:
        type: approval
    - utests_compression:
        requires:
          - start_utests_compression
          - j8_build
    - start_utests_stress:
        type: approval
    - utests_stress:
        requires:
          - start_utests_stress
          - j8_build
    - start_utests_fqltool:
        type: approval
    - utests_fqltool:
        requires:
          - start_utests_fqltool
          - j8_build
    - start_utests_system_keyspace_directory:
        type: approval
    - utests_system_keyspace_directory:
        requires:
          - start_utests_system_keyspace_directory
          - j8_build
    - start_j8_dtest_jars_build:
        type: approval
    - j8_dtest_jars_build:
        requires:
          - j8_build
          - start_j8_dtest_jars_build
    - start_jvm_upgrade_dtest:
        type: approval
    - j8_jvm_upgrade_dtests:
        requires:
          - start_jvm_upgrade_dtest
          - j8_dtest_jars_build
    # Java 8 dtests (on request)
    - start_j8_dtests:
        type: approval
    - j8_dtests-with-vnodes:
        requires:
          - start_j8_dtests
          - j8_build
    - j8_dtests-no-vnodes:
        requires:
          - start_j8_dtests
          - j8_build
    # Java 11 dtests (on request)
    - start_j11_dtests:
        type: approval
    - j11_dtests-with-vnodes:
        requires:
        - start_j11_dtests
        - j8_build
    - j11_dtests-no-vnodes:
        requires:
        - start_j11_dtests
        - j8_build
    # Java 8 upgrade tests
    - start_upgrade_tests:
        type: approval
    - j8_upgradetests-no-vnodes:
        requires:
          - start_upgrade_tests
          - j8_build
    - start_j8_cqlsh_tests-with-vnodes:
        type: approval
    - j8_cqlsh-dtests-py2-with-vnodes:
        requires:
        - start_j8_cqlsh_tests-with-vnodes
        - j8_build
    - j8_cqlsh-dtests-py3-with-vnodes:
        requires:
        - start_j8_cqlsh_tests-with-vnodes
        - j8_build
    - j8_cqlsh-dtests-py38-with-vnodes:
        requires:
        - start_j8_cqlsh_tests-with-vnodes
        - j8_build
    - start_j8_cqlsh_tests-no-vnodes:
        type: approval
    - j8_cqlsh-dtests-py2-no-vnodes:
        requires:
        - start_j8_cqlsh_tests-no-vnodes
        - j8_build
    - j8_cqlsh-dtests-py3-no-vnodes:
        requires:
        - start_j8_cqlsh_tests-no-vnodes
        - j8_build
    - j8_cqlsh-dtests-py38-no-vnodes:
        requires:
          - start_j8_cqlsh_tests-no-vnodes
          - j8_build
    - start_j11_cqlsh_tests-with-vnodes:
        type: approval
    - j11_cqlsh-dtests-py2-with-vnodes:
        requires:
        - start_j11_cqlsh_tests-with-vnodes
        - j8_build
    - j11_cqlsh-dtests-py3-with-vnodes:
        requires:
        - start_j11_cqlsh_tests-with-vnodes
        - j8_build
    - j11_cqlsh-dtests-py38-with-vnodes:
        requires:
          - start_j11_cqlsh_tests-with-vnodes
          - j8_build
    - start_j11_cqlsh_tests-no-vnodes:
        type: approval
    - j11_cqlsh-dtests-py2-no-vnodes:
        requires:
        - start_j11_cqlsh_tests-no-vnodes
        - j8_build
    - j11_cqlsh-dtests-py3-no-vnodes:
        requires:
        - start_j11_cqlsh_tests-no-vnodes
        - j8_build
    - j11_cqlsh-dtests-py38-no-vnodes:
        requires:
          - start_j11_cqlsh_tests-no-vnodes
          - j8_build
    # Java 8 repeated utest (on request)
    - start_j8_repeated_utest:
        type: approval
    - j8_repeated_utest:
        requires:
          - start_j8_repeated_utest
          - j8_build
    # Java 11 repeated utest (on request)
    - start_j11_repeated_utest:
        type: approval
    - j11_repeated_utest:
        requires:
          - start_j11_repeated_utest
          - j8_build
    # Java 8 repeated dtest (on request)
    - start_j8_repeated_dtest:
        type: approval
    - j8_repeated_dtest:
        requires:
          - start_j8_repeated_dtest
          - j8_build
    # Java 11 repeated dtest (on request)
    - start_j11_repeated_dtest:
        type: approval
    - j11_repeated_dtest:
        requires:
          - start_j11_repeated_dtest
          - j8_build
    # Repeated Python upgrade dtest (on request)
    - start_repeated_upgrade_dtest:
        type: approval
    - repeated_upgrade_dtest:
        requires:
            - start_repeated_upgrade_dtest
            - j8_build
    # Repeated JVM upgrade dtest (on request)
    - start_repeated_jvm_upgrade_dtest:
        type: approval
    - repeated_jvm_upgrade_dtest:
        requires:
          - start_repeated_jvm_upgrade_dtest
          - j8_dtest_jars_build

j11_with_dtests_jobs: &j11_with_dtests_jobs
  jobs:
    - j11_build
    # Java 11 unit tests
    - j11_unit_tests:
        requires:
          - j11_build
    - j11_jvm_dtests:
        requires:
          - j11_build
    - j11_cqlshlib_tests:
        requires:
          - j11_build
    # Java 11 dtests (on request)
    - start_j11_dtests:
        type: approval
    - j11_dtests-with-vnodes:
        requires:
          - start_j11_dtests
          - j11_build
    - j11_dtests-no-vnodes:
        requires:
          - start_j11_dtests
          - j11_build
    - start_j11_cqlsh_tests-with-vnodes:
        type: approval
    - j11_cqlsh-dtests-py2-with-vnodes:
        requires:
        - start_j11_cqlsh_tests-with-vnodes
        - j11_build
    - j11_cqlsh-dtests-py3-with-vnodes:
        requires:
        - start_j11_cqlsh_tests-with-vnodes
        - j11_build
    - j11_cqlsh-dtests-py38-with-vnodes:
        requires:
          - start_j11_cqlsh_tests-with-vnodes
          - j11_build
    - start_j11_cqlsh_tests-no-vnodes:
        type: approval
    - j11_cqlsh-dtests-py2-no-vnodes:
        requires:
        - start_j11_cqlsh_tests-no-vnodes
        - j11_build
    - j11_cqlsh-dtests-py3-no-vnodes:
        requires:
        - start_j11_cqlsh_tests-no-vnodes
        - j11_build
    - j11_cqlsh-dtests-py38-no-vnodes:
        requires:
          - start_j11_cqlsh_tests-no-vnodes
          - j11_build
    # Java 11 repeated utest (on request)
    - start_j11_repeated_utest:
        type: approval
    - j11_repeated_utest:
        requires:
          - start_j11_repeated_utest
          - j11_build
    # Java 11 repeated dtest (on request)
    - start_j11_repeated_dtest:
        type: approval
    - j11_repeated_dtest:
        requires:
          - start_j11_repeated_dtest
          - j11_build

j8_with_dtest_jobs_only: &j8_with_dtest_jobs_only
  jobs:
    - j8_build
    - j8_dtests-with-vnodes:
        requires:
          - j8_build
    - j8_dtests-no-vnodes:
        requires:
          - j8_build

j11_with_dtest_jobs_only: &j11_with_dtest_jobs_only
  jobs:
    - build
    - j11-with-vnodes:
        requires:
          - j11_build
    - j11_dtests-no-vnodes:
        requires:
          - j11_build

workflows:
    version: 2
    java8_build_and_run_tests: *j8_with_dtests_jobs
#    java8_build_and_run_tests: *j8_with_dtest_jobs_only
    java11_build_and_run_tests: *j11_with_dtests_jobs
#    java11_build_and_run_tests: *j11_with_dtest_jobs_only

executors:
  java8-executor:
    parameters:
      exec_resource_class:
        type: string
        default: medium
    docker:
      - image: apache/cassandra-testing-ubuntu2004-java11-w-dependencies:20210304
    resource_class: << parameters.exec_resource_class >>
    working_directory: ~/
    shell: /bin/bash -eo pipefail -l
    environment:
      <<: *default_env_vars
      JAVA_HOME: /usr/lib/jvm/java-8-openjdk-amd64
      JDK_HOME: /usr/lib/jvm/java-8-openjdk-amd64

  java11-executor:
    parameters:
      exec_resource_class:
        type: string
        default: medium
    docker:
    - image: apache/cassandra-testing-ubuntu2004-java11:20210304
    resource_class: << parameters.exec_resource_class >>
    working_directory: ~/
    shell: /bin/bash -eo pipefail -l
    environment:
      <<: *default_env_vars
      JAVA_HOME: /usr/lib/jvm/java-11-openjdk-amd64
      JDK_HOME: /usr/lib/jvm/java-11-openjdk-amd64
      CASSANDRA_USE_JDK11: true

build_common: &build_common
  parallelism: 1 # This job doesn't benefit from parallelism
  steps:
    - log_environment
    - clone_cassandra
    - build_cassandra
    - run_eclipse_warnings
    - persist_to_workspace:
        root: /home/cassandra
        paths:
          - cassandra
          - .m2

jobs:
  j8_build:
    executor: java8-executor
    <<: *build_common

  j11_build:
    executor: java11-executor
    <<: *build_common

  j8_dtest_jars_build:
    executor: java8-executor
    parallelism: 1
    steps:
      - attach_workspace:
          at: /home/cassandra
      - build_cassandra_dtest_jars
      - persist_to_workspace:
          root: /home/cassandra
          paths:
            - dtest_jars

  j8_unit_tests:
    <<: *j8_par_executor
    steps:
      - attach_workspace:
          at: /home/cassandra
      - create_junit_containers
      - log_environment
      - run_parallel_junit_tests

  j8_jvm_dtests:
    <<: *j8_small_par_executor
    steps:
      - attach_workspace:
          at: /home/cassandra
      - create_junit_containers:
          classlistprefix: distributed
          extra_filters: "| grep -v upgrade"
      - log_environment
      - run_parallel_junit_tests:
          classlistprefix: distributed
          target: "testclasslist"

  j11_jvm_dtests:
    <<: *j11_small_par_executor
    steps:
      - attach_workspace:
          at: /home/cassandra
      - create_junit_containers:
          classlistprefix: distributed
          extra_filters: "| grep -v upgrade"
      - log_environment
      - run_parallel_junit_tests:
          classlistprefix: distributed
          target: "testclasslist"

  j8_jvm_upgrade_dtests:
    <<: *j8_medium_par_executor
    steps:
      - attach_workspace:
          at: /home/cassandra
      - create_junit_containers:
          classlistprefix: distributed
          extra_filters: "| grep upgrade"
      - log_environment
      - run_parallel_junit_tests:
          classlistprefix: distributed
          target: "testclasslist"

  j11_unit_tests:
    <<: *j11_par_executor
    steps:
      - attach_workspace:
          at: /home/cassandra
      - create_junit_containers
      - log_environment
      - run_parallel_junit_tests

  j8_cqlshlib_tests:
    <<: *j8_small_executor
    steps:
      - attach_workspace:
          at: /home/cassandra
      - run_cqlshlib_tests

  j11_cqlshlib_tests:
    <<: *j11_small_executor
    steps:
      - attach_workspace:
          at: /home/cassandra
      - run_cqlshlib_tests

  utests_long:
    <<: *j8_seq_executor
    steps:
      - attach_workspace:
          at: /home/cassandra
      - run_junit_tests:
          target: long-test

  utests_compression:
    <<: *j8_par_executor
    steps:
      - attach_workspace:
          at: /home/cassandra
      - create_junit_containers
      - log_environment
      - run_parallel_junit_tests:
          target: testclasslist-compression

  utests_stress:
    <<: *j8_seq_executor
    steps:
      - attach_workspace:
          at: /home/cassandra
      - run_junit_tests:
          target: stress-test

  utests_fqltool:
    <<: *j8_seq_executor
    steps:
      - attach_workspace:
          at: /home/cassandra
      - run_junit_tests:
          target: fqltool-test

  utests_system_keyspace_directory:
    <<: *j8_par_executor
    steps:
      - attach_workspace:
          at: /home/cassandra
      - create_junit_containers
      - log_environment
      - run_parallel_junit_tests:
          target: testclasslist-system-keyspace-directory

  j8_dtests-with-vnodes:
    <<: *j8_par_executor
    steps:
      - attach_workspace:
          at: /home/cassandra
      - clone_dtest
      - create_venv
      - create_dtest_containers:
          file_tag: j8_with_vnodes
          run_dtests_extra_args: "--use-vnodes --skip-resource-intensive-tests --pytest-options '-k not cql'"
      - run_dtests:
          file_tag: j8_with_vnodes
          pytest_extra_args: '--use-vnodes --num-tokens=16 --skip-resource-intensive-tests'

  j11_dtests-with-vnodes:
    <<: *j11_par_executor
    steps:
    - attach_workspace:
        at: /home/cassandra
    - log_environment
    - clone_dtest
    - create_venv
    - create_dtest_containers:
        file_tag: j11_with_vnodes
        run_dtests_extra_args: "--use-vnodes --skip-resource-intensive-tests --pytest-options '-k not cql'"
    - run_dtests:
        file_tag: j11_with_vnodes
        pytest_extra_args: '--use-vnodes --num-tokens=16 --skip-resource-intensive-tests'

  j8_dtests-no-vnodes:
    <<: *j8_par_executor
    steps:
      - attach_workspace:
          at: /home/cassandra
      - clone_dtest
      - create_venv
      - create_dtest_containers:
          file_tag: j8_without_vnodes
          run_dtests_extra_args: "--skip-resource-intensive-tests --pytest-options '-k not cql'"
      - run_dtests:
          file_tag: j8_without_vnodes
          pytest_extra_args: '--skip-resource-intensive-tests'

  j11_dtests-no-vnodes:
    <<: *j11_par_executor
    steps:
    - attach_workspace:
        at: /home/cassandra
    - log_environment
    - clone_dtest
    - create_venv
    - create_dtest_containers:
        file_tag: j11_without_vnodes
        run_dtests_extra_args: "--skip-resource-intensive-tests --pytest-options '-k not cql'"
    - run_dtests:
        file_tag: j11_without_vnodes
        pytest_extra_args: '--skip-resource-intensive-tests'

  j8_upgradetests-no-vnodes:
    <<: *j8_par_executor
    steps:
      - attach_workspace:
          at: /home/cassandra
      - clone_dtest
      - create_venv
      - create_dtest_containers:
          file_tag: j8_upgradetests_without_vnodes
          run_dtests_extra_args: '--execute-upgrade-tests-only --upgrade-target-version-only --upgrade-version-selection all'
      - run_dtests:
          file_tag: j8_upgradetests_without_vnodes
          pytest_extra_args: '--execute-upgrade-tests-only --upgrade-target-version-only --upgrade-version-selection all'

  j8_cqlsh-dtests-py2-with-vnodes:
    <<: *j8_par_executor
    steps:
      - attach_workspace:
          at: /home/cassandra
      - clone_dtest
      - create_venv
      - create_dtest_containers:
          file_tag: j8_with_vnodes
          run_dtests_extra_args: "--use-vnodes --skip-resource-intensive-tests --pytest-options '-k cql'"
      - run_dtests:
          file_tag: j8_with_vnodes
          pytest_extra_args: '--use-vnodes --num-tokens=16 --skip-resource-intensive-tests'
          extra_env_args: 'CQLSH_PYTHON=/usr/bin/python2.7'

  j8_cqlsh-dtests-py3-with-vnodes:
    <<: *j8_par_executor
    steps:
      - attach_workspace:
          at: /home/cassandra
      - clone_dtest
      - create_venv
      - create_dtest_containers:
          file_tag: j8_with_vnodes
          run_dtests_extra_args: "--use-vnodes --skip-resource-intensive-tests --pytest-options '-k cql'"
      - run_dtests:
          file_tag: j8_with_vnodes
          pytest_extra_args: '--use-vnodes --num-tokens=16 --skip-resource-intensive-tests'
          extra_env_args: 'CQLSH_PYTHON=/usr/bin/python3.6'

  j8_cqlsh-dtests-py38-with-vnodes:
    <<: *j8_par_executor
    steps:
      - attach_workspace:
          at: /home/cassandra
      - clone_dtest
      - create_venv:
          python_version: '3.8'
      - create_dtest_containers:
          file_tag: j8_with_vnodes
          run_dtests_extra_args: "--use-vnodes --skip-resource-intensive-tests --pytest-options '-k cql'"
          python_version: '3.8'
      - run_dtests:
          file_tag: j8_with_vnodes
          pytest_extra_args: '--use-vnodes --num-tokens=16 --skip-resource-intensive-tests'
          extra_env_args: 'CQLSH_PYTHON=/usr/bin/python3.8'
          python_version: '3.8'

  j8_cqlsh-dtests-py2-no-vnodes:
    <<: *j8_par_executor
    steps:
      - attach_workspace:
          at: /home/cassandra
      - clone_dtest
      - create_venv
      - create_dtest_containers:
          file_tag: j8_without_vnodes
          run_dtests_extra_args: "--skip-resource-intensive-tests --pytest-options '-k cql'"
      - run_dtests:
          file_tag: j8_without_vnodes
          pytest_extra_args: '--skip-resource-intensive-tests'
          extra_env_args: 'CQLSH_PYTHON=/usr/bin/python2.7'

  j8_cqlsh-dtests-py3-no-vnodes:
    <<: *j8_par_executor
    steps:
      - attach_workspace:
          at: /home/cassandra
      - clone_dtest
      - create_venv
      - create_dtest_containers:
          file_tag: j8_without_vnodes
          run_dtests_extra_args: "--skip-resource-intensive-tests --pytest-options '-k cql'"
      - run_dtests:
          file_tag: j8_without_vnodes
          pytest_extra_args: '--skip-resource-intensive-tests'
          extra_env_args: 'CQLSH_PYTHON=/usr/bin/python3.6'

  j8_cqlsh-dtests-py38-no-vnodes:
    <<: *j8_par_executor
    steps:
      - attach_workspace:
          at: /home/cassandra
      - clone_dtest
      - create_venv:
          python_version: '3.8'
      - create_dtest_containers:
          file_tag: j8_without_vnodes
          run_dtests_extra_args: "--skip-resource-intensive-tests --pytest-options '-k cql'"
          python_version: '3.8'
      - run_dtests:
          file_tag: j8_without_vnodes
          pytest_extra_args: '--skip-resource-intensive-tests'
          extra_env_args: 'CQLSH_PYTHON=/usr/bin/python3.8'
          python_version: '3.8'

  j11_cqlsh-dtests-py2-with-vnodes:
    <<: *j11_par_executor
    steps:
      - attach_workspace:
          at: /home/cassandra
      - clone_dtest
      - create_venv
      - create_dtest_containers:
          file_tag: j11_with_vnodes
          run_dtests_extra_args: "--use-vnodes --skip-resource-intensive-tests --pytest-options '-k cql'"
      - run_dtests:
          file_tag: j11_with_vnodes
          pytest_extra_args: '--use-vnodes --num-tokens=16 --skip-resource-intensive-tests'
          extra_env_args: 'CQLSH_PYTHON=/usr/bin/python2.7'

  j11_cqlsh-dtests-py3-with-vnodes:
    <<: *j11_par_executor
    steps:
      - attach_workspace:
          at: /home/cassandra
      - clone_dtest
      - create_venv
      - create_dtest_containers:
          file_tag: j11_with_vnodes
          run_dtests_extra_args: "--use-vnodes --skip-resource-intensive-tests --pytest-options '-k cql'"
      - run_dtests:
          file_tag: j11_with_vnodes
          pytest_extra_args: '--use-vnodes --num-tokens=16 --skip-resource-intensive-tests'
          extra_env_args: 'CQLSH_PYTHON=/usr/bin/python3.6'

  j11_cqlsh-dtests-py38-with-vnodes:
    <<: *j11_par_executor
    steps:
      - attach_workspace:
          at: /home/cassandra
      - clone_dtest
      - create_venv:
          python_version: '3.8'
      - create_dtest_containers:
          file_tag: j11_with_vnodes
          run_dtests_extra_args: "--use-vnodes --skip-resource-intensive-tests --pytest-options '-k cql'"
          python_version: '3.8'
      - run_dtests:
          file_tag: j11_with_vnodes
          pytest_extra_args: '--use-vnodes --num-tokens=16 --skip-resource-intensive-tests'
          extra_env_args: 'CQLSH_PYTHON=/usr/bin/python3.8'
          python_version: '3.8'

  j11_cqlsh-dtests-py2-no-vnodes:
    <<: *j11_par_executor
    steps:
      - attach_workspace:
          at: /home/cassandra
      - clone_dtest
      - create_venv
      - create_dtest_containers:
          file_tag: j11_without_vnodes
          run_dtests_extra_args: "--skip-resource-intensive-tests --pytest-options '-k cql'"
      - run_dtests:
          file_tag: j11_without_vnodes
          pytest_extra_args: '--skip-resource-intensive-tests'
          extra_env_args: 'CQLSH_PYTHON=/usr/bin/python2.7'

  j11_cqlsh-dtests-py3-no-vnodes:
    <<: *j11_par_executor
    steps:
      - attach_workspace:
          at: /home/cassandra
      - clone_dtest
      - create_venv
      - create_dtest_containers:
          file_tag: j11_without_vnodes
          run_dtests_extra_args: "--skip-resource-intensive-tests --pytest-options '-k cql'"
      - run_dtests:
          file_tag: j11_without_vnodes
          pytest_extra_args: '--skip-resource-intensive-tests'
          extra_env_args: 'CQLSH_PYTHON=/usr/bin/python3.6'

  j11_cqlsh-dtests-py38-no-vnodes:
    <<: *j11_par_executor
    steps:
      - attach_workspace:
          at: /home/cassandra
      - clone_dtest
      - create_venv:
          python_version: '3.8'
      - create_dtest_containers:
          file_tag: j11_without_vnodes
          run_dtests_extra_args: "--skip-resource-intensive-tests --pytest-options '-k cql'"
          python_version: '3.8'
      - run_dtests:
          file_tag: j11_without_vnodes
          pytest_extra_args: '--skip-resource-intensive-tests'
          extra_env_args: 'CQLSH_PYTHON=/usr/bin/python3.8'
          python_version: '3.8'

  j8_repeated_utest:
    <<: *j8_par_executor
    steps:
      - attach_workspace:
          at: /home/cassandra
      - log_environment
      - run_repeated_utest:
          target: ${REPEATED_UTEST_TARGET}
          class: ${REPEATED_UTEST_CLASS}
          methods: ${REPEATED_UTEST_METHODS}
          count: ${REPEATED_UTEST_COUNT}
          stop_on_failure: ${REPEATED_UTEST_STOP_ON_FAILURE}

  j11_repeated_utest:
    <<: *j11_par_executor
    steps:
      - attach_workspace:
          at: /home/cassandra
      - log_environment
      - run_repeated_utest:
          target: ${REPEATED_UTEST_TARGET}
          class: ${REPEATED_UTEST_CLASS}
          methods: ${REPEATED_UTEST_METHODS}
          count: ${REPEATED_UTEST_COUNT}
          stop_on_failure: ${REPEATED_UTEST_STOP_ON_FAILURE}

  j8_repeated_dtest:
    <<: *j8_par_executor
    steps:
      - attach_workspace:
          at: /home/cassandra
      - clone_dtest
      - create_venv
      - run_repeated_dtest:
          tests: ${REPEATED_DTEST_NAME}
          vnodes: ${REPEATED_DTEST_VNODES}
          upgrade: "false"
          count: ${REPEATED_DTEST_COUNT}
          stop_on_failure: ${REPEATED_DTEST_STOP_ON_FAILURE}

  j11_repeated_dtest:
    <<: *j11_par_executor
    steps:
      - attach_workspace:
          at: /home/cassandra
      - log_environment
      - clone_dtest
      - create_venv
      - run_repeated_dtest:
          tests: ${REPEATED_DTEST_NAME}
          vnodes: ${REPEATED_DTEST_VNODES}
          upgrade: "false"
          count: ${REPEATED_DTEST_COUNT}
          stop_on_failure: ${REPEATED_DTEST_STOP_ON_FAILURE}

  repeated_jvm_upgrade_dtest:
    <<: *j8_par_executor
    steps:
      - attach_workspace:
          at: /home/cassandra
      - log_environment
      - run_repeated_utest:
          target: test-jvm-dtest-some
          class: ${REPEATED_JVM_UPGRADE_DTEST_CLASS}
          methods: ${REPEATED_JVM_UPGRADE_DTEST_METHODS}
          count: ${REPEATED_JVM_UPGRADE_DTEST_COUNT}
          stop_on_failure: ${REPEATED_JVM_UPGRADE_DTEST_STOP_ON_FAILURE}

  repeated_upgrade_dtest:
    <<: *j8_par_executor
    steps:
      - attach_workspace:
          at: /home/cassandra
      - clone_dtest
      - create_venv
      - run_repeated_dtest:
          tests: ${REPEATED_UPGRADE_DTEST_NAME}
          vnodes: "false"
          upgrade: "true"
          stop_on_failure: ${REPEATED_UPGRADE_DTEST_STOP_ON_FAILURE}
          count: ${REPEATED_UPGRADE_DTEST_COUNT}

commands:
  log_environment:
    steps:
    - run:
        name: Log Environment Information
        command: |
          echo '*** id ***'
          id
          echo '*** cat /proc/cpuinfo ***'
          cat /proc/cpuinfo
          echo '*** free -m ***'
          free -m
          echo '*** df -m ***'
          df -m
          echo '*** ifconfig -a ***'
          ifconfig -a
          echo '*** uname -a ***'
          uname -a
          echo '*** mount ***'
          mount
          echo '*** env ***'
          env
          echo '*** java ***'
          which java
          java -version

  clone_cassandra:
    steps:
    - run:
        name: Clone Cassandra Repository (via git)
        command: |
          git clone --single-branch --depth 1 --branch $CIRCLE_BRANCH git://github.com/$CIRCLE_PROJECT_USERNAME/$CIRCLE_PROJECT_REPONAME.git ~/cassandra

  clone_dtest:
    steps:
    - run:
        name: Clone Cassandra dtest Repository (via git)
        command: |
          git clone --single-branch --branch $DTEST_BRANCH --depth 1 $DTEST_REPO ~/cassandra-dtest

  build_cassandra:
    steps:
    - run:
        name: Build Cassandra
        command: |
          export PATH=$JAVA_HOME/bin:$PATH
          cd ~/cassandra
          # Loop to prevent failure due to maven-ant-tasks not downloading a jar..
          for x in $(seq 1 3); do
              ${ANT_HOME}/bin/ant clean realclean jar
              RETURN="$?"
              if [ "${RETURN}" -eq "0" ]; then
                  break
              fi
          done
          # Exit, if we didn't build successfully
          if [ "${RETURN}" -ne "0" ]; then
              echo "Build failed with exit code: ${RETURN}"
              exit ${RETURN}
          fi
        no_output_timeout: 15m

  build_cassandra_dtest_jars:
    steps:
    - run:
        name: Build Cassandra DTest jars
        command: |
          export PATH=$JAVA_HOME/bin:$PATH
          cd ~/cassandra
          mkdir ~/dtest_jars
          git remote add apache git://github.com/apache/cassandra.git
          for branch in cassandra-2.2 cassandra-3.0 cassandra-3.11 cassandra-4.0 trunk; do
            # check out the correct cassandra version:
            git remote set-branches --add apache '$branch'
            git fetch --depth 1 apache $branch
            git checkout $branch
            git clean -fd
            # Loop to prevent failure due to maven-ant-tasks not downloading a jar..
            for x in $(seq 1 3); do
                ${ANT_HOME}/bin/ant realclean; ${ANT_HOME}/bin/ant jar dtest-jar
                RETURN="$?"
                if [ "${RETURN}" -eq "0" ]; then
                    cp build/dtest*.jar ~/dtest_jars
                    break
                fi
            done
            # Exit, if we didn't build successfully
            if [ "${RETURN}" -ne "0" ]; then
                echo "Build failed with exit code: ${RETURN}"
                exit ${RETURN}
            fi
          done
          # and build the dtest-jar for the branch under test
          ${ANT_HOME}/bin/ant realclean
          git checkout origin/$CIRCLE_BRANCH
          git clean -fd
          for x in $(seq 1 3); do
              ${ANT_HOME}/bin/ant realclean; ${ANT_HOME}/bin/ant jar dtest-jar
              RETURN="$?"
              if [ "${RETURN}" -eq "0" ]; then
                  cp build/dtest*.jar ~/dtest_jars
                  break
              fi
          done
          # Exit, if we didn't build successfully
          if [ "${RETURN}" -ne "0" ]; then
              echo "Build failed with exit code: ${RETURN}"
              exit ${RETURN}
          fi
          ls -l ~/dtest_jars
        no_output_timeout: 15m

  run_eclipse_warnings:
    steps:
    - run:
        name: Run eclipse-warnings
        command: |
          export PATH=$JAVA_HOME/bin:$PATH
          cd ~/cassandra
          ant eclipse-warnings

  create_junit_containers:
    parameters:
      classlistprefix:
        type: string
        default: unit
      extra_filters:
        type: string
        default: ""
    steps:
    - run:
        name: Determine <<parameters.classlistprefix>> Tests to Run
        command: |
          # reminder: this code (along with all the steps) is independently executed on every circle container
          # so the goal here is to get the circleci script to return the tests *this* container will run
          # which we do via the `circleci` cli tool.

          rm -fr ~/cassandra-dtest/upgrade_tests
          echo "***java tests***"

          # get all of our unit test filenames
          set -eo pipefail && circleci tests glob "$HOME/cassandra/test/<<parameters.classlistprefix>>/**/*.java" > /tmp/all_java_unit_tests.txt

          # split up the unit tests into groups based on the number of containers we have
          set -eo pipefail && circleci tests split --split-by=timings --timings-type=filename --index=${CIRCLE_NODE_INDEX} --total=${CIRCLE_NODE_TOTAL} /tmp/all_java_unit_tests.txt > /tmp/java_tests_${CIRCLE_NODE_INDEX}.txt
          set -eo pipefail && cat /tmp/java_tests_${CIRCLE_NODE_INDEX}.txt | sed "s;^/home/cassandra/cassandra/test/<<parameters.classlistprefix>>/;;g" | grep "Test\.java$" <<parameters.extra_filters>> > /tmp/java_tests_${CIRCLE_NODE_INDEX}_final.txt
          echo "** /tmp/java_tests_${CIRCLE_NODE_INDEX}_final.txt"
          cat /tmp/java_tests_${CIRCLE_NODE_INDEX}_final.txt

        no_output_timeout: 15m

  run_junit_tests:
    parameters:
      target:
        type: string
      no_output_timeout:
        type: string
        default: 15m
    steps:
    - run:
        name: Run Unit Tests (<<parameters.target>>)
        command: |
          export PATH=$JAVA_HOME/bin:$PATH
          time mv ~/cassandra /tmp
          cd /tmp/cassandra
          if [ -d ~/dtest_jars ]; then
            cp ~/dtest_jars/dtest* /tmp/cassandra/build/
          fi
          ant <<parameters.target>>
        no_output_timeout: <<parameters.no_output_timeout>>
    - store_test_results:
        path: /tmp/cassandra/build/test/output/
    - store_artifacts:
        path: /tmp/cassandra/build/test/output
        destination: junitxml
    - store_artifacts:
        path: /tmp/cassandra/build/test/logs
        destination: logs

  run_cqlshlib_tests:
    parameters:
      no_output_timeout:
        type: string
        default: 15m
    steps:
    - run:
        name: Run cqlshlib Unit Tests
        command: |
          export PATH=$JAVA_HOME/bin:$PATH
          time mv ~/cassandra /tmp
          cd /tmp/cassandra/pylib
          ./cassandra-cqlsh-tests.sh ..
        no_output_timeout: <<parameters.no_output_timeout>>
    - store_test_results:
        path: /tmp/cassandra/pylib

  run_parallel_junit_tests:
    parameters:
      target:
        type: string
        default: testclasslist
      no_output_timeout:
        type: string
        default: 15m
      classlistprefix:
        type: string
        default: unit
    steps:
    - run:
        name: Run Unit Tests (<<parameters.target>>)
        command: |
          set -x
          export PATH=$JAVA_HOME/bin:$PATH
          time mv ~/cassandra /tmp
          cd /tmp/cassandra
          if [ -d ~/dtest_jars ]; then
            cp ~/dtest_jars/dtest* /tmp/cassandra/build/
          fi
          test_timeout=$(grep 'name="test.<<parameters.classlistprefix>>.timeout"' build.xml | awk -F'"' '{print $4}' || true)
          if [ -z "$test_timeout" ]; then
            test_timeout=$(grep 'name="test.timeout"' build.xml | awk -F'"' '{print $4}')
          fi
          ant <<parameters.target>> -Dtest.timeout="$test_timeout" -Dtest.classlistfile=/tmp/java_tests_${CIRCLE_NODE_INDEX}_final.txt  -Dtest.classlistprefix=<<parameters.classlistprefix>>
        no_output_timeout: <<parameters.no_output_timeout>>
    - store_test_results:
        path: /tmp/cassandra/build/test/output/
    - store_artifacts:
        path: /tmp/cassandra/build/test/output
        destination: junitxml
    - store_artifacts:
        path: /tmp/cassandra/build/test/logs
        destination: logs

  create_venv:
    parameters:
      python_version:
        type: enum
        default: "3.6"
        enum: ["3.6", "3.7", "3.8"]
    steps:
    - run:
        name: Configure virtualenv and python Dependencies
        command: |
          # note, this should be super quick as all dependencies should be pre-installed in the docker image
          # if additional dependencies were added to requirmeents.txt and the docker image hasn't been updated
          # we'd have to install it here at runtime -- which will make things slow, so do yourself a favor and
          # rebuild the docker image! (it automatically pulls the latest requirements.txt on build)
          source ~/env<<parameters.python_version>>/bin/activate
          export PATH=$JAVA_HOME/bin:$PATH
          pip3 install --exists-action w --upgrade -r ~/cassandra-dtest/requirements.txt
          pip3 uninstall -y cqlsh
          pip3 freeze

  create_dtest_containers:
    parameters:
      file_tag:
        type: string
      run_dtests_extra_args:
        type: string
        default: ''
      extra_env_args:
        type: string
        default: ''
      tests_filter_pattern:
        type: string
        default: ''
      python_version:
        type: enum
        default: "3.6"
        enum: ["3.6", "3.7", "3.8"]
    steps:
    - run:
        name: Determine Tests to Run (<<parameters.file_tag>>)
        no_output_timeout: 5m
        command: |
          # reminder: this code (along with all the steps) is independently executed on every circle container
          # so the goal here is to get the circleci script to return the tests *this* container will run
          # which we do via the `circleci` cli tool.

          cd cassandra-dtest
          source ~/env<<parameters.python_version>>/bin/activate
          export PATH=$JAVA_HOME/bin:$PATH

          if [ -n '<<parameters.extra_env_args>>' ]; then
            export <<parameters.extra_env_args>>
          fi

          echo "***Collected DTests (<<parameters.file_tag>>)***"
          set -eo pipefail && ./run_dtests.py <<parameters.run_dtests_extra_args>> --dtest-print-tests-only --dtest-print-tests-output=/tmp/all_dtest_tests_<<parameters.file_tag>>_raw --cassandra-dir=../cassandra
          if [ -z '<<parameters.tests_filter_pattern>>' ]; then
            mv /tmp/all_dtest_tests_<<parameters.file_tag>>_raw /tmp/all_dtest_tests_<<parameters.file_tag>>
          else
            grep -e '<<parameters.tests_filter_pattern>>' /tmp/all_dtest_tests_<<parameters.file_tag>>_raw > /tmp/all_dtest_tests_<<parameters.file_tag>> || { echo "Filter did not match any tests! Exiting build."; exit 0; }
          fi
          set -eo pipefail && circleci tests split --split-by=timings --timings-type=classname /tmp/all_dtest_tests_<<parameters.file_tag>> > /tmp/split_dtest_tests_<<parameters.file_tag>>.txt
          cat /tmp/split_dtest_tests_<<parameters.file_tag>>.txt | tr '\n' ' ' > /tmp/split_dtest_tests_<<parameters.file_tag>>_final.txt
          cat /tmp/split_dtest_tests_<<parameters.file_tag>>_final.txt

  run_dtests:
    parameters:
      file_tag:
        type: string
      pytest_extra_args:
        type: string
        default: ''
      extra_env_args:
        type: string
        default: ''
      python_version:
        type: enum
        default: "3.6"
        enum: ["3.6", "3.7", "3.8"]
    steps:
      - run:
          name: Run dtests (<<parameters.file_tag>>)
          no_output_timeout: 15m
          command: |
            echo "cat /tmp/split_dtest_tests_<<parameters.file_tag>>_final.txt"
            cat /tmp/split_dtest_tests_<<parameters.file_tag>>_final.txt

            source ~/env<<parameters.python_version>>/bin/activate
            export PATH=$JAVA_HOME/bin:$PATH
            if [ -n '<<parameters.extra_env_args>>' ]; then
              export <<parameters.extra_env_args>>
            fi

            java -version
            cd ~/cassandra-dtest
            mkdir -p /tmp/dtest

            echo "env: $(env)"
            echo "** done env"
            mkdir -p /tmp/results/dtests
            # we need the "set -o pipefail" here so that the exit code that circleci will actually use is from pytest and not the exit code from tee
            export SPLIT_TESTS=`cat /tmp/split_dtest_tests_<<parameters.file_tag>>_final.txt`
            set -o pipefail && cd ~/cassandra-dtest && pytest <<parameters.pytest_extra_args>> --log-cli-level=DEBUG --junit-xml=/tmp/results/dtests/pytest_result_<<parameters.file_tag>>.xml -s --cassandra-dir=/home/cassandra/cassandra --keep-test-dir $SPLIT_TESTS 2>&1 | tee /tmp/dtest/stdout.txt
      - store_test_results:
          path: /tmp/results
      - store_artifacts:
          path: /tmp/dtest
          destination: dtest_<<parameters.file_tag>>
      - store_artifacts:
          path: ~/cassandra-dtest/logs
          destination: dtest_<<parameters.file_tag>>_logs

  run_repeated_utest:
    parameters:
      target:
        type: string
      class:
        type: string
      methods:
        type: string
      count:
        type: string
      stop_on_failure:
        type: string
    steps:
      - run:
          name: Run repeated JUnit test
          no_output_timeout: 15m
          command: |
            if [ "<<parameters.class>>" == "<nil>" ]; then
              echo "Repeated utest class name hasn't been defined, exiting without running any test"
            elif [ "<<parameters.count>>" == "<nil>" ]; then
              echo "Repeated utest count hasn't been defined, exiting without running any test"
            elif [ "<<parameters.count>>" -le 0 ]; then
              echo "Repeated utest count is lesser or equals than zero, exiting without running any test"
            else
            
              # Calculate the number of test iterations to be run by the current parallel runner.
              # Since we are running the same test multiple times there is no need to use `circleci tests split`.
              count=$((<<parameters.count>> / CIRCLE_NODE_TOTAL))
              if (($CIRCLE_NODE_INDEX < (<<parameters.count>> % CIRCLE_NODE_TOTAL))); then
                count=$((count+1))
              fi

              if (($count <= 0)); then
                echo "No tests to run in this runner"
              else
                echo "Running <<parameters.target>> <<parameters.class>> <<parameters.methods>> <<parameters.count>> times"

                set -x
                export PATH=$JAVA_HOME/bin:$PATH
                time mv ~/cassandra /tmp
                cd /tmp/cassandra
                if [ -d ~/dtest_jars ]; then
                  cp ~/dtest_jars/dtest* /tmp/cassandra/build/
                fi

                target=<<parameters.target>>
                class_path=<<parameters.class>>
                class_name="${class_path##*.}"

                # Prepare the -Dtest.name argument.
                # It can be the fully qualified class name or the short class name, depending on the target.
                if [[ $target == "test" || \
                      $target == "test-cdc" || \
                      $target == "test-compression" || \
                      $target == "test-system-keyspace-directory" ]]; then
                  name="-Dtest.name=$class_name"
                else
                  name="-Dtest.name=$class_path"
                fi

                # Prepare the -Dtest.methods argument, which is optional
                if [ "<<parameters.methods>>" == "<nil>" ]; then
                  methods=""
                else
                  methods="-Dtest.methods=<<parameters.methods>>"
                fi

                # Run the test target as many times as requested collecting the exit code,
                # stopping the iteration only if stop_on_failure is set.
                exit_code="$?"
                for i in $(seq -w 1 $count); do

                  echo "Running test iteration $i of $count"

                  # run the test
                  status="passes"
                  if !( set -o pipefail && ant $target $name $methods -Dno-build-test=true | tee stdout.txt ); then
                    status="fails"
                    exit_code=1
                  fi

                  # move the stdout output file
                  dest=/tmp/results/repeated_utest/stdout/${status}/${i}
                  mkdir -p $dest
                  mv stdout.txt $dest/<<parameters.target>>-<<parameters.class>>.txt

                  # move the XML output files
                  source=build/test/output
                  dest=/tmp/results/repeated_utest/output/${status}/${i}
                  mkdir -p $dest
                  if [[ -d $source && -n "$(ls $source)" ]]; then
                    mv $source/* $dest/
                  fi

                  # move the log files
                  source=build/test/logs
                  dest=/tmp/results/repeated_utest/logs/${status}/${i}
                  mkdir -p $dest
                  if [[ -d $source && -n "$(ls $source)" ]]; then
                    mv $source/* $dest/
                  fi

                  # maybe stop iterations on test failure
                  if [[ <<parameters.stop_on_failure>> = true ]] && (( $exit_code > 0 )); then
                    break
                  fi
                done

                (exit ${exit_code})
              fi
            fi
      - store_test_results:
          path: /tmp/results/repeated_utest/output
      - store_artifacts:
          path: /tmp/results/repeated_utest/stdout
          destination: stdout
      - store_artifacts:
          path: /tmp/results/repeated_utest/output
          destination: junitxml
      - store_artifacts:
          path: /tmp/results/repeated_utest/logs
          destination: logs

  run_repeated_dtest:
    parameters:
      tests:
        type: string
      vnodes:
        type: string
      upgrade:
        type: string
      count:
        type: string
      stop_on_failure:
        type: string
    steps:
      - run:
          name: Run repeated Python dtest
          no_output_timeout: 15m
          command: |
            if [ "<<parameters.tests>>" == "<nil>" ]; then
              echo "Repeated dtest name hasn't been defined, exiting without running any test"
            elif [ "<<parameters.count>>" == "<nil>" ]; then
              echo "Repeated dtest count hasn't been defined, exiting without running any test"
            elif [ "<<parameters.count>>" -le 0 ]; then
              echo "Repeated dtest count is lesser or equals than zero, exiting without running any test"
            else

              # Calculate the number of test iterations to be run by the current parallel runner.
              # Since we are running the same test multiple times there is no need to use `circleci tests split`.
              count=$((<<parameters.count>> / CIRCLE_NODE_TOTAL))
              if (($CIRCLE_NODE_INDEX < (<<parameters.count>> % CIRCLE_NODE_TOTAL))); then
                count=$((count+1))
              fi

              if (($count <= 0)); then
                echo "No tests to run in this runner"
              else
                echo "Running <<parameters.tests>> $count times"
            
                source ~/env3.6/bin/activate
                export PATH=$JAVA_HOME/bin:$PATH

                java -version
                cd ~/cassandra-dtest
                mkdir -p /tmp/dtest

                echo "env: $(env)"
                echo "** done env"
                mkdir -p /tmp/results/dtests

                stop_on_failure_arg=""
                if <<parameters.stop_on_failure>>; then
                  stop_on_failure_arg="-x"
                fi

                vnodes_args=""
                if <<parameters.vnodes>>; then
                  vnodes_args="--use-vnodes --num-tokens=16"
                fi

                upgrade_arg=""
                if <<parameters.upgrade>>; then
                  upgrade_arg="--execute-upgrade-tests"
                fi

                # we need the "set -o pipefail" here so that the exit code that circleci will actually use is from pytest and not the exit code from tee
                set -o pipefail && cd ~/cassandra-dtest && pytest $vnodes_args --count=$count $stop_on_failure_arg $upgrade_arg --log-cli-level=DEBUG --junit-xml=/tmp/results/dtests/pytest_result.xml -s --cassandra-dir=/home/cassandra/cassandra --keep-test-dir <<parameters.tests>> | tee /tmp/dtest/stdout.txt
              fi
            fi
      - store_test_results:
          path: /tmp/results
      - store_artifacts:
          path: /tmp/dtest
          destination: dtest
      - store_artifacts:
          path: ~/cassandra-dtest/logs
          destination: dtest_logs<|MERGE_RESOLUTION|>--- conflicted
+++ resolved
@@ -19,8 +19,6 @@
 version: 2.1
 
 default_env_vars: &default_env_vars
-<<<<<<< HEAD
-=======
 
     # The values of some of these environment variables are meant to be frequently changed by developers.
     # The generate.sh script contains a list of accepted environment variables that should contain some of
@@ -29,8 +27,6 @@
     # If you modify these variables, or if you add new variables whose values are meant to be changed frequently,
     # please remember to modify the generate.sh script and the documentation accordingly.
 
-    JAVA8_HOME: /usr/lib/jvm/java-8-openjdk-amd64
->>>>>>> dbe84e53
     ANT_HOME: /usr/share/ant
     JAVA11_HOME: /usr/lib/jvm/java-11-openjdk-amd64
     JAVA8_HOME: /usr/lib/jvm/java-8-openjdk-amd64
